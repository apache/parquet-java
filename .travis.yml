--- conflicted
+++ resolved
@@ -1,12 +1,6 @@
 language: java
-<<<<<<< HEAD
-dist: xenial
-
-=======
-jdk: openjdk8
->>>>>>> 14c1e815
 before_install:
-  - ./dev/travis-before_install.sh
+  - bash dev/travis-before_install.sh
 
 jdk:
   - openjdk8
