--- conflicted
+++ resolved
@@ -19,8 +19,6 @@
 
 # Parquet #
 
-<<<<<<< HEAD
-=======
 ### Version 1.8.1 ###
 
 #### Bug
@@ -99,7 +97,6 @@
 *   [PARQUET-262](https://issues.apache.org/jira/browse/PARQUET-262) - When 1.7.0 is released, restore semver plugin config
 *   [PARQUET-292](https://issues.apache.org/jira/browse/PARQUET-292) - Release Parquet 1.8.0
 
->>>>>>> 5294c64b
 ### Version 1.7.0 ###
 
 *   [PARQUET-23](https://issues.apache.org/jira/browse/PARQUET-23) - Rename to org.apache.
