--- conflicted
+++ resolved
@@ -68,11 +68,7 @@
 mkdir -p tmp/$tagrc
 cp ${tarball}* tmp/$tagrc
 svn add tmp/$tagrc
-<<<<<<< HEAD
-echo "svn ci -m 'Apache Parquet MR $version RC${rc}' tmp/$tagrc"
-=======
 svn ci -m 'Apache Parquet MR $version RC${rc}' tmp/$tagrc
->>>>>>> 5294c64b
 
 # clean up
 rm -rf tmp
