/*
 * Licensed to the Apache Software Foundation (ASF) under one
 * or more contributor license agreements.  See the NOTICE file
 * distributed with this work for additional information
 * regarding copyright ownership.  The ASF licenses this file
 * to you under the Apache License, Version 2.0 (the
 * "License"); you may not use this file except in compliance
 * with the License.  You may obtain a copy of the License at
 *
 *   http://www.apache.org/licenses/LICENSE-2.0
 *
 * Unless required by applicable law or agreed to in writing,
 * software distributed under the License is distributed on an
 * "AS IS" BASIS, WITHOUT WARRANTIES OR CONDITIONS OF ANY
 * KIND, either express or implied.  See the License for the
 * specific language governing permissions and limitations
 * under the License.
 */
package org.apache.parquet.arrow.schema;

import static java.util.Arrays.asList;
import static java.util.Optional.empty;
import static java.util.Optional.of;
import static org.apache.parquet.schema.LogicalTypeAnnotation.TimeUnit.MICROS;
import static org.apache.parquet.schema.LogicalTypeAnnotation.TimeUnit.MILLIS;
<<<<<<< HEAD
import static org.apache.parquet.schema.LogicalTypeAnnotation.TimeUnit.NANOS;
=======
>>>>>>> b4198be2
import static org.apache.parquet.schema.LogicalTypeAnnotation.dateType;
import static org.apache.parquet.schema.LogicalTypeAnnotation.decimalType;
import static org.apache.parquet.schema.LogicalTypeAnnotation.intType;
import static org.apache.parquet.schema.LogicalTypeAnnotation.stringType;
import static org.apache.parquet.schema.LogicalTypeAnnotation.timeType;
import static org.apache.parquet.schema.LogicalTypeAnnotation.timestampType;
import static org.apache.parquet.schema.PrimitiveType.PrimitiveTypeName.BINARY;
import static org.apache.parquet.schema.PrimitiveType.PrimitiveTypeName.BOOLEAN;
import static org.apache.parquet.schema.PrimitiveType.PrimitiveTypeName.DOUBLE;
import static org.apache.parquet.schema.PrimitiveType.PrimitiveTypeName.FIXED_LEN_BYTE_ARRAY;
import static org.apache.parquet.schema.PrimitiveType.PrimitiveTypeName.FLOAT;
import static org.apache.parquet.schema.PrimitiveType.PrimitiveTypeName.INT32;
import static org.apache.parquet.schema.PrimitiveType.PrimitiveTypeName.INT64;
import static org.apache.parquet.schema.Type.Repetition.OPTIONAL;
import static org.apache.parquet.schema.Type.Repetition.REPEATED;
import static org.apache.parquet.schema.Type.Repetition.REQUIRED;

import java.util.ArrayList;
import java.util.List;
import java.util.Optional;

import org.apache.arrow.vector.types.DateUnit;
import org.apache.arrow.vector.types.FloatingPointPrecision;
import org.apache.arrow.vector.types.TimeUnit;
import org.apache.arrow.vector.types.pojo.ArrowType;
import org.apache.arrow.vector.types.pojo.ArrowType.ArrowTypeVisitor;
import org.apache.arrow.vector.types.pojo.ArrowType.Binary;
import org.apache.arrow.vector.types.pojo.ArrowType.Bool;
import org.apache.arrow.vector.types.pojo.ArrowType.Date;
import org.apache.arrow.vector.types.pojo.ArrowType.Decimal;
import org.apache.arrow.vector.types.pojo.ArrowType.FloatingPoint;
import org.apache.arrow.vector.types.pojo.ArrowType.Int;
import org.apache.arrow.vector.types.pojo.ArrowType.Interval;
import org.apache.arrow.vector.types.pojo.ArrowType.Null;
import org.apache.arrow.vector.types.pojo.ArrowType.Struct;
import org.apache.arrow.vector.types.pojo.ArrowType.Time;
import org.apache.arrow.vector.types.pojo.ArrowType.Timestamp;
import org.apache.arrow.vector.types.pojo.ArrowType.Union;
import org.apache.arrow.vector.types.pojo.ArrowType.Utf8;
import org.apache.arrow.vector.types.pojo.Field;
import org.apache.arrow.vector.types.pojo.Schema;
import org.apache.parquet.arrow.schema.SchemaMapping.ListTypeMapping;
import org.apache.parquet.arrow.schema.SchemaMapping.PrimitiveTypeMapping;
import org.apache.parquet.arrow.schema.SchemaMapping.RepeatedTypeMapping;
import org.apache.parquet.arrow.schema.SchemaMapping.StructTypeMapping;
import org.apache.parquet.arrow.schema.SchemaMapping.TypeMapping;
import org.apache.parquet.arrow.schema.SchemaMapping.UnionTypeMapping;
import org.apache.parquet.schema.GroupType;
import org.apache.parquet.schema.LogicalTypeAnnotation;
import org.apache.parquet.schema.MessageType;
import org.apache.parquet.schema.PrimitiveType;
import org.apache.parquet.schema.PrimitiveType.PrimitiveTypeName;
import org.apache.parquet.schema.Type;
import org.apache.parquet.schema.Type.Repetition;
import org.apache.parquet.schema.Types;
import org.apache.parquet.schema.Types.GroupBuilder;

/**
 * Logic to convert Parquet and Arrow Schemas back and forth and maintain the mapping
 */
public class SchemaConverter {

  /**
   * For when we'll need this to be configurable
   */
  public SchemaConverter() {
  }

  /**
   * Creates a Parquet Schema from an Arrow one and returns the mapping
   * @param arrowSchema the provided Arrow Schema
   * @return the mapping between the 2
   */
  public SchemaMapping fromArrow(Schema arrowSchema) {
    List<Field> fields = arrowSchema.getFields();
    List<TypeMapping> parquetFields = fromArrow(fields);
    MessageType parquetType = addToBuilder(parquetFields, Types.buildMessage()).named("root");
    return new SchemaMapping(arrowSchema, parquetType, parquetFields);
  }

  private <T> GroupBuilder<T> addToBuilder(List<TypeMapping> parquetFields, GroupBuilder<T> builder) {
    for (TypeMapping type : parquetFields) {
      builder = builder.addField(type.getParquetType());
    }
    return builder;
  }

  private List<TypeMapping> fromArrow(List<Field> fields) {
    List<TypeMapping> result = new ArrayList<>(fields.size());
    for (Field field : fields) {
      result.add(fromArrow(field));
    }
    return result;
  }

  private TypeMapping fromArrow(final Field field) {
    return fromArrow(field, field.getName());
  }

  /**
   * @param field arrow field
   * @param fieldName overrides field.getName()
   * @return mapping
   */
  private TypeMapping fromArrow(final Field field, final String fieldName) {
    final List<Field> children = field.getChildren();
    return field.getType().accept(new ArrowTypeVisitor<TypeMapping>() {

      @Override
      public TypeMapping visit(Null type) {
        // TODO(PARQUET-757): null original type
        return primitive(BINARY);
      }

      @Override
      public TypeMapping visit(Struct type) {
        List<TypeMapping> parquetTypes = fromArrow(children);
        return new StructTypeMapping(field, addToBuilder(parquetTypes, Types.buildGroup(OPTIONAL)).named(fieldName), parquetTypes);
      }

      @Override
      public TypeMapping visit(org.apache.arrow.vector.types.pojo.ArrowType.List type) {
        return createListTypeMapping();
      }

      @Override
      public TypeMapping visit(org.apache.arrow.vector.types.pojo.ArrowType.FixedSizeList type) {
        return createListTypeMapping();
      }

      private ListTypeMapping createListTypeMapping() {
        if (children.size() != 1) {
          throw new IllegalArgumentException("list fields must have exactly one child: " + field);
        }
        TypeMapping parquetChild = fromArrow(children.get(0), "element");
        GroupType list = Types.optionalList().element(parquetChild.getParquetType()).named(fieldName);
        return new ListTypeMapping(field, new List3Levels(list), parquetChild);
      }

      @Override
      public TypeMapping visit(Union type) {
        // TODO(PARQUET-756): add Union OriginalType
        List<TypeMapping> parquetTypes = fromArrow(children);
        return new UnionTypeMapping(field, addToBuilder(parquetTypes, Types.buildGroup(OPTIONAL)).named(fieldName), parquetTypes);
      }

      @Override
      public TypeMapping visit(Int type) {
        boolean signed = type.getIsSigned();
        switch (type.getBitWidth()) {
          case 8:
          case 16:
          case 32:
            return primitive(INT32, intType(type.getBitWidth(), signed));
          case 64:
            return primitive(INT64, intType(64, signed));
          default:
            throw new IllegalArgumentException("Illegal int type: " + field);
        }
      }

      @Override
      public TypeMapping visit(FloatingPoint type) {
        switch (type.getPrecision()) {
          case HALF:
            // TODO(PARQUET-757): original type HalfFloat
            return primitive(FLOAT);
          case SINGLE:
            return primitive(FLOAT);
          case DOUBLE:
            return primitive(DOUBLE);
          default:
            throw new IllegalArgumentException("Illegal float type: " + field);
        }
      }

      @Override
      public TypeMapping visit(Utf8 type) {
        return primitive(BINARY, stringType());
      }

      @Override
      public TypeMapping visit(Binary type) {
        return primitive(BINARY);
      }

      @Override
      public TypeMapping visit(Bool type) {
        return primitive(BOOLEAN);
      }

      /**
       * See https://github.com/apache/parquet-format/blob/master/LogicalTypes.md#decimal
       * @param type an arrow decimal type
       * @return a mapping from the arrow decimal to the Parquet type
       */
      @Override
      public TypeMapping visit(Decimal type) {
        int precision = type.getPrecision();
        int scale = type.getScale();
        if (1 <= precision && precision <= 9) {
          return decimal(INT32, precision, scale);
        } else if (1 <= precision && precision <= 18) {
          return decimal(INT64, precision, scale);
        } else {
          // Better: FIXED_LENGTH_BYTE_ARRAY with length
          return decimal(BINARY, precision, scale);
        }
      }

      @Override
      public TypeMapping visit(Date type) {
        return primitive(INT32, dateType());
      }

      @Override
      public TypeMapping visit(Time type) {
        int bitWidth = type.getBitWidth();
        TimeUnit timeUnit = type.getUnit();
        // TODO: what is Arrow time semantic? UTC adjusted or not?
        if (bitWidth == 32 && timeUnit == TimeUnit.MILLISECOND) {
<<<<<<< HEAD
          return primitive(INT32, timeType(true, MILLIS));
        } else if (bitWidth == 64 && timeUnit == TimeUnit.MICROSECOND) {
          return primitive(INT64, timeType(true, MICROS));
        } else if (bitWidth == 64 && timeUnit == TimeUnit.NANOSECOND) {
          return primitive(INT64, timeType(true, NANOS));
=======
          return primitive(INT32, timeType(false, MILLIS));
        } else if (bitWidth == 64 && timeUnit == TimeUnit.MICROSECOND) {
          return primitive(INT64, timeType(false, MICROS));
>>>>>>> b4198be2
        }
        throw new UnsupportedOperationException("Unsupported type " + type);
      }

      @Override
      public TypeMapping visit(Timestamp type) {
        TimeUnit timeUnit = type.getUnit();
        // TODO: Should we take type.getTimeZone() into account?
        if (timeUnit == TimeUnit.MILLISECOND) {
<<<<<<< HEAD
          return primitive(INT64, timestampType(true, MILLIS));
        } else if (timeUnit == TimeUnit.MICROSECOND) {
          return primitive(INT64, timestampType(true, MICROS));
        } else if (timeUnit == TimeUnit.NANOSECOND) {
          return primitive(INT64, timestampType(true, NANOS));
=======
          return primitive(INT64, timestampType(isUtcNormalized(type), MILLIS));
        } else if (timeUnit == TimeUnit.MICROSECOND) {
          return primitive(INT64, timestampType(isUtcNormalized(type), MICROS));
>>>>>>> b4198be2
        }
        throw new UnsupportedOperationException("Unsupported type " + type);
      }

      private boolean isUtcNormalized(Timestamp timestamp) {
        String timeZone = timestamp.getTimezone();
        return timeZone != null && !timeZone.isEmpty();
      }

      /**
       * See https://github.com/apache/parquet-format/blob/master/LogicalTypes.md#interval
       */
      @Override
      public TypeMapping visit(Interval type) {
        // TODO(PARQUET-675): fix interval original types
        return primitiveFLBA(12, LogicalTypeAnnotation.IntervalLogicalTypeAnnotation.getInstance());
      }

      @Override
      public TypeMapping visit(ArrowType.FixedSizeBinary fixedSizeBinary) {
        return primitive(BINARY);
      }

      private TypeMapping mapping(PrimitiveType parquetType) {
        return new PrimitiveTypeMapping(field, parquetType);
      }

      private TypeMapping decimal(PrimitiveTypeName type, int precision, int scale) {
        return mapping(Types.optional(type).as(decimalType(scale, precision)).named(fieldName));
      }

      private TypeMapping primitive(PrimitiveTypeName type) {
        return mapping(Types.optional(type).named(fieldName));
      }

      private TypeMapping primitive(PrimitiveTypeName type, LogicalTypeAnnotation otype) {
        return mapping(Types.optional(type).as(otype).named(fieldName));
      }

      private TypeMapping primitiveFLBA(int length, LogicalTypeAnnotation otype) {
        return mapping(Types.optional(FIXED_LEN_BYTE_ARRAY).length(length).as(otype).named(fieldName));
      }
    });
  }

  /**
   * Creates an Arrow Schema from an Parquet one and returns the mapping
   * @param parquetSchema the provided Parquet Schema
   * @return the mapping between the 2
   */
  public SchemaMapping fromParquet(MessageType parquetSchema) {
    List<Type> fields = parquetSchema.getFields();
    List<TypeMapping> mappings = fromParquet(fields);
    List<Field> arrowFields = fields(mappings);
    return new SchemaMapping(new Schema(arrowFields), parquetSchema, mappings);
  }

  private List<Field> fields(List<TypeMapping> mappings) {
    List<Field> result = new ArrayList<>(mappings.size());
    for (TypeMapping typeMapping : mappings) {
      result.add(typeMapping.getArrowField());
    }
    return result;
  }

  private List<TypeMapping> fromParquet(List<Type> fields) {
    List<TypeMapping> result = new ArrayList<>(fields.size());
    for (Type type : fields) {
      result.add(fromParquet(type));
    }
    return result;
  }

  private TypeMapping fromParquet(Type type) {
    return fromParquet(type, type.getName(), type.getRepetition());
  }

  /**
   * @param type parquet type
   * @param name overrides parquet.getName)
   * @param repetition overrides parquet.getRepetition()
   * @return a type mapping from the Parquet type to an Arrow type
   */
  private TypeMapping fromParquet(Type type, String name, Repetition repetition) {
    if (repetition == REPEATED) {
      // case where we have a repeated field that is not in a List/Map
      TypeMapping child = fromParquet(type, null, REQUIRED);
      Field arrowField = new Field(name, false, new ArrowType.List(), asList(child.getArrowField()));
      return new RepeatedTypeMapping(arrowField, type, child);
    }
    if (type.isPrimitive()) {
      return fromParquetPrimitive(type.asPrimitiveType(), name);
    } else {
      return fromParquetGroup(type.asGroupType(), name);
    }
  }

  /**
   * @param type parquet types
   * @param name overrides parquet.getName()
   * @return the mapping
   */
  private TypeMapping fromParquetGroup(GroupType type, String name) {
<<<<<<< HEAD
    LogicalTypeAnnotation ot = type.getLogicalTypeAnnotation();
    if (ot == null) {
=======
    LogicalTypeAnnotation logicalType = type.getLogicalTypeAnnotation();
    if (logicalType == null) {
>>>>>>> b4198be2
      List<TypeMapping> typeMappings = fromParquet(type.getFields());
      Field arrowField = new Field(name, type.isRepetition(OPTIONAL), new Struct(), fields(typeMappings));
      return new StructTypeMapping(arrowField, type, typeMappings);
    } else {
<<<<<<< HEAD
      return ot.accept(new LogicalTypeAnnotation.LogicalTypeAnnotationVisitor<TypeMapping>() {
        @Override
        public Optional<TypeMapping> visit(LogicalTypeAnnotation.ListLogicalTypeAnnotation logicalTypeAnnotation) {
=======
      return logicalType.accept(new LogicalTypeAnnotation.LogicalTypeAnnotationVisitor<TypeMapping>() {
        @Override
        public Optional<TypeMapping> visit(LogicalTypeAnnotation.ListLogicalTypeAnnotation listLogicalType) {
>>>>>>> b4198be2
          List3Levels list3Levels = new List3Levels(type);
          TypeMapping child = fromParquet(list3Levels.getElement(), null, list3Levels.getElement().getRepetition());
          Field arrowField = new Field(name, type.isRepetition(OPTIONAL), new ArrowType.List(), asList(child.getArrowField()));
          return of(new ListTypeMapping(arrowField, list3Levels, child));
        }
      }).orElseThrow(() -> new UnsupportedOperationException("Unsupported type " + type));
    }
  }

  /**
   * @param type parquet types
   * @param name overrides parquet.getName()
   * @return the mapping
   */
  private TypeMapping fromParquetPrimitive(final PrimitiveType type, final String name) {
    return type.getPrimitiveTypeName().convert(new PrimitiveType.PrimitiveTypeNameConverter<TypeMapping, RuntimeException>() {

      private TypeMapping field(ArrowType arrowType) {
        Field field = new Field(name, type.isRepetition(OPTIONAL), arrowType, null);
        return new PrimitiveTypeMapping(field, type);
      }

      @Override
      public TypeMapping convertFLOAT(PrimitiveTypeName primitiveTypeName) throws RuntimeException {
        return field(new ArrowType.FloatingPoint(FloatingPointPrecision.SINGLE));
      }

      @Override
      public TypeMapping convertDOUBLE(PrimitiveTypeName primitiveTypeName) throws RuntimeException {
        return field(new ArrowType.FloatingPoint(FloatingPointPrecision.DOUBLE));
      }

      @Override
      public TypeMapping convertINT32(PrimitiveTypeName primitiveTypeName) throws RuntimeException {
        LogicalTypeAnnotation logicalTypeAnnotation = type.getLogicalTypeAnnotation();
        if (logicalTypeAnnotation == null) {
          return integer(32, true);
        }
        return logicalTypeAnnotation.accept(new LogicalTypeAnnotation.LogicalTypeAnnotationVisitor<TypeMapping>() {
          @Override
<<<<<<< HEAD
          public Optional<TypeMapping> visit(LogicalTypeAnnotation.DecimalLogicalTypeAnnotation logicalTypeAnnotation) {
            return of(decimal(logicalTypeAnnotation.getPrecision(), logicalTypeAnnotation.getScale()));
          }

          @Override
          public Optional<TypeMapping> visit(LogicalTypeAnnotation.DateLogicalTypeAnnotation logicalTypeAnnotation) {
=======
          public Optional<TypeMapping> visit(LogicalTypeAnnotation.DecimalLogicalTypeAnnotation decimalLogicalType) {
            return of(decimal(decimalLogicalType.getPrecision(), decimalLogicalType.getScale()));
          }

          @Override
          public Optional<TypeMapping> visit(LogicalTypeAnnotation.DateLogicalTypeAnnotation dateLogicalType) {
>>>>>>> b4198be2
            return of(field(new ArrowType.Date(DateUnit.DAY)));
          }

          @Override
<<<<<<< HEAD
          public Optional<TypeMapping> visit(LogicalTypeAnnotation.TimeLogicalTypeAnnotation logicalTypeAnnotation) {
            return logicalTypeAnnotation.getUnit() == MILLIS ? of(field(new ArrowType.Time(TimeUnit.MILLISECOND, 32))) : empty();
          }

          @Override
          public Optional<TypeMapping> visit(LogicalTypeAnnotation.IntLogicalTypeAnnotation logicalTypeAnnotation) {
            if (logicalTypeAnnotation.getBitWidth() == 64) {
              return empty();
            }
            return of(integer(logicalTypeAnnotation.getBitWidth(), logicalTypeAnnotation.isSigned()));
=======
          public Optional<TypeMapping> visit(LogicalTypeAnnotation.TimeLogicalTypeAnnotation timeLogicalType) {
            return timeLogicalType.getUnit() == MILLIS ? of(field(new ArrowType.Time(TimeUnit.MILLISECOND, 32))) : empty();
          }

          @Override
          public Optional<TypeMapping> visit(LogicalTypeAnnotation.IntLogicalTypeAnnotation intLogicalType) {
            if (intLogicalType.getBitWidth() == 64) {
              return empty();
            }
            return of(integer(intLogicalType.getBitWidth(), intLogicalType.isSigned()));
>>>>>>> b4198be2
          }
        }).orElseThrow(() -> new IllegalArgumentException("illegal type " + type));
      }

      @Override
      public TypeMapping convertINT64(PrimitiveTypeName primitiveTypeName) throws RuntimeException {
        LogicalTypeAnnotation logicalTypeAnnotation = type.getLogicalTypeAnnotation();
        if (logicalTypeAnnotation == null) {
          return integer(64, true);
        }

        return logicalTypeAnnotation.accept(new LogicalTypeAnnotation.LogicalTypeAnnotationVisitor<TypeMapping>() {
          @Override
<<<<<<< HEAD
          public Optional<TypeMapping> visit(LogicalTypeAnnotation.DateLogicalTypeAnnotation logicalTypeAnnotation) {
=======
          public Optional<TypeMapping> visit(LogicalTypeAnnotation.DateLogicalTypeAnnotation dateLogicalType) {
>>>>>>> b4198be2
            return of(field(new ArrowType.Date(DateUnit.DAY)));
          }

          @Override
<<<<<<< HEAD
          public Optional<TypeMapping> visit(LogicalTypeAnnotation.DecimalLogicalTypeAnnotation logicalTypeAnnotation) {
            return of(decimal(logicalTypeAnnotation.getPrecision(), logicalTypeAnnotation.getScale()));
          }

          @Override
          public Optional<TypeMapping> visit(LogicalTypeAnnotation.IntLogicalTypeAnnotation logicalTypeAnnotation) {
            return of(integer(logicalTypeAnnotation.getBitWidth(), logicalTypeAnnotation.isSigned()));
          }

          @Override
          public Optional<TypeMapping> visit(LogicalTypeAnnotation.TimeLogicalTypeAnnotation logicalTypeAnnotation) {
            if (logicalTypeAnnotation.getUnit() == MICROS) {
              return of(field(new ArrowType.Time(TimeUnit.MICROSECOND, 64)));
            } else if (logicalTypeAnnotation.getUnit() == NANOS) {
              return of(field(new ArrowType.Time(TimeUnit.NANOSECOND, 64)));
=======
          public Optional<TypeMapping> visit(LogicalTypeAnnotation.DecimalLogicalTypeAnnotation decimalLogicalType) {
            return of(decimal(decimalLogicalType.getPrecision(), decimalLogicalType.getScale()));
          }

          @Override
          public Optional<TypeMapping> visit(LogicalTypeAnnotation.IntLogicalTypeAnnotation intLogicalType) {
            return of(integer(intLogicalType.getBitWidth(), intLogicalType.isSigned()));
          }

          @Override
          public Optional<TypeMapping> visit(LogicalTypeAnnotation.TimeLogicalTypeAnnotation timeLogicalType) {
            if (timeLogicalType.getUnit() == MICROS) {
              return of(field(new ArrowType.Time(TimeUnit.MICROSECOND, 64)));
>>>>>>> b4198be2
            }
            return empty();
          }

          @Override
<<<<<<< HEAD
          public Optional<TypeMapping> visit(LogicalTypeAnnotation.TimestampLogicalTypeAnnotation logicalTypeAnnotation) {
            switch (logicalTypeAnnotation.getUnit()) {
              // TODO: timezone parameter?
              case MICROS:
                return of(field(new ArrowType.Timestamp(TimeUnit.MICROSECOND, "UTC")));
              case MILLIS:
                return of(field(new ArrowType.Timestamp(TimeUnit.MILLISECOND, "UTC")));
              case NANOS:
                return of(field(new ArrowType.Timestamp(TimeUnit.NANOSECOND, "UTC")));
            }
            return empty();
          }
=======
          public Optional<TypeMapping> visit(LogicalTypeAnnotation.TimestampLogicalTypeAnnotation timestampLogicalType) {
            switch (timestampLogicalType.getUnit()) {
              case MICROS:
                return of(field(new ArrowType.Timestamp(TimeUnit.MICROSECOND, getTimeZone(timestampLogicalType))));
              case MILLIS:
                return of(field(new ArrowType.Timestamp(TimeUnit.MILLISECOND, getTimeZone(timestampLogicalType))));
            }
            return empty();
          }

          private String getTimeZone(LogicalTypeAnnotation.TimestampLogicalTypeAnnotation timestampLogicalType) {
            return timestampLogicalType.isAdjustedToUTC() ? "UTC" : null;
          }
>>>>>>> b4198be2
        }).orElseThrow(() -> new IllegalArgumentException("illegal type " + type));
      }

      @Override
      public TypeMapping convertINT96(PrimitiveTypeName primitiveTypeName) throws RuntimeException {
        // Possibly timestamp
        return field(new ArrowType.Binary());
      }

      @Override
      public TypeMapping convertFIXED_LEN_BYTE_ARRAY(PrimitiveTypeName primitiveTypeName) throws RuntimeException {
        return field(new ArrowType.Binary());
      }

      @Override
      public TypeMapping convertBOOLEAN(PrimitiveTypeName primitiveTypeName) throws RuntimeException {
        return field(new ArrowType.Bool());
      }

      @Override
      public TypeMapping convertBINARY(PrimitiveTypeName primitiveTypeName) throws RuntimeException {
        LogicalTypeAnnotation logicalTypeAnnotation = type.getLogicalTypeAnnotation();
        if (logicalTypeAnnotation == null) {
          return field(new ArrowType.Binary());
        }
        return logicalTypeAnnotation.accept(new LogicalTypeAnnotation.LogicalTypeAnnotationVisitor<TypeMapping>() {
          @Override
<<<<<<< HEAD
          public Optional<TypeMapping> visit(LogicalTypeAnnotation.StringLogicalTypeAnnotation logicalTypeAnnotation) {
=======
          public Optional<TypeMapping> visit(LogicalTypeAnnotation.StringLogicalTypeAnnotation stringLogicalType) {
>>>>>>> b4198be2
            return of(field(new ArrowType.Utf8()));
          }

          @Override
<<<<<<< HEAD
          public Optional<TypeMapping> visit(LogicalTypeAnnotation.DecimalLogicalTypeAnnotation logicalTypeAnnotation) {
            return of(decimal(logicalTypeAnnotation.getPrecision(), logicalTypeAnnotation.getScale()));
=======
          public Optional<TypeMapping> visit(LogicalTypeAnnotation.DecimalLogicalTypeAnnotation decimalLogicalType) {
            return of(decimal(decimalLogicalType.getPrecision(), decimalLogicalType.getScale()));
>>>>>>> b4198be2
          }
        }).orElseThrow(() -> new IllegalArgumentException("illegal type " + type));
      }

      private TypeMapping decimal(int precision, int scale) {
        return field(new ArrowType.Decimal(precision, scale));
      }

      private TypeMapping integer(int width, boolean signed) {
        return field(new ArrowType.Int(width, signed));
      }
    });
  }

  /**
   * Maps a Parquet and Arrow Schema
   * For now does not validate primitive type compatibility
   * @param arrowSchema an Arrow schema
   * @param parquetSchema a Parquet message type
   * @return the mapping between the 2
   */
  public SchemaMapping map(Schema arrowSchema, MessageType parquetSchema) {
    List<TypeMapping> children = map(arrowSchema.getFields(), parquetSchema.getFields());
    return new SchemaMapping(arrowSchema, parquetSchema, children);
  }

  private List<TypeMapping> map(List<Field> arrowFields, List<Type> parquetFields) {
    if (arrowFields.size() != parquetFields.size()) {
      throw new IllegalArgumentException("Can not map schemas as sizes differ: " + arrowFields + " != " + parquetFields);
    }
    List<TypeMapping> result = new ArrayList<>(arrowFields.size());
    for (int i = 0; i < arrowFields.size(); i++) {
      Field arrowField = arrowFields.get(i);
      Type parquetField = parquetFields.get(i);
      result.add(map(arrowField, parquetField));
    }
    return result;
  }

  private TypeMapping map(final Field arrowField, final Type parquetField) {
    return arrowField.getType().accept(new ArrowTypeVisitor<TypeMapping>() {

      @Override
      public TypeMapping visit(Null type) {
        if (!parquetField.isRepetition(OPTIONAL)) {
          throw new IllegalArgumentException("Parquet type can't be null: " + parquetField);
        }
        return primitive();
      }

      @Override
      public TypeMapping visit(Struct type) {
        if (parquetField.isPrimitive()) {
          throw new IllegalArgumentException("Parquet type not a group: " + parquetField);
        }
        GroupType groupType = parquetField.asGroupType();
        return new StructTypeMapping(arrowField, groupType, map(arrowField.getChildren(), groupType.getFields()));
      }

      @Override
      public TypeMapping visit(org.apache.arrow.vector.types.pojo.ArrowType.List type) {
        return createListTypeMapping(type);
      }

      @Override
      public TypeMapping visit(org.apache.arrow.vector.types.pojo.ArrowType.FixedSizeList type) {
        return createListTypeMapping(type);
      }

      private TypeMapping createListTypeMapping(ArrowType.ComplexType type) {
        if (arrowField.getChildren().size() != 1) {
          throw new IllegalArgumentException("Invalid list type: " + type);
        }
        Field arrowChild = arrowField.getChildren().get(0);
        if (parquetField.isRepetition(REPEATED)) {
          return new RepeatedTypeMapping(arrowField, parquetField, map(arrowChild, parquetField));
        }
        if (parquetField.isPrimitive()) {
          throw new IllegalArgumentException("Parquet type not a group: " + parquetField);
        }
        List3Levels list3Levels = new List3Levels(parquetField.asGroupType());
        if (arrowField.getChildren().size() != 1) {
          throw new IllegalArgumentException("invalid arrow list: " + arrowField);
        }
        return new ListTypeMapping(arrowField, list3Levels, map(arrowChild, list3Levels.getElement()));
      }

      @Override
      public TypeMapping visit(Union type) {
        if (parquetField.isPrimitive()) {
          throw new IllegalArgumentException("Parquet type not a group: " + parquetField);
        }
        GroupType groupType = parquetField.asGroupType();
        return new UnionTypeMapping(arrowField, groupType, map(arrowField.getChildren(), groupType.getFields()));
      }

      @Override
      public TypeMapping visit(Int type) {
        return primitive();
      }

      @Override
      public TypeMapping visit(FloatingPoint type) {
        return primitive();
      }

      @Override
      public TypeMapping visit(Utf8 type) {
        return primitive();
      }

      @Override
      public TypeMapping visit(Binary type) {
        return primitive();
      }

      @Override
      public TypeMapping visit(Bool type) {
        return primitive();
      }

      @Override
      public TypeMapping visit(Decimal type) {
        return primitive();
      }

      @Override
      public TypeMapping visit(Date type) {
        return primitive();
      }

      @Override
      public TypeMapping visit(Time type) {
        return primitive();
      }

      @Override
      public TypeMapping visit(Timestamp type) {
        return primitive();
      }

      @Override
      public TypeMapping visit(Interval type) {
        return primitive();
      }

      @Override
      public TypeMapping visit(ArrowType.FixedSizeBinary fixedSizeBinary) {
        return primitive();
      }

      private TypeMapping primitive() {
        if (!parquetField.isPrimitive()) {
          throw new IllegalArgumentException("Can not map schemas as one is primitive and the other is not: " + arrowField + " != " + parquetField);
        }
        return new PrimitiveTypeMapping(arrowField, parquetField.asPrimitiveType());
      }
    });
  }
}<|MERGE_RESOLUTION|>--- conflicted
+++ resolved
@@ -23,10 +23,7 @@
 import static java.util.Optional.of;
 import static org.apache.parquet.schema.LogicalTypeAnnotation.TimeUnit.MICROS;
 import static org.apache.parquet.schema.LogicalTypeAnnotation.TimeUnit.MILLIS;
-<<<<<<< HEAD
 import static org.apache.parquet.schema.LogicalTypeAnnotation.TimeUnit.NANOS;
-=======
->>>>>>> b4198be2
 import static org.apache.parquet.schema.LogicalTypeAnnotation.dateType;
 import static org.apache.parquet.schema.LogicalTypeAnnotation.decimalType;
 import static org.apache.parquet.schema.LogicalTypeAnnotation.intType;
@@ -248,17 +245,11 @@
         TimeUnit timeUnit = type.getUnit();
         // TODO: what is Arrow time semantic? UTC adjusted or not?
         if (bitWidth == 32 && timeUnit == TimeUnit.MILLISECOND) {
-<<<<<<< HEAD
-          return primitive(INT32, timeType(true, MILLIS));
-        } else if (bitWidth == 64 && timeUnit == TimeUnit.MICROSECOND) {
-          return primitive(INT64, timeType(true, MICROS));
-        } else if (bitWidth == 64 && timeUnit == TimeUnit.NANOSECOND) {
-          return primitive(INT64, timeType(true, NANOS));
-=======
           return primitive(INT32, timeType(false, MILLIS));
         } else if (bitWidth == 64 && timeUnit == TimeUnit.MICROSECOND) {
           return primitive(INT64, timeType(false, MICROS));
->>>>>>> b4198be2
+        } else if (bitWidth == 64 && timeUnit == TimeUnit.NANOSECOND) {
+          return primitive(INT64, timeType(false, NANOS));
         }
         throw new UnsupportedOperationException("Unsupported type " + type);
       }
@@ -268,17 +259,11 @@
         TimeUnit timeUnit = type.getUnit();
         // TODO: Should we take type.getTimeZone() into account?
         if (timeUnit == TimeUnit.MILLISECOND) {
-<<<<<<< HEAD
-          return primitive(INT64, timestampType(true, MILLIS));
-        } else if (timeUnit == TimeUnit.MICROSECOND) {
-          return primitive(INT64, timestampType(true, MICROS));
-        } else if (timeUnit == TimeUnit.NANOSECOND) {
-          return primitive(INT64, timestampType(true, NANOS));
-=======
           return primitive(INT64, timestampType(isUtcNormalized(type), MILLIS));
         } else if (timeUnit == TimeUnit.MICROSECOND) {
           return primitive(INT64, timestampType(isUtcNormalized(type), MICROS));
->>>>>>> b4198be2
+        } else if (timeUnit == TimeUnit.NANOSECOND) {
+          return primitive(INT64, timestampType(isUtcNormalized(type), NANOS));
         }
         throw new UnsupportedOperationException("Unsupported type " + type);
       }
@@ -382,26 +367,15 @@
    * @return the mapping
    */
   private TypeMapping fromParquetGroup(GroupType type, String name) {
-<<<<<<< HEAD
-    LogicalTypeAnnotation ot = type.getLogicalTypeAnnotation();
-    if (ot == null) {
-=======
     LogicalTypeAnnotation logicalType = type.getLogicalTypeAnnotation();
     if (logicalType == null) {
->>>>>>> b4198be2
       List<TypeMapping> typeMappings = fromParquet(type.getFields());
       Field arrowField = new Field(name, type.isRepetition(OPTIONAL), new Struct(), fields(typeMappings));
       return new StructTypeMapping(arrowField, type, typeMappings);
     } else {
-<<<<<<< HEAD
-      return ot.accept(new LogicalTypeAnnotation.LogicalTypeAnnotationVisitor<TypeMapping>() {
-        @Override
-        public Optional<TypeMapping> visit(LogicalTypeAnnotation.ListLogicalTypeAnnotation logicalTypeAnnotation) {
-=======
       return logicalType.accept(new LogicalTypeAnnotation.LogicalTypeAnnotationVisitor<TypeMapping>() {
         @Override
         public Optional<TypeMapping> visit(LogicalTypeAnnotation.ListLogicalTypeAnnotation listLogicalType) {
->>>>>>> b4198be2
           List3Levels list3Levels = new List3Levels(type);
           TypeMapping child = fromParquet(list3Levels.getElement(), null, list3Levels.getElement().getRepetition());
           Field arrowField = new Field(name, type.isRepetition(OPTIONAL), new ArrowType.List(), asList(child.getArrowField()));
@@ -442,37 +416,16 @@
         }
         return logicalTypeAnnotation.accept(new LogicalTypeAnnotation.LogicalTypeAnnotationVisitor<TypeMapping>() {
           @Override
-<<<<<<< HEAD
-          public Optional<TypeMapping> visit(LogicalTypeAnnotation.DecimalLogicalTypeAnnotation logicalTypeAnnotation) {
-            return of(decimal(logicalTypeAnnotation.getPrecision(), logicalTypeAnnotation.getScale()));
-          }
-
-          @Override
-          public Optional<TypeMapping> visit(LogicalTypeAnnotation.DateLogicalTypeAnnotation logicalTypeAnnotation) {
-=======
           public Optional<TypeMapping> visit(LogicalTypeAnnotation.DecimalLogicalTypeAnnotation decimalLogicalType) {
             return of(decimal(decimalLogicalType.getPrecision(), decimalLogicalType.getScale()));
           }
 
           @Override
           public Optional<TypeMapping> visit(LogicalTypeAnnotation.DateLogicalTypeAnnotation dateLogicalType) {
->>>>>>> b4198be2
             return of(field(new ArrowType.Date(DateUnit.DAY)));
           }
 
           @Override
-<<<<<<< HEAD
-          public Optional<TypeMapping> visit(LogicalTypeAnnotation.TimeLogicalTypeAnnotation logicalTypeAnnotation) {
-            return logicalTypeAnnotation.getUnit() == MILLIS ? of(field(new ArrowType.Time(TimeUnit.MILLISECOND, 32))) : empty();
-          }
-
-          @Override
-          public Optional<TypeMapping> visit(LogicalTypeAnnotation.IntLogicalTypeAnnotation logicalTypeAnnotation) {
-            if (logicalTypeAnnotation.getBitWidth() == 64) {
-              return empty();
-            }
-            return of(integer(logicalTypeAnnotation.getBitWidth(), logicalTypeAnnotation.isSigned()));
-=======
           public Optional<TypeMapping> visit(LogicalTypeAnnotation.TimeLogicalTypeAnnotation timeLogicalType) {
             return timeLogicalType.getUnit() == MILLIS ? of(field(new ArrowType.Time(TimeUnit.MILLISECOND, 32))) : empty();
           }
@@ -483,7 +436,6 @@
               return empty();
             }
             return of(integer(intLogicalType.getBitWidth(), intLogicalType.isSigned()));
->>>>>>> b4198be2
           }
         }).orElseThrow(() -> new IllegalArgumentException("illegal type " + type));
       }
@@ -497,32 +449,11 @@
 
         return logicalTypeAnnotation.accept(new LogicalTypeAnnotation.LogicalTypeAnnotationVisitor<TypeMapping>() {
           @Override
-<<<<<<< HEAD
-          public Optional<TypeMapping> visit(LogicalTypeAnnotation.DateLogicalTypeAnnotation logicalTypeAnnotation) {
-=======
           public Optional<TypeMapping> visit(LogicalTypeAnnotation.DateLogicalTypeAnnotation dateLogicalType) {
->>>>>>> b4198be2
             return of(field(new ArrowType.Date(DateUnit.DAY)));
           }
 
           @Override
-<<<<<<< HEAD
-          public Optional<TypeMapping> visit(LogicalTypeAnnotation.DecimalLogicalTypeAnnotation logicalTypeAnnotation) {
-            return of(decimal(logicalTypeAnnotation.getPrecision(), logicalTypeAnnotation.getScale()));
-          }
-
-          @Override
-          public Optional<TypeMapping> visit(LogicalTypeAnnotation.IntLogicalTypeAnnotation logicalTypeAnnotation) {
-            return of(integer(logicalTypeAnnotation.getBitWidth(), logicalTypeAnnotation.isSigned()));
-          }
-
-          @Override
-          public Optional<TypeMapping> visit(LogicalTypeAnnotation.TimeLogicalTypeAnnotation logicalTypeAnnotation) {
-            if (logicalTypeAnnotation.getUnit() == MICROS) {
-              return of(field(new ArrowType.Time(TimeUnit.MICROSECOND, 64)));
-            } else if (logicalTypeAnnotation.getUnit() == NANOS) {
-              return of(field(new ArrowType.Time(TimeUnit.NANOSECOND, 64)));
-=======
           public Optional<TypeMapping> visit(LogicalTypeAnnotation.DecimalLogicalTypeAnnotation decimalLogicalType) {
             return of(decimal(decimalLogicalType.getPrecision(), decimalLogicalType.getScale()));
           }
@@ -536,32 +467,21 @@
           public Optional<TypeMapping> visit(LogicalTypeAnnotation.TimeLogicalTypeAnnotation timeLogicalType) {
             if (timeLogicalType.getUnit() == MICROS) {
               return of(field(new ArrowType.Time(TimeUnit.MICROSECOND, 64)));
->>>>>>> b4198be2
+            }  else if (timeLogicalType.getUnit() == NANOS) {
+              return of(field(new ArrowType.Time(TimeUnit.NANOSECOND, 64)));
             }
             return empty();
           }
 
           @Override
-<<<<<<< HEAD
-          public Optional<TypeMapping> visit(LogicalTypeAnnotation.TimestampLogicalTypeAnnotation logicalTypeAnnotation) {
-            switch (logicalTypeAnnotation.getUnit()) {
-              // TODO: timezone parameter?
-              case MICROS:
-                return of(field(new ArrowType.Timestamp(TimeUnit.MICROSECOND, "UTC")));
-              case MILLIS:
-                return of(field(new ArrowType.Timestamp(TimeUnit.MILLISECOND, "UTC")));
-              case NANOS:
-                return of(field(new ArrowType.Timestamp(TimeUnit.NANOSECOND, "UTC")));
-            }
-            return empty();
-          }
-=======
           public Optional<TypeMapping> visit(LogicalTypeAnnotation.TimestampLogicalTypeAnnotation timestampLogicalType) {
             switch (timestampLogicalType.getUnit()) {
               case MICROS:
                 return of(field(new ArrowType.Timestamp(TimeUnit.MICROSECOND, getTimeZone(timestampLogicalType))));
               case MILLIS:
                 return of(field(new ArrowType.Timestamp(TimeUnit.MILLISECOND, getTimeZone(timestampLogicalType))));
+              case NANOS:
+                return of(field(new ArrowType.Timestamp(TimeUnit.NANOSECOND, getTimeZone(timestampLogicalType))));
             }
             return empty();
           }
@@ -569,7 +489,6 @@
           private String getTimeZone(LogicalTypeAnnotation.TimestampLogicalTypeAnnotation timestampLogicalType) {
             return timestampLogicalType.isAdjustedToUTC() ? "UTC" : null;
           }
->>>>>>> b4198be2
         }).orElseThrow(() -> new IllegalArgumentException("illegal type " + type));
       }
 
@@ -597,22 +516,13 @@
         }
         return logicalTypeAnnotation.accept(new LogicalTypeAnnotation.LogicalTypeAnnotationVisitor<TypeMapping>() {
           @Override
-<<<<<<< HEAD
-          public Optional<TypeMapping> visit(LogicalTypeAnnotation.StringLogicalTypeAnnotation logicalTypeAnnotation) {
-=======
           public Optional<TypeMapping> visit(LogicalTypeAnnotation.StringLogicalTypeAnnotation stringLogicalType) {
->>>>>>> b4198be2
             return of(field(new ArrowType.Utf8()));
           }
 
           @Override
-<<<<<<< HEAD
-          public Optional<TypeMapping> visit(LogicalTypeAnnotation.DecimalLogicalTypeAnnotation logicalTypeAnnotation) {
-            return of(decimal(logicalTypeAnnotation.getPrecision(), logicalTypeAnnotation.getScale()));
-=======
           public Optional<TypeMapping> visit(LogicalTypeAnnotation.DecimalLogicalTypeAnnotation decimalLogicalType) {
             return of(decimal(decimalLogicalType.getPrecision(), decimalLogicalType.getScale()));
->>>>>>> b4198be2
           }
         }).orElseThrow(() -> new IllegalArgumentException("illegal type " + type));
       }
