/*
 * Licensed to the Apache Software Foundation (ASF) under one
 * or more contributor license agreements.  See the NOTICE file
 * distributed with this work for additional information
 * regarding copyright ownership.  The ASF licenses this file
 * to you under the Apache License, Version 2.0 (the
 * "License"); you may not use this file except in compliance
 * with the License.  You may obtain a copy of the License at
 *
 *   http://www.apache.org/licenses/LICENSE-2.0
 *
 * Unless required by applicable law or agreed to in writing,
 * software distributed under the License is distributed on an
 * "AS IS" BASIS, WITHOUT WARRANTIES OR CONDITIONS OF ANY
 * KIND, either express or implied.  See the License for the
 * specific language governing permissions and limitations
 * under the License.
 */
package org.apache.parquet.avro;

import org.apache.avro.LogicalType;
import org.apache.avro.LogicalTypes;
import org.apache.avro.Schema;

import org.apache.hadoop.conf.Configuration;
import org.apache.parquet.schema.ConversionPatterns;
import org.apache.parquet.schema.GroupType;
import org.apache.parquet.schema.LogicalTypeAnnotation;
import org.apache.parquet.schema.MessageType;
import org.apache.parquet.schema.PrimitiveType;
import org.apache.parquet.schema.PrimitiveType.PrimitiveTypeName;
import org.apache.parquet.schema.Type;
import org.apache.parquet.schema.Types;

import java.util.ArrayList;
import java.util.Arrays;
import java.util.List;
import java.util.Optional;

import static java.util.Optional.empty;
import static java.util.Optional.of;
import static org.apache.avro.JsonProperties.NULL_VALUE;
import static org.apache.parquet.avro.AvroWriteSupport.WRITE_OLD_LIST_STRUCTURE;
import static org.apache.parquet.avro.AvroWriteSupport.WRITE_OLD_LIST_STRUCTURE_DEFAULT;
import static org.apache.parquet.schema.LogicalTypeAnnotation.TimeUnit.MICROS;
import static org.apache.parquet.schema.LogicalTypeAnnotation.TimeUnit.MILLIS;
import static org.apache.parquet.schema.LogicalTypeAnnotation.dateType;
import static org.apache.parquet.schema.LogicalTypeAnnotation.decimalType;
import static org.apache.parquet.schema.LogicalTypeAnnotation.enumType;
import static org.apache.parquet.schema.LogicalTypeAnnotation.stringType;
import static org.apache.parquet.schema.LogicalTypeAnnotation.timeType;
import static org.apache.parquet.schema.LogicalTypeAnnotation.timestampType;
import static org.apache.parquet.schema.PrimitiveType.PrimitiveTypeName.*;
import static org.apache.parquet.schema.Type.Repetition.REPEATED;

/**
 * <p>
 * Converts an Avro schema into a Parquet schema, or vice versa. See package
 * documentation for details of the mapping.
 * </p>
 */
public class AvroSchemaConverter {

  public static final String ADD_LIST_ELEMENT_RECORDS =
      "parquet.avro.add-list-element-records";
  private static final boolean ADD_LIST_ELEMENT_RECORDS_DEFAULT = true;

  private final boolean assumeRepeatedIsListElement;
  private final boolean writeOldListStructure;

  public AvroSchemaConverter() {
    this.assumeRepeatedIsListElement = ADD_LIST_ELEMENT_RECORDS_DEFAULT;
    this.writeOldListStructure = WRITE_OLD_LIST_STRUCTURE_DEFAULT;
  }

  /**
   * Constructor used by {@link AvroRecordConverter#isElementType}, which always
   * uses the 2-level list conversion.
   *
   * @param assumeRepeatedIsListElement whether to assume 2-level lists
   */
  AvroSchemaConverter(boolean assumeRepeatedIsListElement) {
    this.assumeRepeatedIsListElement = assumeRepeatedIsListElement;
    this.writeOldListStructure = WRITE_OLD_LIST_STRUCTURE_DEFAULT;
  }

  public AvroSchemaConverter(Configuration conf) {
    this.assumeRepeatedIsListElement = conf.getBoolean(
        ADD_LIST_ELEMENT_RECORDS, ADD_LIST_ELEMENT_RECORDS_DEFAULT);
    this.writeOldListStructure = conf.getBoolean(
        WRITE_OLD_LIST_STRUCTURE, WRITE_OLD_LIST_STRUCTURE_DEFAULT);
  }

  /**
   * Given a schema, check to see if it is a union of a null type and a regular schema,
   * and then return the non-null sub-schema. Otherwise, return the given schema.
   *
   * @param schema The schema to check
   * @return The non-null portion of a union schema, or the given schema
   */
  public static Schema getNonNull(Schema schema) {
    if (schema.getType().equals(Schema.Type.UNION)) {
      List<Schema> schemas = schema.getTypes();
      if (schemas.size() == 2) {
        if (schemas.get(0).getType().equals(Schema.Type.NULL)) {
          return schemas.get(1);
        } else if (schemas.get(1).getType().equals(Schema.Type.NULL)) {
          return schemas.get(0);
        } else {
          return schema;
        }
      } else {
        return schema;
      }
    } else {
      return schema;
    }
  }

  public MessageType convert(Schema avroSchema) {
    if (!avroSchema.getType().equals(Schema.Type.RECORD)) {
      throw new IllegalArgumentException("Avro schema must be a record.");
    }
    return new MessageType(avroSchema.getFullName(), convertFields(avroSchema.getFields()));
  }

  private List<Type> convertFields(List<Schema.Field> fields) {
    List<Type> types = new ArrayList<Type>();
    for (Schema.Field field : fields) {
      if (field.schema().getType().equals(Schema.Type.NULL)) {
        continue; // Avro nulls are not encoded, unless they are null unions
      }
      types.add(convertField(field));
    }
    return types;
  }

  private Type convertField(String fieldName, Schema schema) {
    return convertField(fieldName, schema, Type.Repetition.REQUIRED);
  }

  @SuppressWarnings("deprecation")
  private Type convertField(String fieldName, Schema schema, Type.Repetition repetition) {
    Types.PrimitiveBuilder<PrimitiveType> builder;
    Schema.Type type = schema.getType();
    if (type.equals(Schema.Type.BOOLEAN)) {
      builder = Types.primitive(BOOLEAN, repetition);
    } else if (type.equals(Schema.Type.INT)) {
      builder = Types.primitive(INT32, repetition);
    } else if (type.equals(Schema.Type.LONG)) {
      builder = Types.primitive(INT64, repetition);
    } else if (type.equals(Schema.Type.FLOAT)) {
      builder = Types.primitive(FLOAT, repetition);
    } else if (type.equals(Schema.Type.DOUBLE)) {
      builder = Types.primitive(DOUBLE, repetition);
    } else if (type.equals(Schema.Type.BYTES)) {
      builder = Types.primitive(BINARY, repetition);
    } else if (type.equals(Schema.Type.STRING)) {
      builder = Types.primitive(BINARY, repetition).as(stringType());
    } else if (type.equals(Schema.Type.RECORD)) {
      return new GroupType(repetition, fieldName, convertFields(schema.getFields()));
    } else if (type.equals(Schema.Type.ENUM)) {
      builder = Types.primitive(BINARY, repetition).as(enumType());
    } else if (type.equals(Schema.Type.ARRAY)) {
      if (writeOldListStructure) {
        return ConversionPatterns.listType(repetition, fieldName,
            convertField("array", schema.getElementType(), REPEATED));
      } else {
        return ConversionPatterns.listOfElements(repetition, fieldName,
            convertField(AvroWriteSupport.LIST_ELEMENT_NAME, schema.getElementType()));
      }
    } else if (type.equals(Schema.Type.MAP)) {
      Type valType = convertField("value", schema.getValueType());
      // avro map key type is always string
      return ConversionPatterns.stringKeyMapType(repetition, fieldName, valType);
    } else if (type.equals(Schema.Type.FIXED)) {
      builder = Types.primitive(FIXED_LEN_BYTE_ARRAY, repetition)
          .length(schema.getFixedSize());
    } else if (type.equals(Schema.Type.UNION)) {
      return convertUnion(fieldName, schema, repetition);
    } else {
      throw new UnsupportedOperationException("Cannot convert Avro type " + type);
    }

    // schema translation can only be done for known logical types because this
    // creates an equivalence
    LogicalType logicalType = schema.getLogicalType();
    if (logicalType != null) {
      if (logicalType instanceof LogicalTypes.Decimal) {
        LogicalTypes.Decimal decimal = (LogicalTypes.Decimal) logicalType;
        builder = builder.as(decimalType(decimal.getScale(), decimal.getPrecision()));
      } else {
        LogicalTypeAnnotation annotation = convertLogicalType(logicalType);
        if (annotation != null) {
          builder.as(annotation);
        }
      }
    }

    return builder.named(fieldName);
  }

  private Type convertUnion(String fieldName, Schema schema, Type.Repetition repetition) {
    List<Schema> nonNullSchemas = new ArrayList<Schema>(schema.getTypes().size());
    // Found any schemas in the union? Required for the edge case, where the union contains only a single type.
    boolean foundNullSchema = false;
    for (Schema childSchema : schema.getTypes()) {
      if (childSchema.getType().equals(Schema.Type.NULL)) {
        foundNullSchema = true;
        if (Type.Repetition.REQUIRED == repetition) {
          repetition = Type.Repetition.OPTIONAL;
        }
      } else {
        nonNullSchemas.add(childSchema);
      }
    }
    // If we only get a null and one other type then its a simple optional field
    // otherwise construct a union container
    switch (nonNullSchemas.size()) {
      case 0:
        throw new UnsupportedOperationException("Cannot convert Avro union of only nulls");

      case 1:
        return foundNullSchema ? convertField(fieldName, nonNullSchemas.get(0), repetition) :
          convertUnionToGroupType(fieldName, repetition, nonNullSchemas);

      default: // complex union type
        return convertUnionToGroupType(fieldName, repetition, nonNullSchemas);
    }
  }

  private Type convertUnionToGroupType(String fieldName, Type.Repetition repetition, List<Schema> nonNullSchemas) {
    List<Type> unionTypes = new ArrayList<Type>(nonNullSchemas.size());
    int index = 0;
    for (Schema childSchema : nonNullSchemas) {
      unionTypes.add( convertField("member" + index++, childSchema, Type.Repetition.OPTIONAL));
    }
    return new GroupType(repetition, fieldName, unionTypes);
  }

  private Type convertField(Schema.Field field) {
    return convertField(field.name(), field.schema());
  }

  public Schema convert(MessageType parquetSchema) {
    return convertFields(parquetSchema.getName(), parquetSchema.getFields());
  }

  Schema convert(GroupType parquetSchema) {
    return convertFields(parquetSchema.getName(), parquetSchema.getFields());
  }

  private Schema convertFields(String name, List<Type> parquetFields) {
    List<Schema.Field> fields = new ArrayList<Schema.Field>();
    for (Type parquetType : parquetFields) {
      Schema fieldSchema = convertField(parquetType);
      if (parquetType.isRepetition(REPEATED)) {
        throw new UnsupportedOperationException("REPEATED not supported outside LIST or MAP. Type: " + parquetType);
      } else if (parquetType.isRepetition(Type.Repetition.OPTIONAL)) {
        fields.add(new Schema.Field(
            parquetType.getName(), optional(fieldSchema), null, NULL_VALUE));
      } else { // REQUIRED
        fields.add(new Schema.Field(
            parquetType.getName(), fieldSchema, null, (Object) null));
      }
    }
    Schema schema = Schema.createRecord(name, null, null, false);
    schema.setFields(fields);
    return schema;
  }

  private Schema convertField(final Type parquetType) {
    if (parquetType.isPrimitive()) {
      final PrimitiveType asPrimitive = parquetType.asPrimitiveType();
      final PrimitiveTypeName parquetPrimitiveTypeName =
          asPrimitive.getPrimitiveTypeName();
      final LogicalTypeAnnotation annotation = parquetType.getLogicalTypeAnnotation();
      Schema schema = parquetPrimitiveTypeName.convert(
          new PrimitiveType.PrimitiveTypeNameConverter<Schema, RuntimeException>() {
            @Override
            public Schema convertBOOLEAN(PrimitiveTypeName primitiveTypeName) {
              return Schema.create(Schema.Type.BOOLEAN);
            }
            @Override
            public Schema convertINT32(PrimitiveTypeName primitiveTypeName) {
              return Schema.create(Schema.Type.INT);
            }
            @Override
            public Schema convertINT64(PrimitiveTypeName primitiveTypeName) {
              return Schema.create(Schema.Type.LONG);
            }
            @Override
            public Schema convertINT96(PrimitiveTypeName primitiveTypeName) {
              throw new IllegalArgumentException("INT96 not yet implemented.");
            }
            @Override
            public Schema convertFLOAT(PrimitiveTypeName primitiveTypeName) {
              return Schema.create(Schema.Type.FLOAT);
            }
            @Override
            public Schema convertDOUBLE(PrimitiveTypeName primitiveTypeName) {
              return Schema.create(Schema.Type.DOUBLE);
            }
            @Override
            public Schema convertFIXED_LEN_BYTE_ARRAY(PrimitiveTypeName primitiveTypeName) {
              int size = parquetType.asPrimitiveType().getTypeLength();
              return Schema.createFixed(parquetType.getName(), null, null, size);
            }
            @Override
            public Schema convertBINARY(PrimitiveTypeName primitiveTypeName) {
              if (annotation instanceof LogicalTypeAnnotation.StringLogicalTypeAnnotation ||
                annotation instanceof  LogicalTypeAnnotation.EnumLogicalTypeAnnotation) {
                return Schema.create(Schema.Type.STRING);
              } else {
                return Schema.create(Schema.Type.BYTES);
              }
            }
          });

      LogicalType logicalType = convertLogicalType(annotation);
      if (logicalType != null && (!(annotation instanceof LogicalTypeAnnotation.DecimalLogicalTypeAnnotation) ||
          parquetPrimitiveTypeName == BINARY ||
          parquetPrimitiveTypeName == FIXED_LEN_BYTE_ARRAY)) {
        schema = logicalType.addToSchema(schema);
      }

      return schema;

    } else {
      GroupType parquetGroupType = parquetType.asGroupType();
      LogicalTypeAnnotation logicalTypeAnnotation = parquetGroupType.getLogicalTypeAnnotation();
      if (logicalTypeAnnotation != null) {
        return logicalTypeAnnotation.accept(new LogicalTypeAnnotation.LogicalTypeAnnotationVisitor<Schema>() {
          @Override
<<<<<<< HEAD
          public Optional<Schema> visit(LogicalTypeAnnotation.ListLogicalTypeAnnotation logicalTypeAnnotation) {
=======
          public Optional<Schema> visit(LogicalTypeAnnotation.ListLogicalTypeAnnotation listLogicalType) {
>>>>>>> b4198be2
            if (parquetGroupType.getFieldCount()!= 1) {
              throw new UnsupportedOperationException("Invalid list type " + parquetGroupType);
            }
            Type repeatedType = parquetGroupType.getType(0);
            if (!repeatedType.isRepetition(REPEATED)) {
              throw new UnsupportedOperationException("Invalid list type " + parquetGroupType);
            }
            if (isElementType(repeatedType, parquetGroupType.getName())) {
              // repeated element types are always required
              return of(Schema.createArray(convertField(repeatedType)));
            } else {
              Type elementType = repeatedType.asGroupType().getType(0);
              if (elementType.isRepetition(Type.Repetition.OPTIONAL)) {
                return of(Schema.createArray(optional(convertField(elementType))));
              } else {
                return of(Schema.createArray(convertField(elementType)));
              }
            }
          }

          @Override
          // for backward-compatibility
<<<<<<< HEAD
          public Optional<Schema> visit(LogicalTypeAnnotation.MapKeyValueTypeAnnotation logicalTypeAnnotation) {
=======
          public Optional<Schema> visit(LogicalTypeAnnotation.MapKeyValueTypeAnnotation mapKeyValueLogicalType) {
>>>>>>> b4198be2
            return visitMapOrMapKeyValue();
          }

          @Override
<<<<<<< HEAD
          public Optional<Schema> visit(LogicalTypeAnnotation.MapLogicalTypeAnnotation logicalTypeAnnotation) {
=======
          public Optional<Schema> visit(LogicalTypeAnnotation.MapLogicalTypeAnnotation mapLogicalType) {
>>>>>>> b4198be2
            return visitMapOrMapKeyValue();
          }

          private Optional<Schema> visitMapOrMapKeyValue() {
            if (parquetGroupType.getFieldCount() != 1 || parquetGroupType.getType(0).isPrimitive()) {
              throw new UnsupportedOperationException("Invalid map type " + parquetGroupType);
            }
            GroupType mapKeyValType = parquetGroupType.getType(0).asGroupType();
            if (!mapKeyValType.isRepetition(REPEATED) ||
                mapKeyValType.getFieldCount()!=2) {
              throw new UnsupportedOperationException("Invalid map type " + parquetGroupType);
            }
            Type keyType = mapKeyValType.getType(0);
            if (!keyType.isPrimitive() ||
                !keyType.asPrimitiveType().getPrimitiveTypeName().equals(PrimitiveTypeName.BINARY) ||
                !keyType.getLogicalTypeAnnotation().equals(stringType())) {
              throw new IllegalArgumentException("Map key type must be binary (UTF8): "
                  + keyType);
            }
            Type valueType = mapKeyValType.getType(1);
            if (valueType.isRepetition(Type.Repetition.OPTIONAL)) {
              return of(Schema.createMap(optional(convertField(valueType))));
            } else {
              return of(Schema.createMap(convertField(valueType)));
            }
          }

          @Override
<<<<<<< HEAD
          public Optional<Schema> visit(LogicalTypeAnnotation.EnumLogicalTypeAnnotation logicalTypeAnnotation) {
=======
          public Optional<Schema> visit(LogicalTypeAnnotation.EnumLogicalTypeAnnotation enumLogicalType) {
>>>>>>> b4198be2
            return of(Schema.create(Schema.Type.STRING));
          }
        }).orElseThrow(() -> new UnsupportedOperationException("Cannot convert Parquet type " + parquetType));
      } else {
        // if no original type then it's a record
        return convertFields(parquetGroupType.getName(), parquetGroupType.getFields());
      }
    }
  }

  private LogicalTypeAnnotation convertLogicalType(LogicalType logicalType) {
    if (logicalType == null) {
      return null;
    } else if (logicalType instanceof LogicalTypes.Decimal) {
      LogicalTypes.Decimal decimal = (LogicalTypes.Decimal) logicalType;
      return decimalType(decimal.getScale(), decimal.getPrecision());
    } else if (logicalType instanceof LogicalTypes.Date) {
      return dateType();
    } else if (logicalType instanceof LogicalTypes.TimeMillis) {
      return timeType(true, MILLIS);
    } else if (logicalType instanceof LogicalTypes.TimeMicros) {
      return timeType(true, MICROS);
    } else if (logicalType instanceof LogicalTypes.TimestampMillis) {
      return timestampType(true, MILLIS);
    } else if (logicalType instanceof LogicalTypes.TimestampMicros) {
      return timestampType(true, MICROS);
    }
    return null;
  }

  private LogicalType convertLogicalType(LogicalTypeAnnotation annotation) {
    if (annotation == null) {
      return null;
    }
    return annotation.accept(new LogicalTypeAnnotation.LogicalTypeAnnotationVisitor<LogicalType>() {
      @Override
<<<<<<< HEAD
      public Optional<LogicalType> visit(LogicalTypeAnnotation.DecimalLogicalTypeAnnotation logicalTypeAnnotation) {
        return of(LogicalTypes.decimal(logicalTypeAnnotation.getPrecision(), logicalTypeAnnotation.getScale()));
      }

      @Override
      public Optional<LogicalType> visit(LogicalTypeAnnotation.DateLogicalTypeAnnotation logicalTypeAnnotation) {
=======
      public Optional<LogicalType> visit(LogicalTypeAnnotation.DecimalLogicalTypeAnnotation decimalLogicalType) {
        return of(LogicalTypes.decimal(decimalLogicalType.getPrecision(), decimalLogicalType.getScale()));
      }

      @Override
      public Optional<LogicalType> visit(LogicalTypeAnnotation.DateLogicalTypeAnnotation dateLogicalType) {
>>>>>>> b4198be2
        return of(LogicalTypes.date());
      }

      @Override
<<<<<<< HEAD
      public Optional<LogicalType> visit(LogicalTypeAnnotation.TimeLogicalTypeAnnotation logicalTypeAnnotation) {
        LogicalTypeAnnotation.TimeUnit unit = logicalTypeAnnotation.getUnit();
        switch (unit) {
          // TODO: should we handle UTC parameter? Looks like Avro spec says all timestamps are in UTC normalized form
=======
      public Optional<LogicalType> visit(LogicalTypeAnnotation.TimeLogicalTypeAnnotation timeLogicalType) {
        LogicalTypeAnnotation.TimeUnit unit = timeLogicalType.getUnit();
        switch (unit) {
>>>>>>> b4198be2
          case MILLIS:
            return of(LogicalTypes.timeMillis());
          case MICROS:
            return of(LogicalTypes.timeMicros());
        }
        return empty();
      }

      @Override
<<<<<<< HEAD
      public Optional<LogicalType> visit(LogicalTypeAnnotation.TimestampLogicalTypeAnnotation logicalTypeAnnotation) {
        LogicalTypeAnnotation.TimeUnit unit = logicalTypeAnnotation.getUnit();
        switch (unit) {
          // TODO: should we handle UTC parameter? Looks like Avro spec says all timestamps are in UTC normalized form
=======
      public Optional<LogicalType> visit(LogicalTypeAnnotation.TimestampLogicalTypeAnnotation timestampLogicalType) {
        LogicalTypeAnnotation.TimeUnit unit = timestampLogicalType.getUnit();
        switch (unit) {
>>>>>>> b4198be2
          case MILLIS:
            return of(LogicalTypes.timestampMillis());
          case MICROS:
            return of(LogicalTypes.timestampMicros());
        }
        return empty();
      }
    }).orElse(null);
  }

  /**
   * Implements the rules for interpreting existing data from the logical type
   * spec for the LIST annotation. This is used to produce the expected schema.
   * <p>
   * The AvroArrayConverter will decide whether the repeated type is the array
   * element type by testing whether the element schema and repeated type are
   * the same. This ensures that the LIST rules are followed when there is no
   * schema and that a schema can be provided to override the default behavior.
   */
  private boolean isElementType(Type repeatedType, String parentName) {
    return (
        // can't be a synthetic layer because it would be invalid
        repeatedType.isPrimitive() ||
        repeatedType.asGroupType().getFieldCount() > 1 ||
        repeatedType.asGroupType().getType(0).isRepetition(REPEATED) ||
        // known patterns without the synthetic layer
        repeatedType.getName().equals("array") ||
        repeatedType.getName().equals(parentName + "_tuple") ||
        // default assumption
        assumeRepeatedIsListElement
    );
  }

  private static Schema optional(Schema original) {
    // null is first in the union because Parquet's default is always null
    return Schema.createUnion(Arrays.asList(
        Schema.create(Schema.Type.NULL),
        original));
  }
}<|MERGE_RESOLUTION|>--- conflicted
+++ resolved
@@ -332,11 +332,7 @@
       if (logicalTypeAnnotation != null) {
         return logicalTypeAnnotation.accept(new LogicalTypeAnnotation.LogicalTypeAnnotationVisitor<Schema>() {
           @Override
-<<<<<<< HEAD
-          public Optional<Schema> visit(LogicalTypeAnnotation.ListLogicalTypeAnnotation logicalTypeAnnotation) {
-=======
           public Optional<Schema> visit(LogicalTypeAnnotation.ListLogicalTypeAnnotation listLogicalType) {
->>>>>>> b4198be2
             if (parquetGroupType.getFieldCount()!= 1) {
               throw new UnsupportedOperationException("Invalid list type " + parquetGroupType);
             }
@@ -359,20 +355,12 @@
 
           @Override
           // for backward-compatibility
-<<<<<<< HEAD
-          public Optional<Schema> visit(LogicalTypeAnnotation.MapKeyValueTypeAnnotation logicalTypeAnnotation) {
-=======
           public Optional<Schema> visit(LogicalTypeAnnotation.MapKeyValueTypeAnnotation mapKeyValueLogicalType) {
->>>>>>> b4198be2
             return visitMapOrMapKeyValue();
           }
 
           @Override
-<<<<<<< HEAD
-          public Optional<Schema> visit(LogicalTypeAnnotation.MapLogicalTypeAnnotation logicalTypeAnnotation) {
-=======
           public Optional<Schema> visit(LogicalTypeAnnotation.MapLogicalTypeAnnotation mapLogicalType) {
->>>>>>> b4198be2
             return visitMapOrMapKeyValue();
           }
 
@@ -401,11 +389,7 @@
           }
 
           @Override
-<<<<<<< HEAD
-          public Optional<Schema> visit(LogicalTypeAnnotation.EnumLogicalTypeAnnotation logicalTypeAnnotation) {
-=======
           public Optional<Schema> visit(LogicalTypeAnnotation.EnumLogicalTypeAnnotation enumLogicalType) {
->>>>>>> b4198be2
             return of(Schema.create(Schema.Type.STRING));
           }
         }).orElseThrow(() -> new UnsupportedOperationException("Cannot convert Parquet type " + parquetType));
@@ -442,35 +426,19 @@
     }
     return annotation.accept(new LogicalTypeAnnotation.LogicalTypeAnnotationVisitor<LogicalType>() {
       @Override
-<<<<<<< HEAD
-      public Optional<LogicalType> visit(LogicalTypeAnnotation.DecimalLogicalTypeAnnotation logicalTypeAnnotation) {
-        return of(LogicalTypes.decimal(logicalTypeAnnotation.getPrecision(), logicalTypeAnnotation.getScale()));
-      }
-
-      @Override
-      public Optional<LogicalType> visit(LogicalTypeAnnotation.DateLogicalTypeAnnotation logicalTypeAnnotation) {
-=======
       public Optional<LogicalType> visit(LogicalTypeAnnotation.DecimalLogicalTypeAnnotation decimalLogicalType) {
         return of(LogicalTypes.decimal(decimalLogicalType.getPrecision(), decimalLogicalType.getScale()));
       }
 
       @Override
       public Optional<LogicalType> visit(LogicalTypeAnnotation.DateLogicalTypeAnnotation dateLogicalType) {
->>>>>>> b4198be2
         return of(LogicalTypes.date());
       }
 
       @Override
-<<<<<<< HEAD
-      public Optional<LogicalType> visit(LogicalTypeAnnotation.TimeLogicalTypeAnnotation logicalTypeAnnotation) {
-        LogicalTypeAnnotation.TimeUnit unit = logicalTypeAnnotation.getUnit();
-        switch (unit) {
-          // TODO: should we handle UTC parameter? Looks like Avro spec says all timestamps are in UTC normalized form
-=======
       public Optional<LogicalType> visit(LogicalTypeAnnotation.TimeLogicalTypeAnnotation timeLogicalType) {
         LogicalTypeAnnotation.TimeUnit unit = timeLogicalType.getUnit();
         switch (unit) {
->>>>>>> b4198be2
           case MILLIS:
             return of(LogicalTypes.timeMillis());
           case MICROS:
@@ -480,16 +448,9 @@
       }
 
       @Override
-<<<<<<< HEAD
-      public Optional<LogicalType> visit(LogicalTypeAnnotation.TimestampLogicalTypeAnnotation logicalTypeAnnotation) {
-        LogicalTypeAnnotation.TimeUnit unit = logicalTypeAnnotation.getUnit();
-        switch (unit) {
-          // TODO: should we handle UTC parameter? Looks like Avro spec says all timestamps are in UTC normalized form
-=======
       public Optional<LogicalType> visit(LogicalTypeAnnotation.TimestampLogicalTypeAnnotation timestampLogicalType) {
         LogicalTypeAnnotation.TimeUnit unit = timestampLogicalType.getUnit();
         switch (unit) {
->>>>>>> b4198be2
           case MILLIS:
             return of(LogicalTypes.timestampMillis());
           case MICROS:
