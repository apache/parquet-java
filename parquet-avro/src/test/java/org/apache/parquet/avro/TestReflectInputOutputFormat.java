/* 
 * Licensed to the Apache Software Foundation (ASF) under one
 * or more contributor license agreements.  See the NOTICE file
 * distributed with this work for additional information
 * regarding copyright ownership.  The ASF licenses this file
 * to you under the Apache License, Version 2.0 (the
 * "License"); you may not use this file except in compliance
 * with the License.  You may obtain a copy of the License at
 * 
 *   http://www.apache.org/licenses/LICENSE-2.0
 * 
 * Unless required by applicable law or agreed to in writing,
 * software distributed under the License is distributed on an
 * "AS IS" BASIS, WITHOUT WARRANTIES OR CONDITIONS OF ANY
 * KIND, either express or implied.  See the License for the
 * specific language governing permissions and limitations
 * under the License.
 */
package org.apache.parquet.avro;

import com.google.common.collect.Lists;
import java.io.IOException;
import java.lang.reflect.Field;
import java.util.ArrayList;
import java.util.Arrays;
import java.util.List;
import java.util.Map;
import org.apache.avro.Schema;
import org.apache.avro.reflect.Nullable;
import org.apache.avro.reflect.ReflectData;
import org.apache.avro.reflect.Union;
import org.apache.hadoop.conf.Configuration;
import org.apache.hadoop.fs.FileSystem;
import org.apache.hadoop.fs.Path;
import org.apache.hadoop.io.LongWritable;
import org.apache.hadoop.io.Text;
import org.apache.hadoop.mapreduce.Job;
import org.apache.hadoop.mapreduce.Mapper;
import org.apache.hadoop.mapreduce.lib.input.TextInputFormat;
import org.apache.parquet.column.ColumnReader;
import org.apache.parquet.filter.ColumnPredicates;
import org.apache.parquet.filter.ColumnRecordFilter;
import org.apache.parquet.filter.RecordFilter;
import org.apache.parquet.filter.UnboundRecordFilter;
import org.junit.After;
import org.junit.Before;
import org.junit.Test;
import org.slf4j.Logger;
import org.slf4j.LoggerFactory;

import static java.lang.Thread.sleep;
import static org.junit.Assert.assertArrayEquals;
import static org.junit.Assert.assertEquals;
import static org.junit.Assert.assertNull;
import static org.junit.Assert.assertTrue;
import static org.junit.Assert.fail;

public class TestReflectInputOutputFormat {
  private static final Logger LOG = LoggerFactory.getLogger(TestReflectInputOutputFormat.class);


  public static class Service {
    private long date;
    private String mechanic;

    @Override
    public boolean equals(Object o) {
      if (this == o) return true;
      if (o == null || getClass() != o.getClass()) return false;

      Service service = (Service) o;

      if (date != service.date) return false;
      if (!mechanic.equals(service.mechanic)) return false;

      return true;
    }

    @Override
    public int hashCode() {
      int result = (int) (date ^ (date >>> 32));
      result = 31 * result + mechanic.hashCode();
      return result;
    }
  }

  public static enum EngineType {
    DIESEL, PETROL, ELECTRIC
  }

  public static class Engine {
    private EngineType type;
    private float capacity;
    private boolean hasTurboCharger;

    @Override
    public boolean equals(Object o) {
      if (this == o) return true;
      if (o == null || getClass() != o.getClass()) return false;

      Engine engine = (Engine) o;

      if (Float.compare(engine.capacity, capacity) != 0) return false;
      if (hasTurboCharger != engine.hasTurboCharger) return false;
      if (type != engine.type) return false;

      return true;
    }

    @Override
    public int hashCode() {
      int result = type.hashCode();
      result = 31 * result + (capacity != +0.0f ? Float.floatToIntBits(capacity) : 0);
      result = 31 * result + (hasTurboCharger ? 1 : 0);
      return result;
    }
  }

  public static class Stereo extends Extra {
    private String make;
    private int speakers;

    @Override
    public boolean equals(Object o) {
      if (this == o) return true;
      if (o == null || getClass() != o.getClass()) return false;

      Stereo stereo = (Stereo) o;

      if (speakers != stereo.speakers) return false;
      if (!make.equals(stereo.make)) return false;

      return true;
    }

    @Override
    public int hashCode() {
      int result = make.hashCode();
      result = 31 * result + speakers;
      return result;
    }
  }

  public static class LeatherTrim extends Extra {
    private String colour;

    @Override
    public boolean equals(Object o) {
      if (this == o) return true;
      if (o == null || getClass() != o.getClass()) return false;

      LeatherTrim that = (LeatherTrim) o;

      if (!colour.equals(that.colour)) return false;

      return true;
    }

    @Override
    public int hashCode() {
      return colour.hashCode();
    }
  }

  @Union({Void.class, Stereo.class, LeatherTrim.class})
  public static class Extra {}

  public static class Car {
    private long year;
    private String registration;
    private String make;
    private String model;
    private byte[] vin;
    private int doors;
    private Engine engine;
    private Extra optionalExtra = null;
    @Nullable
    private List<Service> serviceHistory = null;

    @Override
    public boolean equals(Object o) {
      if (this == o) return true;
      if (o == null || getClass() != o.getClass()) return false;

      Car car = (Car) o;

      if (doors != car.doors) return false;
      if (year != car.year) return false;
      if (!engine.equals(car.engine)) return false;
      if (!make.equals(car.make)) return false;
      if (!model.equals(car.model)) return false;
      if (optionalExtra != null ? !optionalExtra.equals(car.optionalExtra) : car.optionalExtra != null)
        return false;
      if (!registration.equals(car.registration)) return false;
      if (serviceHistory != null ? !serviceHistory.equals(car.serviceHistory) : car.serviceHistory != null)
        return false;
      if (!Arrays.equals(vin, car.vin)) return false;

      return true;
    }

    @Override
    public int hashCode() {
      int result = (int) (year ^ (year >>> 32));
      result = 31 * result + registration.hashCode();
      result = 31 * result + make.hashCode();
      result = 31 * result + model.hashCode();
      result = 31 * result + Arrays.hashCode(vin);
      result = 31 * result + doors;
      result = 31 * result + engine.hashCode();
      result = 31 * result + (optionalExtra != null ? optionalExtra.hashCode() : 0);
      result = 31 * result + (serviceHistory != null ? serviceHistory.hashCode() : 0);
      return result;
    }
  }

  public static class ShortCar {
    @Nullable
    private String make = null;
    private Engine engine;
    private long year;
    private byte[] vin;

    @Override
    public boolean equals(Object o) {
      if (this == o) return true;
      if (o == null || getClass() != o.getClass()) return false;

      ShortCar shortCar = (ShortCar) o;

      if (year != shortCar.year) return false;
      if (!engine.equals(shortCar.engine)) return false;
      if (make != null ? !make.equals(shortCar.make) : shortCar.make != null)
        return false;
      if (!Arrays.equals(vin, shortCar.vin)) return false;

      return true;
    }

    @Override
    public int hashCode() {
      int result = make != null ? make.hashCode() : 0;
      result = 31 * result + engine.hashCode();
      result = 31 * result + (int) (year ^ (year >>> 32));
      result = 31 * result + Arrays.hashCode(vin);
      return result;
    }
  }

  public static final Schema CAR_SCHEMA = ReflectData.get()//AllowNulls.INSTANCE
      .getSchema(Car.class);
  public static final Schema SHORT_CAR_SCHEMA = ReflectData.get()//AllowNulls.INSTANCE
      .getSchema(ShortCar.class);

  public static Car nextRecord(int i) {
    Car car = new Car();
    car.doors = 2;
    car.make = "Tesla";
    car.model = String.format("Model X v%d", i % 2);
    car.vin = String.format("1VXBR12EXCP%06d", i).getBytes();
    car.year = 2014 + i;
    car.registration = "California";

    LeatherTrim trim = new LeatherTrim();
    trim.colour = "black";
    car.optionalExtra = trim;

    Engine engine = new Engine();
    engine.capacity = 85.0f;
    engine.type = (i % 2) == 0 ? EngineType.ELECTRIC : EngineType.PETROL;
    engine.hasTurboCharger = false;
    car.engine = engine;

    if (i % 4 == 0) {
      Service service = new Service();
      service.date = 1374084640;
      service.mechanic = "Elon Musk";
      car.serviceHistory = Lists.newArrayList();
      car.serviceHistory.add(service);
    }

    return car;
  }

  public static class MyMapper extends Mapper<LongWritable, Text, Void, Car> {
    @Override
    public void run(Context context) throws IOException ,InterruptedException {
      for (int i = 0; i < 10; i++) {
        context.write(null, nextRecord(i));
      }
    }
  }

  public static class MyMapper2 extends Mapper<Void, Car, Void, Car> {
    @Override
    protected void map(Void key, Car car, Context context) throws IOException ,InterruptedException {
      // Note: Car can be null because of predicate pushdown defined by an UnboundedRecordFilter (see below)
      if (car != null) {
        context.write(null, car);
      }
    }

  }

  public static class MyMapperShort extends
      Mapper<Void, ShortCar, Void, ShortCar> {
    @Override
    protected void map(Void key, ShortCar car, Context context)
        throws IOException, InterruptedException {
      // Note: Car can be null because of predicate pushdown defined by an
      // UnboundedRecordFilter (see below)
      if (car != null) {
        context.write(null, car);
      }
    }

  }

  public static class ElectricCarFilter implements UnboundRecordFilter {
    private final UnboundRecordFilter filter;

    public ElectricCarFilter() {
      filter = ColumnRecordFilter.column("engine.type", ColumnPredicates.equalTo(org.apache.parquet.avro.EngineType.ELECTRIC));
    }

    @Override
    public RecordFilter bind(Iterable<ColumnReader> readers) {
      return filter.bind(readers);
    }
  }

  final Configuration conf = new Configuration();
  final Path inputPath = new Path("src/test/java/org/apache/parquet/avro/TestReflectInputOutputFormat.java");
  final Path parquetPath = new Path("target/test/hadoop/TestReflectInputOutputFormat/parquet");
  final Path outputPath = new Path("target/test/hadoop/TestReflectInputOutputFormat/out");

  @Before
  public void createParquetFile() throws Exception {
    // set up readers and writers not in MR
    conf.setBoolean(AvroReadSupport.AVRO_COMPATIBILITY, false);
    AvroReadSupport.setAvroDataSupplier(conf, ReflectDataSupplier.class);
    AvroWriteSupport.setAvroDataSupplier(conf, ReflectDataSupplier.class);

    final FileSystem fileSystem = parquetPath.getFileSystem(conf);
    fileSystem.delete(parquetPath, true);
    fileSystem.delete(outputPath, true);
    {
      final Job job = new Job(conf, "write");

      // input not really used
      TextInputFormat.addInputPath(job, inputPath);
      job.setInputFormatClass(TextInputFormat.class);

      job.setMapperClass(TestReflectInputOutputFormat.MyMapper.class);
      job.setNumReduceTasks(0);

      job.setOutputFormatClass(AvroParquetOutputFormat.class);
      AvroParquetOutputFormat.setOutputPath(job, parquetPath);
      AvroParquetOutputFormat.setSchema(job, CAR_SCHEMA);
      AvroParquetOutputFormat.setAvroDataSupplier(job, ReflectDataSupplier.class);

      waitForJob(job);
    }
  }

  @Test
  public void testReadWrite() throws Exception {

    conf.setBoolean(AvroReadSupport.AVRO_COMPATIBILITY, false);
    final Job job = new Job(conf, "read");
    job.setInputFormatClass(AvroParquetInputFormat.class);
    AvroParquetInputFormat.setInputPaths(job, parquetPath);
    // Test push-down predicates by using an electric car filter
    AvroParquetInputFormat.setUnboundRecordFilter(job, ElectricCarFilter.class);

    // Test schema projection by dropping the optional extras
    Schema projection = Schema.createRecord(CAR_SCHEMA.getName(),
        CAR_SCHEMA.getDoc(), CAR_SCHEMA.getNamespace(), false);
    List<Schema.Field> fields = Lists.newArrayList();
    for (Schema.Field field : ReflectData.get().getSchema(Car.class).getFields()) {
      if (!"optionalExtra".equals(field.name())) {
        fields.add(new Schema.Field(field.name(), field.schema(), field.doc(),
            field.defaultVal(), field.order()));
      }
    }
    projection.setFields(fields);
    AvroParquetInputFormat.setRequestedProjection(job, projection);

    job.setMapperClass(TestReflectInputOutputFormat.MyMapper2.class);
    job.setNumReduceTasks(0);

    job.setOutputFormatClass(AvroParquetOutputFormat.class);
    AvroParquetOutputFormat.setOutputPath(job, outputPath);
    AvroParquetOutputFormat.setSchema(job, CAR_SCHEMA);

    waitForJob(job);

    final Path mapperOutput = new Path(outputPath.toString(),
        "part-m-00000.parquet");
    try(final AvroParquetReader<Car> out = new AvroParquetReader<Car>(conf, mapperOutput)) {
      Car car;
      Car previousCar = null;
      int lineNumber = 0;
      while ((car = out.read()) != null) {
        if (previousCar != null) {
          // Testing reference equality here. The "model" field should be dictionary-encoded.
          assertTrue(car.model == previousCar.model);
        }
        // Make sure that predicate push down worked as expected
        if (car.engine.type == EngineType.PETROL) {
          fail("UnboundRecordFilter failed to remove cars with PETROL engines");
        }
        // Note we use lineNumber * 2 because of predicate push down
        Car expectedCar = nextRecord(lineNumber * 2);
        // We removed the optional extra field using projection so we shouldn't
        // see it here...
        expectedCar.optionalExtra = null;
        assertEquals("line " + lineNumber, expectedCar, car);
        ++lineNumber;
        previousCar = car;
      }
    }
  }

  @Test
  public void testReadWriteChangedCar() throws Exception {

    conf.setBoolean(AvroReadSupport.AVRO_COMPATIBILITY, false);
    final Job job = new Job(conf, "read changed/short");
    job.setInputFormatClass(AvroParquetInputFormat.class);
    AvroParquetInputFormat.setInputPaths(job, parquetPath);
    // Test push-down predicates by using an electric car filter
    AvroParquetInputFormat.setUnboundRecordFilter(job, ElectricCarFilter.class);

    // Test schema projection by dropping the engine, year, and vin (like ShortCar),
    // but making make optional (unlike ShortCar)
    Schema projection = Schema.createRecord(CAR_SCHEMA.getName(),
      CAR_SCHEMA.getDoc(), CAR_SCHEMA.getNamespace(), false);
    List<Schema.Field> fields = Lists.newArrayList();
    for (Schema.Field field : CAR_SCHEMA.getFields()) {
      // No make!
      if ("engine".equals(field.name()) || "year".equals(field.name()) || "vin".equals(field.name())) {
        fields.add(new Schema.Field(field.name(), field.schema(), field.doc(),
<<<<<<< HEAD
          field.defaultValue(), field.order()));
=======
            field.defaultVal(), field.order()));
>>>>>>> 62dcc68a
      }
    }
    projection.setFields(fields);
    AvroParquetInputFormat.setRequestedProjection(job, projection);
    AvroParquetInputFormat.setAvroReadSchema(job, SHORT_CAR_SCHEMA);

    job.setMapperClass(TestReflectInputOutputFormat.MyMapperShort.class);
    job.setNumReduceTasks(0);

    job.setOutputFormatClass(AvroParquetOutputFormat.class);
    AvroParquetOutputFormat.setOutputPath(job, outputPath);
    AvroParquetOutputFormat.setSchema(job, SHORT_CAR_SCHEMA);

    waitForJob(job);

    final Path mapperOutput = new Path(outputPath.toString(), "part-m-00000.parquet");
    try(final AvroParquetReader<ShortCar> out = new AvroParquetReader<ShortCar>(conf, mapperOutput)) {
      ShortCar car;
      int lineNumber = 0;
      while ((car = out.read()) != null) {
        // Make sure that predicate push down worked as expected
        // Note we use lineNumber * 2 because of predicate push down
        Car expectedCar = nextRecord(lineNumber * 2);
        // We removed the optional extra field using projection so we shouldn't see it here...
        assertNull(car.make);
        assertEquals(car.engine, expectedCar.engine);
        assertEquals(car.year, expectedCar.year);
        assertArrayEquals(car.vin, expectedCar.vin);
        ++lineNumber;
      }
    }
  }

  private void waitForJob(Job job) throws Exception {
    job.submit();
    while (!job.isComplete()) {
      LOG.debug("waiting for job {}", job.getJobName());
      sleep(100);
    }
    LOG.info("status for job {}: {}", job.getJobName(), (job.isSuccessful() ? "SUCCESS" : "FAILURE"));
    if (!job.isSuccessful()) {
      throw new RuntimeException("job failed " + job.getJobName());
    }
  }

  @After
  public void deleteOutputFile() throws IOException {
    final FileSystem fileSystem = parquetPath.getFileSystem(conf);
    fileSystem.delete(parquetPath, true);
    fileSystem.delete(outputPath, true);
  }
}<|MERGE_RESOLUTION|>--- conflicted
+++ resolved
@@ -1,4 +1,4 @@
-/* 
+/*
  * Licensed to the Apache Software Foundation (ASF) under one
  * or more contributor license agreements.  See the NOTICE file
  * distributed with this work for additional information
@@ -6,9 +6,9 @@
  * to you under the Apache License, Version 2.0 (the
  * "License"); you may not use this file except in compliance
  * with the License.  You may obtain a copy of the License at
- * 
+ *
  *   http://www.apache.org/licenses/LICENSE-2.0
- * 
+ *
  * Unless required by applicable law or agreed to in writing,
  * software distributed under the License is distributed on an
  * "AS IS" BASIS, WITHOUT WARRANTIES OR CONDITIONS OF ANY
@@ -441,11 +441,7 @@
       // No make!
       if ("engine".equals(field.name()) || "year".equals(field.name()) || "vin".equals(field.name())) {
         fields.add(new Schema.Field(field.name(), field.schema(), field.doc(),
-<<<<<<< HEAD
-          field.defaultValue(), field.order()));
-=======
-            field.defaultVal(), field.order()));
->>>>>>> 62dcc68a
+          field.defaultVal(), field.order()));
       }
     }
     projection.setFields(fields);
