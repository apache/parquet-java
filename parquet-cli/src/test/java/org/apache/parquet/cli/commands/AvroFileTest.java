/*
 * Licensed to the Apache Software Foundation (ASF) under one
 * or more contributor license agreements.  See the NOTICE file
 * distributed with this work for additional information
 * regarding copyright ownership.  The ASF licenses this file
 * to you under the Apache License, Version 2.0 (the
 * "License"); you may not use this file except in compliance
 * with the License.  You may obtain a copy of the License at
 *
 *   http://www.apache.org/licenses/LICENSE-2.0
 *
 * Unless required by applicable law or agreed to in writing,
 * software distributed under the License is distributed on an
 * "AS IS" BASIS, WITHOUT WARRANTIES OR CONDITIONS OF ANY
 * KIND, either express or implied.  See the License for the
 * specific language governing permissions and limitations
 * under the License.
 */
package org.apache.parquet.cli.commands;

import org.apache.hadoop.conf.Configuration;

import java.io.File;
import java.io.IOException;
import java.util.Arrays;

public class AvroFileTest extends ParquetFileTest {

<<<<<<< HEAD
  protected File toAvro(File inputFile) throws IOException {
    File outputFile = new File(getTempFolder(), getClass().getSimpleName() + ".avro");
    return toAvro(inputFile, outputFile, false);
  }

  protected File toAvro(File inputFile, File outputFile, boolean overwrite) throws IOException {
    ToAvroCommand command = new ToAvroCommand(createLogger());
    command.targets = Arrays.asList(inputFile.getAbsolutePath());
    command.outputPath = outputFile.getAbsolutePath();
    command.overwrite = overwrite;
=======
  protected File toAvro(File parquetFile) throws IOException {
    return toAvro(parquetFile, "GZIP");
  }

  protected File toAvro(File parquetFile, String compressionCodecName) throws IOException {
    ToAvroCommand command = new ToAvroCommand(createLogger());
    command.targets = Arrays.asList(parquetFile.getAbsolutePath());
    File output = new File(getTempFolder(), getClass().getSimpleName() + ".avro");
    command.outputPath = output.getAbsolutePath();
    command.compressionCodecName = compressionCodecName;
>>>>>>> 56f164fe
    command.setConf(new Configuration());
    int exitCode = command.run();
    assert(exitCode == 0);
    return outputFile;
  }
}<|MERGE_RESOLUTION|>--- conflicted
+++ resolved
@@ -26,29 +26,25 @@
 
 public class AvroFileTest extends ParquetFileTest {
 
-<<<<<<< HEAD
   protected File toAvro(File inputFile) throws IOException {
+    return toAvro(inputFile, "GZIP");
+  }
+
+  protected File toAvro(File inputFile, String compressionCodecName) throws IOException {
     File outputFile = new File(getTempFolder(), getClass().getSimpleName() + ".avro");
-    return toAvro(inputFile, outputFile, false);
+    return toAvro(inputFile, outputFile, false, compressionCodecName);
   }
 
   protected File toAvro(File inputFile, File outputFile, boolean overwrite) throws IOException {
+    return toAvro(inputFile, outputFile, overwrite, "GZIP");
+  }
+
+  protected File toAvro(File inputFile, File outputFile, boolean overwrite, String compressionCodecName) throws IOException {
     ToAvroCommand command = new ToAvroCommand(createLogger());
     command.targets = Arrays.asList(inputFile.getAbsolutePath());
     command.outputPath = outputFile.getAbsolutePath();
+    command.compressionCodecName = compressionCodecName;
     command.overwrite = overwrite;
-=======
-  protected File toAvro(File parquetFile) throws IOException {
-    return toAvro(parquetFile, "GZIP");
-  }
-
-  protected File toAvro(File parquetFile, String compressionCodecName) throws IOException {
-    ToAvroCommand command = new ToAvroCommand(createLogger());
-    command.targets = Arrays.asList(parquetFile.getAbsolutePath());
-    File output = new File(getTempFolder(), getClass().getSimpleName() + ".avro");
-    command.outputPath = output.getAbsolutePath();
-    command.compressionCodecName = compressionCodecName;
->>>>>>> 56f164fe
     command.setConf(new Configuration());
     int exitCode = command.run();
     assert(exitCode == 0);
