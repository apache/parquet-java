--- conflicted
+++ resolved
@@ -19,12 +19,9 @@
 
 package org.apache.parquet.cli.commands;
 
-<<<<<<< HEAD
+import com.beust.jcommander.JCommander;
 import org.apache.commons.io.FileUtils;
 import org.apache.hadoop.fs.FileAlreadyExistsException;
-=======
-import com.beust.jcommander.JCommander;
->>>>>>> 19b10aca
 import org.junit.Assert;
 import org.junit.Rule;
 import org.junit.Test;
@@ -67,6 +64,7 @@
       .addObject(cmd)
       .build()
       .parse(
+        "--overwrite",
         jsonInputFile.getAbsolutePath(),
         "--output",
         avroOutputFile.getAbsolutePath()
