--- conflicted
+++ resolved
@@ -41,7 +41,6 @@
   }
 
   @Test
-<<<<<<< HEAD
   public void testToAvroCommandFromJson() throws IOException {
     final File jsonInputFile = folder.newFile("sample.json");
     final File avroOutputFile = folder.newFile("sample.avro");
@@ -63,13 +62,14 @@
       .addObject(cmd)
       .build()
       .parse(
-          jsonInputFile.getAbsolutePath(),
-          "--output",
-          avroOutputFile.getAbsolutePath()
+        jsonInputFile.getAbsolutePath(),
+        "--output",
+        avroOutputFile.getAbsolutePath()
       );
 
-    assert(cmd.run() == 0);
-=======
+    assert (cmd.run() == 0);
+  }
+
   public void testToAvroCommandWithGzipCompression() throws IOException {
     File avroFile = toAvro(parquetFile(), "GZIP");
     Assert.assertTrue(avroFile.exists());
@@ -90,6 +90,5 @@
   @Test(expected = IllegalArgumentException.class)
   public void testToAvroCommandWithInvalidCompression() throws IOException {
     toAvro(parquetFile(), "FOO");
->>>>>>> 59ae0346
   }
 }