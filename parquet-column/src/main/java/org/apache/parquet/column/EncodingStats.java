--- conflicted
+++ resolved
@@ -58,23 +58,13 @@
   }
 
   public int getNumDictionaryPagesEncodedAs(Encoding enc) {
-<<<<<<< HEAD
-    Number pageCount = dictStats.get(enc);
+    final Number pageCount = dictStats.get(enc);
     return (pageCount == null) ? 0 : pageCount.intValue();
   }
 
   public int getNumDataPagesEncodedAs(Encoding enc) {
-    Number pageCount = dataStats.get(enc);
+    final Number pageCount = dataStats.get(enc);
     return (pageCount == null) ? 0 : pageCount.intValue();
-=======
-    final Integer i = dictStats.get(enc);
-    return (i == null) ? 0 : i.intValue();
-  }
-
-  public int getNumDataPagesEncodedAs(Encoding enc) {
-    final Integer i = dataStats.get(enc);
-    return (i == null) ? 0 : i.intValue();
->>>>>>> 1e15f604
   }
 
   public boolean hasDictionaryPages() {
