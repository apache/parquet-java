--- conflicted
+++ resolved
@@ -50,12 +50,9 @@
   public static final int DEFAULT_MINIMUM_RECORD_COUNT_FOR_CHECK = 100;
   public static final int DEFAULT_MAXIMUM_RECORD_COUNT_FOR_CHECK = 10000;
   public static final int DEFAULT_COLUMN_INDEX_TRUNCATE_LENGTH = 64;
-<<<<<<< HEAD
   public static final boolean DEFAULT_BLOOM_FILTER_ENABLED = false;
 
-=======
   public static final int DEFAULT_PAGE_ROW_COUNT_LIMIT = 20_000;
->>>>>>> 7ccbe284
 
   public static final ValuesWriterFactory DEFAULT_VALUES_WRITER_FACTORY = new DefaultValuesWriterFactory();
 
@@ -93,24 +90,18 @@
   private final ByteBufferAllocator allocator;
   private final ValuesWriterFactory valuesWriterFactory;
   private final int columnIndexTruncateLength;
-<<<<<<< HEAD
   private final boolean enableBloomFilter;
 
   // The key-value pair represents the column name and its expected distinct number of values in a row group.
   private final HashMap<String, Long> bloomFilterExpectedDistinctNumbers;
+  private final int pageRowCountLimit;
 
   private ParquetProperties(WriterVersion writerVersion, int pageSize, int dictPageSize, boolean enableDict, int minRowCountForPageSizeCheck,
                             int maxRowCountForPageSizeCheck, boolean estimateNextSizeCheck, ByteBufferAllocator allocator,
                             ValuesWriterFactory writerFactory, int columnIndexMinMaxTruncateLength, boolean enableBloomFilter,
                             HashMap<String, Long> bloomFilterExpectedDistinctNumber) {
 
-=======
-  private final int pageRowCountLimit;
-
-  private ParquetProperties(WriterVersion writerVersion, int pageSize, int dictPageSize, boolean enableDict, int minRowCountForPageSizeCheck,
-                            int maxRowCountForPageSizeCheck, boolean estimateNextSizeCheck, ByteBufferAllocator allocator,
                             ValuesWriterFactory writerFactory, int columnIndexMinMaxTruncateLength, int pageRowCountLimit) {
->>>>>>> 7ccbe284
     this.pageSizeThreshold = pageSize;
     this.initialSlabSize = CapacityByteArrayOutputStream
       .initialSlabSizeHeuristic(MIN_SLAB_SIZE, pageSizeThreshold, 10);
@@ -124,13 +115,10 @@
 
     this.valuesWriterFactory = writerFactory;
     this.columnIndexTruncateLength = columnIndexMinMaxTruncateLength;
-<<<<<<< HEAD
 
     this.enableBloomFilter = enableBloomFilter;
     this.bloomFilterExpectedDistinctNumbers = bloomFilterExpectedDistinctNumber;
-=======
     this.pageRowCountLimit = pageRowCountLimit;
->>>>>>> 7ccbe284
   }
 
   public ValuesWriter newRepetitionLevelWriter(ColumnDescriptor path) {
@@ -223,17 +211,16 @@
     return estimateNextSizeCheck;
   }
 
-<<<<<<< HEAD
+  public int getPageRowCountLimit() {
+    return pageRowCountLimit;
+  }
+
   public boolean isBloomFilterEnabled() {
     return enableBloomFilter;
   }
 
   public HashMap<String, Long> getBloomFilterColumnExpectedNDVs() {
     return bloomFilterExpectedDistinctNumbers;
-=======
-  public int getPageRowCountLimit() {
-    return pageRowCountLimit;
->>>>>>> 7ccbe284
   }
 
   public static Builder builder() {
@@ -255,12 +242,9 @@
     private ByteBufferAllocator allocator = new HeapByteBufferAllocator();
     private ValuesWriterFactory valuesWriterFactory = DEFAULT_VALUES_WRITER_FACTORY;
     private int columnIndexTruncateLength = DEFAULT_COLUMN_INDEX_TRUNCATE_LENGTH;
-<<<<<<< HEAD
     private boolean enableBloomFilter = DEFAULT_BLOOM_FILTER_ENABLED;
     private HashMap<String, Long> bloomFilterColumnExpectedNDVs = new HashMap<>();
-=======
     private int pageRowCountLimit = DEFAULT_PAGE_ROW_COUNT_LIMIT;
->>>>>>> 7ccbe284
 
     private Builder() {
     }
@@ -275,12 +259,9 @@
       this.estimateNextSizeCheck = toCopy.estimateNextSizeCheck;
       this.valuesWriterFactory = toCopy.valuesWriterFactory;
       this.allocator = toCopy.allocator;
-<<<<<<< HEAD
+      this.pageRowCountLimit = toCopy.pageRowCountLimit;
       this.enableBloomFilter = toCopy.enableBloomFilter;
       this.bloomFilterColumnExpectedNDVs = toCopy.bloomFilterExpectedDistinctNumbers;
-=======
-      this.pageRowCountLimit = toCopy.pageRowCountLimit;
->>>>>>> 7ccbe284
     }
 
     /**
@@ -369,7 +350,6 @@
       return this;
     }
 
-<<<<<<< HEAD
     /**
      * Set to enable Bloom filter.
      *
@@ -388,11 +368,12 @@
      */
     public Builder withBloomFilterInfo(HashMap<String, Long> columnExpectedNDVs) {
       this.bloomFilterColumnExpectedNDVs = columnExpectedNDVs;
-=======
+      return this;
+    }
+
     public Builder withPageRowCountLimit(int rowCount) {
       Preconditions.checkArgument(rowCount > 0, "Invalid row count limit for pages: " + rowCount);
       pageRowCountLimit = rowCount;
->>>>>>> 7ccbe284
       return this;
     }
 
@@ -400,12 +381,9 @@
       ParquetProperties properties =
         new ParquetProperties(writerVersion, pageSize, dictPageSize,
           enableDict, minRowCountForPageSizeCheck, maxRowCountForPageSizeCheck,
-<<<<<<< HEAD
+          estimateNextSizeCheck, allocator, valuesWriterFactory, columnIndexTruncateLength, pageRowCountLimit);
           estimateNextSizeCheck, allocator, valuesWriterFactory, columnIndexTruncateLength,
           enableBloomFilter, bloomFilterColumnExpectedNDVs);
-=======
-          estimateNextSizeCheck, allocator, valuesWriterFactory, columnIndexTruncateLength, pageRowCountLimit);
->>>>>>> 7ccbe284
       // we pass a constructed but uninitialized factory to ParquetProperties above as currently
       // creation of ValuesWriters is invoked from within ParquetProperties. In the future
       // we'd like to decouple that and won't need to pass an object to properties and then pass the
