/* 
 * Licensed to the Apache Software Foundation (ASF) under one
 * or more contributor license agreements.  See the NOTICE file
 * distributed with this work for additional information
 * regarding copyright ownership.  The ASF licenses this file
 * to you under the Apache License, Version 2.0 (the
 * "License"); you may not use this file except in compliance
 * with the License.  You may obtain a copy of the License at
 * 
 *   http://www.apache.org/licenses/LICENSE-2.0
 * 
 * Unless required by applicable law or agreed to in writing,
 * software distributed under the License is distributed on an
 * "AS IS" BASIS, WITHOUT WARRANTIES OR CONDITIONS OF ANY
 * KIND, either express or implied.  See the License for the
 * specific language governing permissions and limitations
 * under the License.
 */
package org.apache.parquet.column;

import org.apache.parquet.Preconditions;
import org.apache.parquet.bytes.ByteBufferAllocator;
import org.apache.parquet.bytes.HeapByteBufferAllocator;

import static org.apache.parquet.bytes.BytesUtils.getWidthFromMaxInt;
import static org.apache.parquet.column.Encoding.PLAIN;
import static org.apache.parquet.column.Encoding.PLAIN_DICTIONARY;
import static org.apache.parquet.column.Encoding.RLE_DICTIONARY;
import org.apache.parquet.column.impl.ColumnWriteStoreV1;
import org.apache.parquet.column.impl.ColumnWriteStoreV2;
import org.apache.parquet.column.page.PageWriteStore;
import org.apache.parquet.column.values.ValuesWriter;
import org.apache.parquet.column.values.boundedint.DevNullValuesWriter;
import org.apache.parquet.column.values.delta.DeltaBinaryPackingValuesWriter;
import org.apache.parquet.column.values.deltastrings.DeltaByteArrayWriter;
import org.apache.parquet.column.values.dictionary.DictionaryValuesWriter;
import org.apache.parquet.column.values.dictionary.DictionaryValuesWriter.PlainBinaryDictionaryValuesWriter;
import org.apache.parquet.column.values.dictionary.DictionaryValuesWriter.PlainDoubleDictionaryValuesWriter;
import org.apache.parquet.column.values.dictionary.DictionaryValuesWriter.PlainFixedLenArrayDictionaryValuesWriter;
import org.apache.parquet.column.values.dictionary.DictionaryValuesWriter.PlainFloatDictionaryValuesWriter;
import org.apache.parquet.column.values.dictionary.DictionaryValuesWriter.PlainIntegerDictionaryValuesWriter;
import org.apache.parquet.column.values.dictionary.DictionaryValuesWriter.PlainLongDictionaryValuesWriter;
import org.apache.parquet.column.values.fallback.FallbackValuesWriter;
import org.apache.parquet.column.values.plain.BooleanPlainValuesWriter;
import org.apache.parquet.column.values.plain.FixedLenByteArrayPlainValuesWriter;
import org.apache.parquet.column.values.plain.PlainValuesWriter;
import org.apache.parquet.column.values.rle.RunLengthBitPackingHybridValuesWriter;
import org.apache.parquet.schema.MessageType;

/**
 * This class represents all the configurable Parquet properties.
 *
 * @author amokashi
 *
 */
public class ParquetProperties {

  public static final int INITIAL_ROW_COUNT_FOR_PAGE_SIZE_CHECK = 100;
  public static final boolean DEFAULT_ESTIMATE_ROW_COUNT_FOR_PAGE_SIZE_CHECK = true;

  public enum WriterVersion {
    PARQUET_1_0 ("v1"),
    PARQUET_2_0 ("v2");

    private final String shortName;

    WriterVersion(String shortname) {
      this.shortName = shortname;
    }

    public static WriterVersion fromString(String name) {
      for (WriterVersion v : WriterVersion.values()) {
        if (v.shortName.equals(name)) {
          return v;
        }
      }
      // Throws IllegalArgumentException if name does not exact match with enum name
      return WriterVersion.valueOf(name);
    }
  }
  private final int dictionaryPageSizeThreshold;
  private final WriterVersion writerVersion;
  private final boolean enableDictionary;
<<<<<<< HEAD
  private final int initialRowCountForSizeCheck;
  private final boolean estimateNextSizeCheck;

  public ParquetProperties(int dictPageSize, WriterVersion writerVersion, boolean enableDict, int initialRowCountForSizeCheck, boolean estimateNextSizeCheck) {
    this.dictionaryPageSizeThreshold = dictPageSize;
    this.writerVersion = writerVersion;
    this.enableDictionary = enableDict;
    this.initialRowCountForSizeCheck = initialRowCountForSizeCheck;
    this.estimateNextSizeCheck = estimateNextSizeCheck;
=======
  private final ByteBufferAllocator allocator;

  public ParquetProperties(int dictPageSize, WriterVersion writerVersion, boolean enableDict) {
    this(dictPageSize, writerVersion, enableDict, new HeapByteBufferAllocator());
  }

  public ParquetProperties(int dictPageSize, WriterVersion writerVersion, boolean enableDict, ByteBufferAllocator allocator) {
    this.dictionaryPageSizeThreshold = dictPageSize;
    this.writerVersion = writerVersion;
    this.enableDictionary = enableDict;
    Preconditions.checkNotNull(allocator, "ByteBufferAllocator");
    this.allocator = allocator;
>>>>>>> efafa619
  }

  public ValuesWriter getColumnDescriptorValuesWriter(int maxLevel, int initialSizePerCol, int pageSize) {
    if (maxLevel == 0) {
      return new DevNullValuesWriter();
    } else {
      return new RunLengthBitPackingHybridValuesWriter(
          getWidthFromMaxInt(maxLevel), initialSizePerCol, pageSize, this.allocator
      );
    }
  }

  private ValuesWriter plainWriter(ColumnDescriptor path, int initialSizePerCol, int pageSize) {
    switch (path.getType()) {
    case BOOLEAN:
      return new BooleanPlainValuesWriter();
    case INT96:
      return new FixedLenByteArrayPlainValuesWriter(12, initialSizePerCol, pageSize, this.allocator);
    case FIXED_LEN_BYTE_ARRAY:
      return new FixedLenByteArrayPlainValuesWriter(path.getTypeLength(), initialSizePerCol, pageSize, this.allocator);
    case BINARY:
    case INT32:
    case INT64:
    case DOUBLE:
    case FLOAT:
      return new PlainValuesWriter(initialSizePerCol, pageSize, this.allocator);
    default:
      throw new IllegalArgumentException("Unknown type " + path.getType());
    }
  }

  private DictionaryValuesWriter dictionaryWriter(ColumnDescriptor path, int initialSizePerCol) {
    Encoding encodingForDataPage;
    Encoding encodingForDictionaryPage;
    switch(writerVersion) {
    case PARQUET_1_0:
      encodingForDataPage = PLAIN_DICTIONARY;
      encodingForDictionaryPage = PLAIN_DICTIONARY;
      break;
    case PARQUET_2_0:
      encodingForDataPage = RLE_DICTIONARY;
      encodingForDictionaryPage = PLAIN;
      break;
    default:
      throw new IllegalArgumentException("Unknown version: " + writerVersion);
    }
    switch (path.getType()) {
    case BOOLEAN:
      throw new IllegalArgumentException("no dictionary encoding for BOOLEAN");
    case BINARY:
      return new PlainBinaryDictionaryValuesWriter(dictionaryPageSizeThreshold, encodingForDataPage, encodingForDictionaryPage, this.allocator);
    case INT32:
      return new PlainIntegerDictionaryValuesWriter(dictionaryPageSizeThreshold, encodingForDataPage, encodingForDictionaryPage, this.allocator);
    case INT64:
      return new PlainLongDictionaryValuesWriter(dictionaryPageSizeThreshold, encodingForDataPage, encodingForDictionaryPage, this.allocator);
    case INT96:
      return new PlainFixedLenArrayDictionaryValuesWriter(dictionaryPageSizeThreshold, 12, encodingForDataPage, encodingForDictionaryPage, this.allocator);
    case DOUBLE:
      return new PlainDoubleDictionaryValuesWriter(dictionaryPageSizeThreshold, encodingForDataPage, encodingForDictionaryPage, this.allocator);
    case FLOAT:
      return new PlainFloatDictionaryValuesWriter(dictionaryPageSizeThreshold, encodingForDataPage, encodingForDictionaryPage, this.allocator);
    case FIXED_LEN_BYTE_ARRAY:
      return new PlainFixedLenArrayDictionaryValuesWriter(dictionaryPageSizeThreshold, path.getTypeLength(), encodingForDataPage, encodingForDictionaryPage, this.allocator);
    default:
      throw new IllegalArgumentException("Unknown type " + path.getType());
    }
  }

  private ValuesWriter writerToFallbackTo(ColumnDescriptor path, int initialSizePerCol, int pageSize) {
    switch(writerVersion) {
    case PARQUET_1_0:
      return plainWriter(path, initialSizePerCol, pageSize);
    case PARQUET_2_0:
      switch (path.getType()) {
      case BOOLEAN:
        return new RunLengthBitPackingHybridValuesWriter(1, initialSizePerCol, pageSize, this.allocator);
      case BINARY:
      case FIXED_LEN_BYTE_ARRAY:
        return new DeltaByteArrayWriter(initialSizePerCol, pageSize,this.allocator);
      case INT32:
        return new DeltaBinaryPackingValuesWriter(initialSizePerCol, pageSize, this.allocator);
      case INT96:
      case INT64:
      case DOUBLE:
      case FLOAT:
        return plainWriter(path, initialSizePerCol, pageSize);
      default:
        throw new IllegalArgumentException("Unknown type " + path.getType());
      }
    default:
      throw new IllegalArgumentException("Unknown version: " + writerVersion);
    }
  }

  private ValuesWriter dictWriterWithFallBack(ColumnDescriptor path, int initialSizePerCol, int pageSize) {
    ValuesWriter writerToFallBackTo = writerToFallbackTo(path, initialSizePerCol, pageSize);
    if (enableDictionary) {
      return FallbackValuesWriter.of(
          dictionaryWriter(path, initialSizePerCol),
          writerToFallBackTo);
    } else {
     return writerToFallBackTo;
    }
  }

  public ValuesWriter getValuesWriter(ColumnDescriptor path, int initialSizePerCol, int pageSize) {
    switch (path.getType()) {
    case BOOLEAN: // no dictionary encoding for boolean
      return writerToFallbackTo(path, initialSizePerCol, pageSize);
    case FIXED_LEN_BYTE_ARRAY:
      // dictionary encoding for that type was not enabled in PARQUET 1.0
      if (writerVersion == WriterVersion.PARQUET_2_0) {
        return dictWriterWithFallBack(path, initialSizePerCol, pageSize);
      } else {
       return writerToFallbackTo(path, initialSizePerCol, pageSize);
      }
    case BINARY:
    case INT32:
    case INT64:
    case INT96:
    case DOUBLE:
    case FLOAT:
      return dictWriterWithFallBack(path, initialSizePerCol, pageSize);
    default:
      throw new IllegalArgumentException("Unknown type " + path.getType());
    }
  }

  public int getDictionaryPageSizeThreshold() {
    return dictionaryPageSizeThreshold;
  }

  public WriterVersion getWriterVersion() {
    return writerVersion;
  }

  public boolean isEnableDictionary() {
    return enableDictionary;
  }

  public ByteBufferAllocator getAllocator() {
    return allocator;
  }

  public ColumnWriteStore newColumnWriteStore(
      MessageType schema,
      PageWriteStore pageStore,
      int pageSize,
      ByteBufferAllocator allocator) {
    switch (writerVersion) {
    case PARQUET_1_0:
      return new ColumnWriteStoreV1(
          pageStore,
          pageSize,
          dictionaryPageSizeThreshold,
<<<<<<< HEAD
          enableDictionary,
          initialRowCountForSizeCheck,
          estimateNextSizeCheck,
          writerVersion);
=======
          enableDictionary, writerVersion, allocator);
>>>>>>> efafa619
    case PARQUET_2_0:
      return new ColumnWriteStoreV2(
          schema,
          pageStore,
          pageSize,
<<<<<<< HEAD
          new ParquetProperties(dictionaryPageSizeThreshold, writerVersion, enableDictionary, initialRowCountForSizeCheck, estimateNextSizeCheck));
=======
          new ParquetProperties(dictionaryPageSizeThreshold, writerVersion, enableDictionary, allocator));
>>>>>>> efafa619
    default:
      throw new IllegalArgumentException("unknown version " + writerVersion);
    }
  }
}<|MERGE_RESOLUTION|>--- conflicted
+++ resolved
@@ -81,30 +81,22 @@
   private final int dictionaryPageSizeThreshold;
   private final WriterVersion writerVersion;
   private final boolean enableDictionary;
-<<<<<<< HEAD
   private final int initialRowCountForSizeCheck;
   private final boolean estimateNextSizeCheck;
-
-  public ParquetProperties(int dictPageSize, WriterVersion writerVersion, boolean enableDict, int initialRowCountForSizeCheck, boolean estimateNextSizeCheck) {
+  private final ByteBufferAllocator allocator;
+
+  public ParquetProperties(int dictPageSize, WriterVersion writerVersion, boolean enableDict) {
+    this(dictPageSize, writerVersion, enableDict, new HeapByteBufferAllocator());
+  }
+
+  public ParquetProperties(int dictPageSize, WriterVersion writerVersion, boolean enableDict, ByteBufferAllocator allocator) {
     this.dictionaryPageSizeThreshold = dictPageSize;
     this.writerVersion = writerVersion;
     this.enableDictionary = enableDict;
     this.initialRowCountForSizeCheck = initialRowCountForSizeCheck;
     this.estimateNextSizeCheck = estimateNextSizeCheck;
-=======
-  private final ByteBufferAllocator allocator;
-
-  public ParquetProperties(int dictPageSize, WriterVersion writerVersion, boolean enableDict) {
-    this(dictPageSize, writerVersion, enableDict, new HeapByteBufferAllocator());
-  }
-
-  public ParquetProperties(int dictPageSize, WriterVersion writerVersion, boolean enableDict, ByteBufferAllocator allocator) {
-    this.dictionaryPageSizeThreshold = dictPageSize;
-    this.writerVersion = writerVersion;
-    this.enableDictionary = enableDict;
     Preconditions.checkNotNull(allocator, "ByteBufferAllocator");
     this.allocator = allocator;
->>>>>>> efafa619
   }
 
   public ValuesWriter getColumnDescriptorValuesWriter(int maxLevel, int initialSizePerCol, int pageSize) {
@@ -112,8 +104,7 @@
       return new DevNullValuesWriter();
     } else {
       return new RunLengthBitPackingHybridValuesWriter(
-          getWidthFromMaxInt(maxLevel), initialSizePerCol, pageSize, this.allocator
-      );
+          getWidthFromMaxInt(maxLevel), initialSizePerCol, pageSize);
     }
   }
 
@@ -260,24 +251,17 @@
           pageStore,
           pageSize,
           dictionaryPageSizeThreshold,
-<<<<<<< HEAD
           enableDictionary,
           initialRowCountForSizeCheck,
           estimateNextSizeCheck,
-          writerVersion);
-=======
-          enableDictionary, writerVersion, allocator);
->>>>>>> efafa619
+          writerVersion, 
+          allocator);
     case PARQUET_2_0:
       return new ColumnWriteStoreV2(
           schema,
           pageStore,
           pageSize,
-<<<<<<< HEAD
-          new ParquetProperties(dictionaryPageSizeThreshold, writerVersion, enableDictionary, initialRowCountForSizeCheck, estimateNextSizeCheck));
-=======
-          new ParquetProperties(dictionaryPageSizeThreshold, writerVersion, enableDictionary, allocator));
->>>>>>> efafa619
+          new ParquetProperties(dictionaryPageSizeThreshold, writerVersion, enableDictionary, initialRowCountForSizeCheck, estimateNextSizeCheck, allocator));
     default:
       throw new IllegalArgumentException("unknown version " + writerVersion);
     }
