/*
 * Licensed to the Apache Software Foundation (ASF) under one
 * or more contributor license agreements.  See the NOTICE file
 * distributed with this work for additional information
 * regarding copyright ownership.  The ASF licenses this file
 * to you under the Apache License, Version 2.0 (the
 * "License"); you may not use this file except in compliance
 * with the License.  You may obtain a copy of the License at
 *
 *   http://www.apache.org/licenses/LICENSE-2.0
 *
 * Unless required by applicable law or agreed to in writing,
 * software distributed under the License is distributed on an
 * "AS IS" BASIS, WITHOUT WARRANTIES OR CONDITIONS OF ANY
 * KIND, either express or implied.  See the License for the
 * specific language governing permissions and limitations
 * under the License.
 */
package org.apache.parquet.column;

import java.util.Objects;
import java.util.OptionalLong;

import org.apache.parquet.Preconditions;
import org.apache.parquet.bytes.ByteBufferAllocator;
import org.apache.parquet.bytes.CapacityByteArrayOutputStream;
import org.apache.parquet.bytes.HeapByteBufferAllocator;
import org.apache.parquet.column.impl.ColumnWriteStoreV1;
import org.apache.parquet.column.impl.ColumnWriteStoreV2;
import org.apache.parquet.column.page.PageWriteStore;
import org.apache.parquet.column.values.ValuesWriter;
import org.apache.parquet.column.values.bitpacking.DevNullValuesWriter;
import org.apache.parquet.column.values.bloomfilter.BloomFilterWriteStore;
import org.apache.parquet.column.values.factory.DefaultValuesWriterFactory;
import org.apache.parquet.column.values.factory.ValuesWriterFactory;
import org.apache.parquet.column.values.rle.RunLengthBitPackingHybridEncoder;
import org.apache.parquet.column.values.rle.RunLengthBitPackingHybridValuesWriter;
import org.apache.parquet.schema.MessageType;

<<<<<<< HEAD
import java.util.HashMap;
import java.util.HashSet;
import java.util.Map;
import java.util.Set;
=======
import static org.apache.parquet.bytes.BytesUtils.getWidthFromMaxInt;
>>>>>>> 49e86270

/**
 * This class represents all the configurable Parquet properties.
 */
public class ParquetProperties {

  public static final int DEFAULT_PAGE_SIZE = 1024 * 1024;
  public static final int DEFAULT_DICTIONARY_PAGE_SIZE = DEFAULT_PAGE_SIZE;
  public static final boolean DEFAULT_IS_DICTIONARY_ENABLED = true;
  public static final boolean DEFAULT_IS_BYTE_STREAM_SPLIT_ENABLED = false;
  public static final WriterVersion DEFAULT_WRITER_VERSION = WriterVersion.PARQUET_1_0;
  public static final boolean DEFAULT_ESTIMATE_ROW_COUNT_FOR_PAGE_SIZE_CHECK = true;
  public static final int DEFAULT_MINIMUM_RECORD_COUNT_FOR_CHECK = 100;
  public static final int DEFAULT_MAXIMUM_RECORD_COUNT_FOR_CHECK = 10000;
  public static final int DEFAULT_COLUMN_INDEX_TRUNCATE_LENGTH = 64;
  public static final int DEFAULT_STATISTICS_TRUNCATE_LENGTH = Integer.MAX_VALUE;
  public static final int DEFAULT_PAGE_ROW_COUNT_LIMIT = 20_000;
  public static final int DEFAULT_MAX_BLOOM_FILTER_BYTES = 1024 * 1024;
<<<<<<< HEAD
=======
  public static final boolean DEFAULT_BLOOM_FILTER_ENABLED = false;
>>>>>>> 49e86270

  public static final boolean DEFAULT_PAGE_WRITE_CHECKSUM_ENABLED = true;

  public static final ValuesWriterFactory DEFAULT_VALUES_WRITER_FACTORY = new DefaultValuesWriterFactory();

  private static final int MIN_SLAB_SIZE = 64;

  public enum WriterVersion {
    PARQUET_1_0 ("v1"),
    PARQUET_2_0 ("v2");

    private final String shortName;

    WriterVersion(String shortname) {
      this.shortName = shortname;
    }

    public static WriterVersion fromString(String name) {
      for (WriterVersion v : WriterVersion.values()) {
        if (v.shortName.equals(name)) {
          return v;
        }
      }
      // Throws IllegalArgumentException if name does not exact match with enum name
      return WriterVersion.valueOf(name);
    }
  }

  private final int initialSlabSize;
  private final int pageSizeThreshold;
  private final int dictionaryPageSizeThreshold;
  private final WriterVersion writerVersion;
  private final ColumnProperty<Boolean> dictionaryEnabled;
  private final int minRowCountForPageSizeCheck;
  private final int maxRowCountForPageSizeCheck;
  private final boolean estimateNextSizeCheck;
  private final ByteBufferAllocator allocator;
  private final ValuesWriterFactory valuesWriterFactory;
  private final int columnIndexTruncateLength;
  private final int statisticsTruncateLength;

<<<<<<< HEAD
  // The key-value pair represents the column name and its expected distinct number of values in a row group.
  private final Map<String, Long> bloomFilterExpectedDistinctNumbers;
  private final int maxBloomFilterBytes;
  private final Set<String> bloomFilterColumns;
=======
  // The expected NDV (number of distinct values) for each columns
  private final ColumnProperty<Long> bloomFilterNDVs;
  private final int maxBloomFilterBytes;
  private final ColumnProperty<Boolean> bloomFilterEnabled;
>>>>>>> 49e86270
  private final int pageRowCountLimit;
  private final boolean pageWriteChecksumEnabled;
  private final boolean enableByteStreamSplit;

<<<<<<< HEAD
  private ParquetProperties(WriterVersion writerVersion, int pageSize, int dictPageSize, boolean enableDict, int minRowCountForPageSizeCheck,
                            int maxRowCountForPageSizeCheck, boolean estimateNextSizeCheck, ByteBufferAllocator allocator,
                            ValuesWriterFactory writerFactory, int columnIndexMinMaxTruncateLength, int pageRowCountLimit,
                            boolean pageWriteChecksumEnabled, int statisticsTruncateLength,
                            Map<String, Long> bloomFilterExpectedDistinctNumber, Set<String> bloomFilterColumns,
                            int maxBloomFilterBytes) {
    this.pageSizeThreshold = pageSize;
    this.initialSlabSize = CapacityByteArrayOutputStream
      .initialSlabSizeHeuristic(MIN_SLAB_SIZE, pageSizeThreshold, 10);
    this.dictionaryPageSizeThreshold = dictPageSize;
    this.writerVersion = writerVersion;
    this.enableDictionary = enableDict;
    this.minRowCountForPageSizeCheck = minRowCountForPageSizeCheck;
    this.maxRowCountForPageSizeCheck = maxRowCountForPageSizeCheck;
    this.estimateNextSizeCheck = estimateNextSizeCheck;
    this.allocator = allocator;

    this.valuesWriterFactory = writerFactory;
    this.columnIndexTruncateLength = columnIndexMinMaxTruncateLength;
    this.statisticsTruncateLength = statisticsTruncateLength;
    this.bloomFilterExpectedDistinctNumbers = bloomFilterExpectedDistinctNumber;
    this.bloomFilterColumns = bloomFilterColumns;
    this.maxBloomFilterBytes = maxBloomFilterBytes;
    this.pageRowCountLimit = pageRowCountLimit;
    this.pageWriteChecksumEnabled = pageWriteChecksumEnabled;
=======
  private ParquetProperties(Builder builder) {
    this.pageSizeThreshold = builder.pageSize;
    this.initialSlabSize = CapacityByteArrayOutputStream
      .initialSlabSizeHeuristic(MIN_SLAB_SIZE, pageSizeThreshold, 10);
    this.dictionaryPageSizeThreshold = builder.dictPageSize;
    this.writerVersion = builder.writerVersion;
    this.dictionaryEnabled = builder.enableDict.build();
    this.minRowCountForPageSizeCheck = builder.minRowCountForPageSizeCheck;
    this.maxRowCountForPageSizeCheck = builder.maxRowCountForPageSizeCheck;
    this.estimateNextSizeCheck = builder.estimateNextSizeCheck;
    this.allocator = builder.allocator;

    this.valuesWriterFactory = builder.valuesWriterFactory;
    this.columnIndexTruncateLength = builder.columnIndexTruncateLength;
    this.statisticsTruncateLength = builder.statisticsTruncateLength;
    this.bloomFilterNDVs = builder.bloomFilterNDVs.build();
    this.bloomFilterEnabled = builder.bloomFilterEnabled.build();
    this.maxBloomFilterBytes = builder.maxBloomFilterBytes;
    this.pageRowCountLimit = builder.pageRowCountLimit;
    this.pageWriteChecksumEnabled = builder.pageWriteChecksumEnabled;
    this.enableByteStreamSplit = builder.enableByteStreamSplit;
>>>>>>> 49e86270
  }

  public ValuesWriter newRepetitionLevelWriter(ColumnDescriptor path) {
    return newColumnDescriptorValuesWriter(path.getMaxRepetitionLevel());
  }

  public ValuesWriter newDefinitionLevelWriter(ColumnDescriptor path) {
    return newColumnDescriptorValuesWriter(path.getMaxDefinitionLevel());
  }

  private ValuesWriter newColumnDescriptorValuesWriter(int maxLevel) {
    if (maxLevel == 0) {
      return new DevNullValuesWriter();
    } else {
      return new RunLengthBitPackingHybridValuesWriter(
          getWidthFromMaxInt(maxLevel), MIN_SLAB_SIZE, pageSizeThreshold, allocator);
    }
  }

  public RunLengthBitPackingHybridEncoder newRepetitionLevelEncoder(ColumnDescriptor path) {
    return newLevelEncoder(path.getMaxRepetitionLevel());
  }

  public RunLengthBitPackingHybridEncoder newDefinitionLevelEncoder(ColumnDescriptor path) {
    return newLevelEncoder(path.getMaxDefinitionLevel());
  }

  private RunLengthBitPackingHybridEncoder newLevelEncoder(int maxLevel) {
    return new RunLengthBitPackingHybridEncoder(
        getWidthFromMaxInt(maxLevel), MIN_SLAB_SIZE, pageSizeThreshold, allocator);
  }

  public ValuesWriter newValuesWriter(ColumnDescriptor path) {
    return valuesWriterFactory.newValuesWriter(path);
  }

  public int getPageSizeThreshold() {
    return pageSizeThreshold;
  }

  public int getInitialSlabSize() {
    return initialSlabSize;
  }

  public int getDictionaryPageSizeThreshold() {
    return dictionaryPageSizeThreshold;
  }

  public WriterVersion getWriterVersion() {
    return writerVersion;
  }

  @Deprecated
  public boolean isEnableDictionary() {
    return dictionaryEnabled.getDefaultValue();
  }

  public boolean isDictionaryEnabled(ColumnDescriptor column) {
    return dictionaryEnabled.getValue(column);
  }

  public boolean isByteStreamSplitEnabled() {
      return enableByteStreamSplit;
  }

  public ByteBufferAllocator getAllocator() {
    return allocator;
  }

  public ColumnWriteStore newColumnWriteStore(MessageType schema,
                                              PageWriteStore pageStore) {
    switch (writerVersion) {
      case PARQUET_1_0:
        return new ColumnWriteStoreV1(schema, pageStore, this);
      case PARQUET_2_0:
        return new ColumnWriteStoreV2(schema, pageStore, this);
      default:
        throw new IllegalArgumentException("unknown version " + writerVersion);
    }
  }

  public ColumnWriteStore newColumnWriteStore(MessageType schema,
                                              PageWriteStore pageStore,
                                              BloomFilterWriteStore bloomFilterWriteStore) {
    switch (writerVersion) {
    case PARQUET_1_0:
      return new ColumnWriteStoreV1(schema, pageStore, bloomFilterWriteStore, this);
    case PARQUET_2_0:
      return new ColumnWriteStoreV2(schema, pageStore, bloomFilterWriteStore, this);
    default:
      throw new IllegalArgumentException("unknown version " + writerVersion);
    }
  }

  public int getMinRowCountForPageSizeCheck() {
    return minRowCountForPageSizeCheck;
  }

  public int getMaxRowCountForPageSizeCheck() {
    return maxRowCountForPageSizeCheck;
  }

  public ValuesWriterFactory getValuesWriterFactory() {
    return valuesWriterFactory;
  }

  public int getColumnIndexTruncateLength() {
    return columnIndexTruncateLength;
  }

  public int getStatisticsTruncateLength() {
    return statisticsTruncateLength;
  }

  public boolean estimateNextSizeCheck() {
    return estimateNextSizeCheck;
  }

  public int getPageRowCountLimit() {
    return pageRowCountLimit;
  }

  public boolean getPageWriteChecksumEnabled() {
    return pageWriteChecksumEnabled;
  }

<<<<<<< HEAD
  public Map<String, Long> getBloomFilterColumnExpectedNDVs() {
    return bloomFilterExpectedDistinctNumbers;
  }

  public Set<String> getBloomFilterColumns() {
    return bloomFilterColumns;
=======
  public OptionalLong getBloomFilterNDV(ColumnDescriptor column) {
    Long ndv = bloomFilterNDVs.getValue(column);
    return ndv == null ? OptionalLong.empty() : OptionalLong.of(ndv);
  }

  public boolean isBloomFilterEnabled(ColumnDescriptor column) {
    return bloomFilterEnabled.getValue(column);
>>>>>>> 49e86270
  }

  public int getMaxBloomFilterBytes() {
    return maxBloomFilterBytes;
  }

  public static Builder builder() {
    return new Builder();
  }

  public static Builder copy(ParquetProperties toCopy) {
    return new Builder(toCopy);
  }

  @Override
  public String toString() {
    return "Parquet page size to " + getPageSizeThreshold() + '\n'
        + "Parquet dictionary page size to " + getDictionaryPageSizeThreshold() + '\n'
        + "Dictionary is " + dictionaryEnabled + '\n'
        + "Writer version is: " + getWriterVersion() + '\n'
        + "Page size checking is: " + (estimateNextSizeCheck() ? "estimated" : "constant") + '\n'
        + "Min row count for page size check is: " + getMinRowCountForPageSizeCheck() + '\n'
        + "Max row count for page size check is: " + getMaxRowCountForPageSizeCheck() + '\n'
        + "Truncate length for column indexes is: " + getColumnIndexTruncateLength() + '\n'
        + "Truncate length for statistics min/max  is: " + getStatisticsTruncateLength() + '\n'
        + "Bloom filter enabled: " + bloomFilterEnabled + '\n'
        + "Max Bloom filter size for a column is " + getMaxBloomFilterBytes() + '\n'
        + "Bloom filter expected number of distinct values are: " + bloomFilterNDVs + '\n'
        + "Page row count limit to " + getPageRowCountLimit() + '\n'
        + "Writing page checksums is: " + (getPageWriteChecksumEnabled() ? "on" : "off");
  }

  public static class Builder {
    private int pageSize = DEFAULT_PAGE_SIZE;
    private int dictPageSize = DEFAULT_DICTIONARY_PAGE_SIZE;
    private final ColumnProperty.Builder<Boolean> enableDict;
    private WriterVersion writerVersion = DEFAULT_WRITER_VERSION;
    private int minRowCountForPageSizeCheck = DEFAULT_MINIMUM_RECORD_COUNT_FOR_CHECK;
    private int maxRowCountForPageSizeCheck = DEFAULT_MAXIMUM_RECORD_COUNT_FOR_CHECK;
    private boolean estimateNextSizeCheck = DEFAULT_ESTIMATE_ROW_COUNT_FOR_PAGE_SIZE_CHECK;
    private ByteBufferAllocator allocator = new HeapByteBufferAllocator();
    private ValuesWriterFactory valuesWriterFactory = DEFAULT_VALUES_WRITER_FACTORY;
    private int columnIndexTruncateLength = DEFAULT_COLUMN_INDEX_TRUNCATE_LENGTH;
    private int statisticsTruncateLength = DEFAULT_STATISTICS_TRUNCATE_LENGTH;
<<<<<<< HEAD
    private Map<String, Long> bloomFilterColumnExpectedNDVs = new HashMap<>();
    private int maxBloomFilterBytes = DEFAULT_MAX_BLOOM_FILTER_BYTES;
    private Set<String> bloomFilterColumns = new HashSet<>();
=======
    private final ColumnProperty.Builder<Long> bloomFilterNDVs;
    private int maxBloomFilterBytes = DEFAULT_MAX_BLOOM_FILTER_BYTES;
    private final ColumnProperty.Builder<Boolean> bloomFilterEnabled;
>>>>>>> 49e86270
    private int pageRowCountLimit = DEFAULT_PAGE_ROW_COUNT_LIMIT;
    private boolean pageWriteChecksumEnabled = DEFAULT_PAGE_WRITE_CHECKSUM_ENABLED;
    private boolean enableByteStreamSplit = DEFAULT_IS_BYTE_STREAM_SPLIT_ENABLED;

    private Builder() {
      enableDict = ColumnProperty.<Boolean>builder().withDefaultValue(DEFAULT_IS_DICTIONARY_ENABLED);
      bloomFilterEnabled = ColumnProperty.<Boolean>builder().withDefaultValue(DEFAULT_BLOOM_FILTER_ENABLED);
      bloomFilterNDVs = ColumnProperty.<Long>builder().withDefaultValue(null);
    }

    private Builder(ParquetProperties toCopy) {
      this.pageSize = toCopy.pageSizeThreshold;
      this.enableDict = ColumnProperty.<Boolean>builder(toCopy.dictionaryEnabled);
      this.dictPageSize = toCopy.dictionaryPageSizeThreshold;
      this.writerVersion = toCopy.writerVersion;
      this.minRowCountForPageSizeCheck = toCopy.minRowCountForPageSizeCheck;
      this.maxRowCountForPageSizeCheck = toCopy.maxRowCountForPageSizeCheck;
      this.estimateNextSizeCheck = toCopy.estimateNextSizeCheck;
      this.valuesWriterFactory = toCopy.valuesWriterFactory;
      this.allocator = toCopy.allocator;
      this.pageRowCountLimit = toCopy.pageRowCountLimit;
      this.pageWriteChecksumEnabled = toCopy.pageWriteChecksumEnabled;
<<<<<<< HEAD
      this.bloomFilterColumnExpectedNDVs = toCopy.bloomFilterExpectedDistinctNumbers;
      this.bloomFilterColumns = toCopy.bloomFilterColumns;
      this.maxBloomFilterBytes = toCopy.maxBloomFilterBytes;
=======
      this.bloomFilterNDVs = ColumnProperty.<Long>builder(toCopy.bloomFilterNDVs);
      this.bloomFilterEnabled = ColumnProperty.<Boolean>builder(toCopy.bloomFilterEnabled);
      this.maxBloomFilterBytes = toCopy.maxBloomFilterBytes;
      this.enableByteStreamSplit = toCopy.enableByteStreamSplit;
>>>>>>> 49e86270
    }

    /**
     * Set the Parquet format page size.
     *
     * @param pageSize an integer size in bytes
     * @return this builder for method chaining.
     */
    public Builder withPageSize(int pageSize) {
      Preconditions.checkArgument(pageSize > 0,
          "Invalid page size (negative): %s", pageSize);
      this.pageSize = pageSize;
      return this;
    }

    /**
     * Enable or disable dictionary encoding.
     *
     * @param enableDictionary whether dictionary encoding should be enabled
     * @return this builder for method chaining.
     */
    public Builder withDictionaryEncoding(boolean enableDictionary) {
      this.enableDict.withDefaultValue(enableDictionary);
      return this;
    }

    /**
     * Enable or disable dictionary encoding for the specified column.
     *
     * @param columnPath the path of the column (dot-string)
     * @param enableDictionary whether dictionary encoding should be enabled
     * @return this builder for method chaining.
     */
    public Builder withDictionaryEncoding(String columnPath, boolean enableDictionary) {
      this.enableDict.withValue(columnPath, enableDictionary);
      return this;
    }

    public Builder withByteStreamSplitEncoding(boolean enableByteStreamSplit) {
      this.enableByteStreamSplit = enableByteStreamSplit;
      return this;
    }

    /**
     * Set the Parquet format dictionary page size.
     *
     * @param dictionaryPageSize an integer size in bytes
     * @return this builder for method chaining.
     */
    public Builder withDictionaryPageSize(int dictionaryPageSize) {
      Preconditions.checkArgument(dictionaryPageSize > 0,
          "Invalid dictionary page size (negative): %s", dictionaryPageSize);
      this.dictPageSize = dictionaryPageSize;
      return this;
    }

    /**
     * Set the {@link WriterVersion format version}.
     *
     * @param version a {@code WriterVersion}
     * @return this builder for method chaining.
     */
    public Builder withWriterVersion(WriterVersion version) {
      this.writerVersion = version;
      return this;
    }

    public Builder withMinRowCountForPageSizeCheck(int min) {
      Preconditions.checkArgument(min > 0,
          "Invalid row count for page size check (negative): %s", min);
      this.minRowCountForPageSizeCheck = min;
      return this;
    }

    public Builder withMaxRowCountForPageSizeCheck(int max) {
      Preconditions.checkArgument(max > 0,
          "Invalid row count for page size check (negative): %s", max);
      this.maxRowCountForPageSizeCheck = max;
      return this;
    }

    // Do not attempt to predict next size check.  Prevents issues with rows that vary significantly in size.
    public Builder estimateRowCountForPageSizeCheck(boolean estimateNextSizeCheck) {
      this.estimateNextSizeCheck = estimateNextSizeCheck;
      return this;
    }

    public Builder withAllocator(ByteBufferAllocator allocator) {
      this.allocator = Objects.requireNonNull(allocator, "ByteBufferAllocator cannot be null");
      return this;
    }

    public Builder withValuesWriterFactory(ValuesWriterFactory factory) {
      this.valuesWriterFactory = Objects.requireNonNull(factory, "ValuesWriterFactory cannot be null");
      return this;
    }

    public Builder withColumnIndexTruncateLength(int length) {
      Preconditions.checkArgument(length > 0, "Invalid column index min/max truncate length (negative or zero) : %s", length);
      this.columnIndexTruncateLength = length;
      return this;
    }

    public Builder withStatisticsTruncateLength(int length) {
      Preconditions.checkArgument(length > 0, "Invalid statistics min/max truncate length (negative or zero) : %s", length);
      this.statisticsTruncateLength = length;
      return this;
    }

    /**
     * Set max Bloom filter bytes for related columns.
     *
     * @param maxBloomFilterBytes the max bytes of a Bloom filter bitset for a column.
     * @return this builder for method chaining
     */
    public Builder withMaxBloomFilterBytes(int maxBloomFilterBytes) {
      this.maxBloomFilterBytes = maxBloomFilterBytes;
      return this;
    }

    /**
<<<<<<< HEAD
     * Set Bloom filter column names.
     *
     * @param columns the columns which has bloom filter enabled.
     * @return this builder for method chaining
     */
    public Builder withBloomFilterColumnNames(Set<String> columns) {
      this.bloomFilterColumns = columns;
=======
     * Set Bloom filter NDV (number of distinct values) for the specified column.
     * If set for a column then the writing of the bloom filter for that column will be automatically enabled (see
     * {@link #withBloomFilterEnabled(String, boolean)}).
     *
     * @param columnPath the path of the column (dot-string)
     * @param ndv the NDV of the column
     *
     * @return this builder for method chaining
     */
    public Builder withBloomFilterNDV(String columnPath, long ndv) {
      Preconditions.checkArgument(ndv > 0, "Invalid NDV for column \"%s\": %d", columnPath, ndv);
      this.bloomFilterNDVs.withValue(columnPath, ndv);
      // Setting an NDV for a column implies writing a bloom filter
      this.bloomFilterEnabled.withValue(columnPath, true);
      return this;
    }

    /**
     * Enable or disable the bloom filter for the columns not specified by
     * {@link #withBloomFilterEnabled(String, boolean)}.
     *
     * @param enabled whether bloom filter shall be enabled for all columns
     *
     * @return this builder for method chaining
     */
    public Builder withBloomFilterEnabled(boolean enabled) {
      this.bloomFilterEnabled.withDefaultValue(enabled);
>>>>>>> 49e86270
      return this;
    }

    /**
<<<<<<< HEAD
     * Set expected columns distinct number for Bloom filter.
     *
     * @param columnExpectedNDVs the columns expected number of distinct values in a row group
     * @return this builder for method chaining
     */
    public Builder withBloomFilterColumnNdvs(Map<String, Long> columnExpectedNDVs) {
      this.bloomFilterColumnExpectedNDVs = columnExpectedNDVs;
=======
     * Enable or disable the bloom filter for the specified column.
     * One may either disable bloom filters for all columns by invoking {@link #withBloomFilterEnabled(boolean)} with a
     * {@code false} value and then enable the bloom filters for the required columns one-by-one by invoking this
     * method or vice versa.
     *
     * @param columnPath the path of the column (dot-string)
     * @param enabled    whether bloom filter shall be enabled
     *
     * @return this builder for method chaining
     */
    public Builder withBloomFilterEnabled(String columnPath, boolean enabled) {
      this.bloomFilterEnabled.withValue(columnPath, enabled);
>>>>>>> 49e86270
      return this;
    }

    public Builder withPageRowCountLimit(int rowCount) {
      Preconditions.checkArgument(rowCount > 0, "Invalid row count limit for pages: " + rowCount);
      pageRowCountLimit = rowCount;
      return this;
    }

    public Builder withPageWriteChecksumEnabled(boolean val) {
      this.pageWriteChecksumEnabled = val;
      return this;
    }

    public ParquetProperties build() {
<<<<<<< HEAD
      ParquetProperties properties =
        new ParquetProperties(writerVersion, pageSize, dictPageSize,
          enableDict, minRowCountForPageSizeCheck, maxRowCountForPageSizeCheck,
          estimateNextSizeCheck, allocator, valuesWriterFactory, columnIndexTruncateLength,
          pageRowCountLimit, pageWriteChecksumEnabled, statisticsTruncateLength,
          bloomFilterColumnExpectedNDVs, bloomFilterColumns, maxBloomFilterBytes);
=======
      ParquetProperties properties = new ParquetProperties(this);
>>>>>>> 49e86270
      // we pass a constructed but uninitialized factory to ParquetProperties above as currently
      // creation of ValuesWriters is invoked from within ParquetProperties. In the future
      // we'd like to decouple that and won't need to pass an object to properties and then pass the
      // properties to the object.
      valuesWriterFactory.initialize(properties);

      return properties;
    }

  }
}<|MERGE_RESOLUTION|>--- conflicted
+++ resolved
@@ -37,14 +37,7 @@
 import org.apache.parquet.column.values.rle.RunLengthBitPackingHybridValuesWriter;
 import org.apache.parquet.schema.MessageType;
 
-<<<<<<< HEAD
-import java.util.HashMap;
-import java.util.HashSet;
-import java.util.Map;
-import java.util.Set;
-=======
 import static org.apache.parquet.bytes.BytesUtils.getWidthFromMaxInt;
->>>>>>> 49e86270
 
 /**
  * This class represents all the configurable Parquet properties.
@@ -63,10 +56,7 @@
   public static final int DEFAULT_STATISTICS_TRUNCATE_LENGTH = Integer.MAX_VALUE;
   public static final int DEFAULT_PAGE_ROW_COUNT_LIMIT = 20_000;
   public static final int DEFAULT_MAX_BLOOM_FILTER_BYTES = 1024 * 1024;
-<<<<<<< HEAD
-=======
   public static final boolean DEFAULT_BLOOM_FILTER_ENABLED = false;
->>>>>>> 49e86270
 
   public static final boolean DEFAULT_PAGE_WRITE_CHECKSUM_ENABLED = true;
 
@@ -108,48 +98,14 @@
   private final int columnIndexTruncateLength;
   private final int statisticsTruncateLength;
 
-<<<<<<< HEAD
-  // The key-value pair represents the column name and its expected distinct number of values in a row group.
-  private final Map<String, Long> bloomFilterExpectedDistinctNumbers;
-  private final int maxBloomFilterBytes;
-  private final Set<String> bloomFilterColumns;
-=======
   // The expected NDV (number of distinct values) for each columns
   private final ColumnProperty<Long> bloomFilterNDVs;
   private final int maxBloomFilterBytes;
   private final ColumnProperty<Boolean> bloomFilterEnabled;
->>>>>>> 49e86270
   private final int pageRowCountLimit;
   private final boolean pageWriteChecksumEnabled;
   private final boolean enableByteStreamSplit;
 
-<<<<<<< HEAD
-  private ParquetProperties(WriterVersion writerVersion, int pageSize, int dictPageSize, boolean enableDict, int minRowCountForPageSizeCheck,
-                            int maxRowCountForPageSizeCheck, boolean estimateNextSizeCheck, ByteBufferAllocator allocator,
-                            ValuesWriterFactory writerFactory, int columnIndexMinMaxTruncateLength, int pageRowCountLimit,
-                            boolean pageWriteChecksumEnabled, int statisticsTruncateLength,
-                            Map<String, Long> bloomFilterExpectedDistinctNumber, Set<String> bloomFilterColumns,
-                            int maxBloomFilterBytes) {
-    this.pageSizeThreshold = pageSize;
-    this.initialSlabSize = CapacityByteArrayOutputStream
-      .initialSlabSizeHeuristic(MIN_SLAB_SIZE, pageSizeThreshold, 10);
-    this.dictionaryPageSizeThreshold = dictPageSize;
-    this.writerVersion = writerVersion;
-    this.enableDictionary = enableDict;
-    this.minRowCountForPageSizeCheck = minRowCountForPageSizeCheck;
-    this.maxRowCountForPageSizeCheck = maxRowCountForPageSizeCheck;
-    this.estimateNextSizeCheck = estimateNextSizeCheck;
-    this.allocator = allocator;
-
-    this.valuesWriterFactory = writerFactory;
-    this.columnIndexTruncateLength = columnIndexMinMaxTruncateLength;
-    this.statisticsTruncateLength = statisticsTruncateLength;
-    this.bloomFilterExpectedDistinctNumbers = bloomFilterExpectedDistinctNumber;
-    this.bloomFilterColumns = bloomFilterColumns;
-    this.maxBloomFilterBytes = maxBloomFilterBytes;
-    this.pageRowCountLimit = pageRowCountLimit;
-    this.pageWriteChecksumEnabled = pageWriteChecksumEnabled;
-=======
   private ParquetProperties(Builder builder) {
     this.pageSizeThreshold = builder.pageSize;
     this.initialSlabSize = CapacityByteArrayOutputStream
@@ -171,7 +127,6 @@
     this.pageRowCountLimit = builder.pageRowCountLimit;
     this.pageWriteChecksumEnabled = builder.pageWriteChecksumEnabled;
     this.enableByteStreamSplit = builder.enableByteStreamSplit;
->>>>>>> 49e86270
   }
 
   public ValuesWriter newRepetitionLevelWriter(ColumnDescriptor path) {
@@ -298,14 +253,6 @@
     return pageWriteChecksumEnabled;
   }
 
-<<<<<<< HEAD
-  public Map<String, Long> getBloomFilterColumnExpectedNDVs() {
-    return bloomFilterExpectedDistinctNumbers;
-  }
-
-  public Set<String> getBloomFilterColumns() {
-    return bloomFilterColumns;
-=======
   public OptionalLong getBloomFilterNDV(ColumnDescriptor column) {
     Long ndv = bloomFilterNDVs.getValue(column);
     return ndv == null ? OptionalLong.empty() : OptionalLong.of(ndv);
@@ -313,7 +260,6 @@
 
   public boolean isBloomFilterEnabled(ColumnDescriptor column) {
     return bloomFilterEnabled.getValue(column);
->>>>>>> 49e86270
   }
 
   public int getMaxBloomFilterBytes() {
@@ -358,15 +304,9 @@
     private ValuesWriterFactory valuesWriterFactory = DEFAULT_VALUES_WRITER_FACTORY;
     private int columnIndexTruncateLength = DEFAULT_COLUMN_INDEX_TRUNCATE_LENGTH;
     private int statisticsTruncateLength = DEFAULT_STATISTICS_TRUNCATE_LENGTH;
-<<<<<<< HEAD
-    private Map<String, Long> bloomFilterColumnExpectedNDVs = new HashMap<>();
-    private int maxBloomFilterBytes = DEFAULT_MAX_BLOOM_FILTER_BYTES;
-    private Set<String> bloomFilterColumns = new HashSet<>();
-=======
     private final ColumnProperty.Builder<Long> bloomFilterNDVs;
     private int maxBloomFilterBytes = DEFAULT_MAX_BLOOM_FILTER_BYTES;
     private final ColumnProperty.Builder<Boolean> bloomFilterEnabled;
->>>>>>> 49e86270
     private int pageRowCountLimit = DEFAULT_PAGE_ROW_COUNT_LIMIT;
     private boolean pageWriteChecksumEnabled = DEFAULT_PAGE_WRITE_CHECKSUM_ENABLED;
     private boolean enableByteStreamSplit = DEFAULT_IS_BYTE_STREAM_SPLIT_ENABLED;
@@ -389,16 +329,10 @@
       this.allocator = toCopy.allocator;
       this.pageRowCountLimit = toCopy.pageRowCountLimit;
       this.pageWriteChecksumEnabled = toCopy.pageWriteChecksumEnabled;
-<<<<<<< HEAD
-      this.bloomFilterColumnExpectedNDVs = toCopy.bloomFilterExpectedDistinctNumbers;
-      this.bloomFilterColumns = toCopy.bloomFilterColumns;
-      this.maxBloomFilterBytes = toCopy.maxBloomFilterBytes;
-=======
       this.bloomFilterNDVs = ColumnProperty.<Long>builder(toCopy.bloomFilterNDVs);
       this.bloomFilterEnabled = ColumnProperty.<Boolean>builder(toCopy.bloomFilterEnabled);
       this.maxBloomFilterBytes = toCopy.maxBloomFilterBytes;
       this.enableByteStreamSplit = toCopy.enableByteStreamSplit;
->>>>>>> 49e86270
     }
 
     /**
@@ -520,15 +454,6 @@
     }
 
     /**
-<<<<<<< HEAD
-     * Set Bloom filter column names.
-     *
-     * @param columns the columns which has bloom filter enabled.
-     * @return this builder for method chaining
-     */
-    public Builder withBloomFilterColumnNames(Set<String> columns) {
-      this.bloomFilterColumns = columns;
-=======
      * Set Bloom filter NDV (number of distinct values) for the specified column.
      * If set for a column then the writing of the bloom filter for that column will be automatically enabled (see
      * {@link #withBloomFilterEnabled(String, boolean)}).
@@ -556,20 +481,10 @@
      */
     public Builder withBloomFilterEnabled(boolean enabled) {
       this.bloomFilterEnabled.withDefaultValue(enabled);
->>>>>>> 49e86270
-      return this;
-    }
-
-    /**
-<<<<<<< HEAD
-     * Set expected columns distinct number for Bloom filter.
-     *
-     * @param columnExpectedNDVs the columns expected number of distinct values in a row group
-     * @return this builder for method chaining
-     */
-    public Builder withBloomFilterColumnNdvs(Map<String, Long> columnExpectedNDVs) {
-      this.bloomFilterColumnExpectedNDVs = columnExpectedNDVs;
-=======
+      return this;
+    }
+
+    /**
      * Enable or disable the bloom filter for the specified column.
      * One may either disable bloom filters for all columns by invoking {@link #withBloomFilterEnabled(boolean)} with a
      * {@code false} value and then enable the bloom filters for the required columns one-by-one by invoking this
@@ -582,7 +497,6 @@
      */
     public Builder withBloomFilterEnabled(String columnPath, boolean enabled) {
       this.bloomFilterEnabled.withValue(columnPath, enabled);
->>>>>>> 49e86270
       return this;
     }
 
@@ -598,16 +512,7 @@
     }
 
     public ParquetProperties build() {
-<<<<<<< HEAD
-      ParquetProperties properties =
-        new ParquetProperties(writerVersion, pageSize, dictPageSize,
-          enableDict, minRowCountForPageSizeCheck, maxRowCountForPageSizeCheck,
-          estimateNextSizeCheck, allocator, valuesWriterFactory, columnIndexTruncateLength,
-          pageRowCountLimit, pageWriteChecksumEnabled, statisticsTruncateLength,
-          bloomFilterColumnExpectedNDVs, bloomFilterColumns, maxBloomFilterBytes);
-=======
       ParquetProperties properties = new ParquetProperties(this);
->>>>>>> 49e86270
       // we pass a constructed but uninitialized factory to ParquetProperties above as currently
       // creation of ValuesWriters is invoked from within ParquetProperties. In the future
       // we'd like to decouple that and won't need to pass an object to properties and then pass the
