--- conflicted
+++ resolved
@@ -118,11 +118,7 @@
     Map<ColumnDescriptor, ColumnWriterBase> mcolumns = new TreeMap<>();
     for (ColumnDescriptor path : schema.getColumns()) {
       PageWriter pageWriter = pageWriteStore.getPageWriter(path);
-<<<<<<< HEAD
-      if (props.getBloomFilterColumnExpectedNDVs() != null) {
-=======
       if (props.isBloomFilterEnabled(path)) {
->>>>>>> 49e86270
         BloomFilterWriter bloomFilterWriter = bloomFilterWriteStore.getBloomFilterWriter(path);
         mcolumns.put(path, createColumnWriter(path, pageWriter, bloomFilterWriter, props));
       } else {
@@ -132,20 +128,6 @@
     this.columns = unmodifiableMap(mcolumns);
 
     this.rowCountForNextSizeCheck = props.getMinRowCountForPageSizeCheck();
-<<<<<<< HEAD
-
-    columnWriterProvider = new ColumnWriterProvider() {
-      @Override
-      public ColumnWriter getColumnWriter(ColumnDescriptor path) {
-        return columns.get(path);
-      }
-    };
-  }
-
-  abstract ColumnWriterBase createColumnWriter(ColumnDescriptor path, PageWriter pageWriter,
-                                               BloomFilterWriter bloomFilterWriter, ParquetProperties props);
-=======
->>>>>>> 49e86270
 
     columnWriterProvider = new ColumnWriterProvider() {
       @Override
