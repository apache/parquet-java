--- conflicted
+++ resolved
@@ -19,12 +19,7 @@
 package org.apache.parquet.column.impl;
 
 import java.io.IOException;
-<<<<<<< HEAD
-import java.util.Map;
-import java.util.Set;
-=======
 import java.util.OptionalLong;
->>>>>>> 49e86270
 
 import org.apache.parquet.column.ColumnDescriptor;
 import org.apache.parquet.column.ColumnWriter;
@@ -62,13 +57,8 @@
   private long rowsWrittenSoFar = 0;
   private int pageRowCount;
 
-<<<<<<< HEAD
-  private BloomFilterWriter bloomFilterWriter;
-  private BloomFilter bloomFilter;
-=======
   private final BloomFilterWriter bloomFilterWriter;
   private final BloomFilter bloomFilter;
->>>>>>> 49e86270
 
   ColumnWriterBase(
       ColumnDescriptor path,
@@ -104,42 +94,6 @@
       int optimalNumOfBits = BlockSplitBloomFilter.optimalNumOfBits(ndv.getAsLong(), BlockSplitBloomFilter.DEFAULT_FPP);
       this.bloomFilter = new BlockSplitBloomFilter(optimalNumOfBits / 8, maxBloomFilterSize);
     } else {
-      this.bloomFilter = new BlockSplitBloomFilter(maxBloomFilterSize);
-    }
-  }
-
-  ColumnWriterBase(
-    ColumnDescriptor path,
-    PageWriter pageWriter,
-    BloomFilterWriter bloomFilterWriter,
-    ParquetProperties props
-  ) {
-    this(path, pageWriter, props);
-
-    // Bloom filters don't support nested columns yet; see PARQUET-1453.
-    if (path.getPath().length != 1 || bloomFilterWriter == null) {
-      return;
-    }
-    String column = path.getPath()[0];
-
-    this.bloomFilterWriter = bloomFilterWriter;
-    Set<String> bloomFilterColumns = props.getBloomFilterColumns();
-    if (!bloomFilterColumns.contains(column)) {
-      return;
-    }
-    int maxBloomFilterSize = props.getMaxBloomFilterBytes();
-
-    Map<String, Long> bloomFilterColumnExpectedNDVs = props.getBloomFilterColumnExpectedNDVs();
-    if (bloomFilterColumnExpectedNDVs.size() > 0) {
-      // If user specify the column NDV, we construct Bloom filter from it.
-      if (bloomFilterColumnExpectedNDVs.keySet().contains(column)) {
-        int optimalNumOfBits = BlockSplitBloomFilter.optimalNumOfBits(bloomFilterColumnExpectedNDVs.get(column).intValue(),
-          BlockSplitBloomFilter.DEFAULT_FPP);
-
-        this.bloomFilter = new BlockSplitBloomFilter(optimalNumOfBits / 8, maxBloomFilterSize);
-      }
-    }
-    else {
       this.bloomFilter = new BlockSplitBloomFilter(maxBloomFilterSize);
     }
   }
@@ -382,24 +336,20 @@
    * @return the number of bytes of memory used to buffer the current data and the previously written pages
    */
   long getTotalBufferedSize() {
-    long bloomBufferSize = bloomFilter == null ? 0 : bloomFilter.getBitsetSize();
     return repetitionLevelColumn.getBufferedSize()
         + definitionLevelColumn.getBufferedSize()
         + dataColumn.getBufferedSize()
-        + pageWriter.getMemSize()
-        + bloomBufferSize;
+        + pageWriter.getMemSize();
   }
 
   /**
    * @return actual memory used
    */
   long allocatedSize() {
-    long bloomAllocatedSize = bloomFilter == null ? 0 : bloomFilter.getBitsetSize();
     return repetitionLevelColumn.getAllocatedSize()
         + definitionLevelColumn.getAllocatedSize()
         + dataColumn.getAllocatedSize()
-        + pageWriter.allocatedSize()
-        + bloomAllocatedSize;
+        + pageWriter.allocatedSize();
   }
 
   /**
