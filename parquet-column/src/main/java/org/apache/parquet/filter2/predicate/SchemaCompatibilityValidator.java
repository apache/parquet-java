/* 
 * Licensed to the Apache Software Foundation (ASF) under one
 * or more contributor license agreements.  See the NOTICE file
 * distributed with this work for additional information
 * regarding copyright ownership.  The ASF licenses this file
 * to you under the Apache License, Version 2.0 (the
 * "License"); you may not use this file except in compliance
 * with the License.  You may obtain a copy of the License at
 * 
 *   http://www.apache.org/licenses/LICENSE-2.0
 * 
 * Unless required by applicable law or agreed to in writing,
 * software distributed under the License is distributed on an
 * "AS IS" BASIS, WITHOUT WARRANTIES OR CONDITIONS OF ANY
 * KIND, either express or implied.  See the License for the
 * specific language governing permissions and limitations
 * under the License.
 */
package org.apache.parquet.filter2.predicate;

import java.util.HashMap;
import java.util.Map;
import java.util.Objects;

import org.apache.parquet.column.ColumnDescriptor;
import org.apache.parquet.filter2.predicate.Operators.And;
import org.apache.parquet.filter2.predicate.Operators.Column;
import org.apache.parquet.filter2.predicate.Operators.ColumnFilterPredicate;
import org.apache.parquet.filter2.predicate.Operators.Eq;
import org.apache.parquet.filter2.predicate.Operators.Gt;
import org.apache.parquet.filter2.predicate.Operators.GtEq;
import org.apache.parquet.filter2.predicate.Operators.LogicalNotUserDefined;
import org.apache.parquet.filter2.predicate.Operators.Lt;
import org.apache.parquet.filter2.predicate.Operators.LtEq;
import org.apache.parquet.filter2.predicate.Operators.Not;
import org.apache.parquet.filter2.predicate.Operators.NotEq;
import org.apache.parquet.filter2.predicate.Operators.Or;
import org.apache.parquet.filter2.predicate.Operators.UserDefined;
import org.apache.parquet.hadoop.metadata.ColumnPath;
import org.apache.parquet.schema.MessageType;

<<<<<<< HEAD
=======
import static org.apache.parquet.Preconditions.checkNotNull;

>>>>>>> d85a8f5d
/**
 * Inspects the column types found in the provided {@link FilterPredicate} and compares them
 * to the actual schema found in the parquet file. If the provided predicate's types are
 * not consistent with the file schema, and IllegalArgumentException is thrown.
 *
 * Ideally, all this would be checked at compile time, and this class wouldn't be needed.
 * If we can come up with a way to do that, we should.
 *
 * This class is stateful, cannot be reused, and is not thread safe.
 *
 * TODO: detect if a column is optional or required and validate that eq(null)
 * TODO: is not called on required fields (is that too strict?)
 * TODO: (https://issues.apache.org/jira/browse/PARQUET-44)
 */
public class SchemaCompatibilityValidator implements FilterPredicate.Visitor<Void> {

  public static void validate(FilterPredicate predicate, MessageType schema) {
    Objects.requireNonNull(predicate, "predicate cannot be null");
    Objects.requireNonNull(schema, "schema cannot be null");
    predicate.accept(new SchemaCompatibilityValidator(schema));
  }

  // A map of column name to the type the user supplied for this column.
  // Used to validate that the user did not provide different types for the same
  // column.
  private final Map<ColumnPath, Class<?>> columnTypesEncountered = new HashMap<>();

  // the columns (keyed by path) according to the file's schema. This is the source of truth, and
  // we are validating that what the user provided agrees with these.
  private final Map<ColumnPath, ColumnDescriptor> columnsAccordingToSchema = new HashMap<>();

  private SchemaCompatibilityValidator(MessageType schema) {

    for (ColumnDescriptor cd : schema.getColumns()) {
      ColumnPath columnPath = ColumnPath.get(cd.getPath());
      columnsAccordingToSchema.put(columnPath, cd);
    }
  }

  @Override
  public <T extends Comparable<T>> Void visit(Eq<T> pred) {
    validateColumnFilterPredicate(pred);
    return null;
  }

  @Override
  public <T extends Comparable<T>> Void visit(NotEq<T> pred) {
    validateColumnFilterPredicate(pred);
    return null;
  }

  @Override
  public <T extends Comparable<T>> Void visit(Lt<T> pred) {
    validateColumnFilterPredicate(pred);
    return null;
  }

  @Override
  public <T extends Comparable<T>> Void visit(LtEq<T> pred) {
    validateColumnFilterPredicate(pred);
    return null;
  }

  @Override
  public <T extends Comparable<T>> Void visit(Gt<T> pred) {
    validateColumnFilterPredicate(pred);
    return null;
  }

  @Override
  public <T extends Comparable<T>> Void visit(GtEq<T> pred) {
    validateColumnFilterPredicate(pred);
    return null;
  }

  @Override
  public Void visit(And and) {
    and.getLeft().accept(this);
    and.getRight().accept(this);
    return null;
  }

  @Override
  public Void visit(Or or) {
    or.getLeft().accept(this);
    or.getRight().accept(this);
    return null;
  }

  @Override
  public Void visit(Not not) {
    not.getPredicate().accept(this);
    return null;
  }

  @Override
  public <T extends Comparable<T>, U extends UserDefinedPredicate<T>> Void visit(UserDefined<T, U> udp) {
    validateColumn(udp.getColumn());
    return null;
  }

  @Override
  public <T extends Comparable<T>, U extends UserDefinedPredicate<T>> Void visit(LogicalNotUserDefined<T, U> udp) {
    return udp.getUserDefined().accept(this);
  }

  private <T extends Comparable<T>> void validateColumnFilterPredicate(ColumnFilterPredicate<T> pred) {
    validateColumn(pred.getColumn());
  }

  private <T extends Comparable<T>> void validateColumn(Column<T> column) {
    ColumnPath path = column.getColumnPath();

    Class<?> alreadySeen = columnTypesEncountered.get(path);
    if (alreadySeen != null && !alreadySeen.equals(column.getColumnType())) {
      throw new IllegalArgumentException("Column: "
          + path.toDotString()
          + " was provided with different types in the same predicate."
          + " Found both: (" + alreadySeen + ", " + column.getColumnType() + ")");
    }

    if (alreadySeen == null) {
      columnTypesEncountered.put(path, column.getColumnType());
    }

    ColumnDescriptor descriptor = getColumnDescriptor(path);
    if (descriptor == null) {
      // the column is missing from the schema. evaluation uses calls
      // updateNull() a value is missing, so this will be handled correctly.
      return;
    }

    if (descriptor.getMaxRepetitionLevel() > 0) {
      throw new IllegalArgumentException("FilterPredicates do not currently support repeated columns. "
          + "Column " + path.toDotString() + " is repeated.");
    }

    ValidTypeMap.assertTypeValid(column, descriptor.getType());
  }

  private ColumnDescriptor getColumnDescriptor(ColumnPath columnPath) {
    return columnsAccordingToSchema.get(columnPath);
  }
}<|MERGE_RESOLUTION|>--- conflicted
+++ resolved
@@ -39,11 +39,6 @@
 import org.apache.parquet.hadoop.metadata.ColumnPath;
 import org.apache.parquet.schema.MessageType;
 
-<<<<<<< HEAD
-=======
-import static org.apache.parquet.Preconditions.checkNotNull;
-
->>>>>>> d85a8f5d
 /**
  * Inspects the column types found in the provided {@link FilterPredicate} and compares them
  * to the actual schema found in the parquet file. If the provided predicate's types are
