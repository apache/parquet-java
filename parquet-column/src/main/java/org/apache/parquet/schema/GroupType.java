/*
 * Licensed to the Apache Software Foundation (ASF) under one
 * or more contributor license agreements.  See the NOTICE file
 * distributed with this work for additional information
 * regarding copyright ownership.  The ASF licenses this file
 * to you under the Apache License, Version 2.0 (the
 * "License"); you may not use this file except in compliance
 * with the License.  You may obtain a copy of the License at
 *
 *   http://www.apache.org/licenses/LICENSE-2.0
 *
 * Unless required by applicable law or agreed to in writing,
 * software distributed under the License is distributed on an
 * "AS IS" BASIS, WITHOUT WARRANTIES OR CONDITIONS OF ANY
 * KIND, either express or implied.  See the License for the
 * specific language governing permissions and limitations
 * under the License.
 */
package org.apache.parquet.schema;

import static java.util.Arrays.asList;

import java.util.ArrayList;
import java.util.Arrays;
import java.util.HashMap;
import java.util.List;
import java.util.Locale;
import java.util.Map;
import java.util.Objects;

import org.apache.parquet.io.InvalidRecordException;

/**
 * Represents a group type: a list of fields
 */
public class GroupType extends Type {

  private final List<Type> fields;
  private final Map<String, Integer> indexByName;

  /**
   * @param repetition OPTIONAL, REPEATED, REQUIRED
   * @param name the name of the field
   * @param fields the contained fields
   */
  public GroupType(Repetition repetition, String name, List<Type> fields) {
    this(repetition, name, (LogicalTypeAnnotation) null, fields, null);
  }

  /**
   * @param repetition OPTIONAL, REPEATED, REQUIRED
   * @param name the name of the field
   * @param fields the contained fields
   */
  public GroupType(Repetition repetition, String name, Type... fields) {
    this(repetition, name, Arrays.asList(fields));
  }

  /**
   * @param repetition OPTIONAL, REPEATED, REQUIRED
   * @param name the name of the field
   * @param originalType (optional) the original type to help with cross schema conversion (LIST, MAP, ...)
   * @param fields the contained fields
   */
  @Deprecated
  public GroupType(Repetition repetition, String name, OriginalType originalType, Type... fields) {
    this(repetition, name, originalType, Arrays.asList(fields));
  }

  /**
   * @param repetition OPTIONAL, REPEATED, REQUIRED
   * @param name the name of the field
   * @param logicalTypeAnnotation (optional) the logical type to help with cross schema conversion (LIST, MAP, ...)
   * @param fields the contained fields
   */
<<<<<<< HEAD
  public GroupType(Repetition repetition, String name, LogicalTypeAnnotation logicalTypeAnnotation, Type... fields) {
=======
  GroupType(Repetition repetition, String name, LogicalTypeAnnotation logicalTypeAnnotation, Type... fields) {
>>>>>>> b4198be2
    this(repetition, name, logicalTypeAnnotation, Arrays.asList(fields));
  }

  /**
   * @param repetition OPTIONAL, REPEATED, REQUIRED
   * @param name the name of the field
   * @param originalType (optional) the original type to help with cross schema conversion (LIST, MAP, ...)
   * @param fields the contained fields
   */
  @Deprecated
  public GroupType(Repetition repetition, String name, OriginalType originalType, List<Type> fields) {
    this(repetition, name, originalType, fields, null);
  }

  /**
   * @param repetition OPTIONAL, REPEATED, REQUIRED
   * @param name the name of the field
   * @param logicalTypeAnnotation (optional) the logical type to help with cross schema conversion (LIST, MAP, ...)
   * @param fields the contained fields
   */
  GroupType(Repetition repetition, String name, LogicalTypeAnnotation logicalTypeAnnotation, List<Type> fields) {
    this(repetition, name, logicalTypeAnnotation, fields, null);
  }

  /**
   * @param repetition OPTIONAL, REPEATED, REQUIRED
   * @param name the name of the field
   * @param originalType (optional) the original type to help with cross schema conversion (LIST, MAP, ...)
   * @param fields the contained fields
   * @param id the id of the field
   */
  GroupType(Repetition repetition, String name, OriginalType originalType, List<Type> fields, ID id) {
    super(name, repetition, originalType, id);
    this.fields = fields;
    this.indexByName = new HashMap<String, Integer>();
    for (int i = 0; i < fields.size(); i++) {
      indexByName.put(fields.get(i).getName(), i);
    }
  }

  GroupType(Repetition repetition, String name, LogicalTypeAnnotation logicalTypeAnnotation, List<Type> fields, ID id) {
    super(name, repetition, logicalTypeAnnotation, id);
    this.fields = fields;
    this.indexByName = new HashMap<String, Integer>();
    for (int i = 0; i < fields.size(); i++) {
      indexByName.put(fields.get(i).getName(), i);
    }
  }

  /**
   * @param id the field id
   * @return a new GroupType with the same fields and a new id
   */
  @Override
  public GroupType withId(int id) {
    return new GroupType(getRepetition(), getName(), getLogicalTypeAnnotation(), fields, new ID(id));
  }

  /**
   * @param newFields a list of types to use as fields in a copy of this group
   * @return a group with the same attributes and new fields.
   */
  public GroupType withNewFields(List<Type> newFields) {
    return new GroupType(getRepetition(), getName(), getLogicalTypeAnnotation(), newFields, getId());
  }

  /**
   * @param newFields an array of types to use as fields in a copy of this group
   * @return a group with the same attributes and new fields.
   */
  public GroupType withNewFields(Type... newFields) {
    return withNewFields(asList(newFields));
  }

  /**
   * returns the name of the corresponding field
   * @param index the index of the desired field in this type
   * @return the name of the field at this index
   */
  public String getFieldName(int index) {
    return fields.get(index).getName();
  }

  /**
   * @param name the requested name
   * @return whether this type contains a field with that name
   */
  public boolean containsField(String name) {
    return indexByName.containsKey(name);
  }

  /**
   *
   * @param name string name of a field
   * @return the index of the field with that name
   */
  public int getFieldIndex(String name) {
    if (!indexByName.containsKey(name)) {
      throw new InvalidRecordException(name + " not found in " + this);
    }
    return indexByName.get(name);
  }

  /**
   * @return the fields contained in this type
   */
  public List<Type> getFields() {
    return fields;
  }

  /**
   * @return the number of fields in this type
   */
  public int getFieldCount() {
    return fields.size();
  }

  /**
   * @return false
   */
  @Override
  public boolean isPrimitive() {
    return false;
  }

  /**
   * @param fieldName string name of a field
   * @return the type of this field by name
   */
  public Type getType(String fieldName) {
    return getType(getFieldIndex(fieldName));
  }

  /**
   * @param index integer index of a field
   * @return the type of this field by index
   */
  public Type getType(int index) {
    return fields.get(index);
  }

  /**
   * appends a display string for of the members of this group to sb
   * @param sb where to append
   * @param indent the indentation level
   */
  void membersDisplayString(StringBuilder sb, String indent) {
    for (Type field : fields) {
      field.writeToStringBuilder(sb, indent);
      if (field.isPrimitive()) {
        sb.append(";");
      }
      sb.append("\n");
    }
  }

  /**
   * {@inheritDoc}
   */
  @Override
  public void writeToStringBuilder(StringBuilder sb, String indent) {
    sb.append(indent)
        .append(getRepetition().name().toLowerCase(Locale.ENGLISH))
        .append(" group ")
        .append(getName())
        .append(getLogicalTypeAnnotation() == null ? "" : " (" + getLogicalTypeAnnotation().toString() +")")
        .append(getId() == null ? "" : " = " + getId())
        .append(" {\n");
    membersDisplayString(sb, indent + "  ");
    sb.append(indent)
        .append("}");
  }

  /**
   * {@inheritDoc}
   */
  @Override
  public void accept(TypeVisitor visitor) {
    visitor.visit(this);
  }

  @Override @Deprecated
  protected int typeHashCode() {
    return hashCode();
  }

  @Override @Deprecated
  protected boolean typeEquals(Type other) {
    return equals(other);
  }

  /**
   * {@inheritDoc}
   */
  @Override
  public int hashCode() {
    return Objects.hash(getLogicalTypeAnnotation(), getFields());
  }

  /**
   * {@inheritDoc}
   */
  @Override
  protected boolean equals(Type otherType) {
    return
        !otherType.isPrimitive()
        && super.equals(otherType)
        && Objects.equals(getLogicalTypeAnnotation(),otherType.getLogicalTypeAnnotation())
        && getFields().equals(otherType.asGroupType().getFields());
  }

  @Override
  protected int getMaxRepetitionLevel(String[] path, int depth) {
    int myVal = isRepetition(Repetition.REPEATED) ? 1 : 0;
    if (depth == path.length) {
      return myVal;
    }
    return myVal + getType(path[depth]).getMaxRepetitionLevel(path, depth + 1);
  }

  @Override
  protected int getMaxDefinitionLevel(String[] path, int depth) {
    int myVal = !isRepetition(Repetition.REQUIRED) ? 1 : 0;
    if (depth == path.length) {
      return myVal;
    }
    return myVal + getType(path[depth]).getMaxDefinitionLevel(path, depth + 1);
  }

  @Override
  protected Type getType(String[] path, int depth) {
    if (depth == path.length) {
      return this;
    }
    return getType(path[depth]).getType(path, depth + 1);
  }

  @Override
  protected boolean containsPath(String[] path, int depth) {
    if (depth == path.length) {
      return false;
    }
    return containsField(path[depth]) && getType(path[depth]).containsPath(path, depth + 1);
  }

  @Override
  protected List<String[]> getPaths(int depth) {
    List<String[]> result = new ArrayList<String[]>();
    for (Type field : fields) {
      List<String[]> paths = field.getPaths(depth + 1);
      for (String[] path : paths) {
        path[depth] = field.getName();
        result.add(path);
      }
    }
    return result;
  }

  @Override
  void checkContains(Type subType) {
    super.checkContains(subType);
    checkGroupContains(subType);
  }

  void checkGroupContains(Type subType) {
    if (subType.isPrimitive()) {
      throw new InvalidRecordException(subType + " found: expected " + this);
    }
    List<Type> fields = subType.asGroupType().getFields();
    for (Type otherType : fields) {
      Type thisType = this.getType(otherType.getName());
      thisType.checkContains(otherType);
    }
  }

  @Override
  <T> T convert(List<GroupType> path, TypeConverter<T> converter) {
    List<GroupType> childrenPath = new ArrayList<GroupType>(path);
    childrenPath.add(this);
    final List<T> children = convertChildren(childrenPath, converter);
    return converter.convertGroupType(path, this, children);
  }

  protected <T> List<T> convertChildren(List<GroupType> path, TypeConverter<T> converter) {
    List<T> children = new ArrayList<T>(fields.size());
    for (Type field : fields) {
      children.add(field.convert(path, converter));
    }
    return children;
  }

  @Override
  protected Type union(Type toMerge) {
    return union(toMerge, true);
  }

  @Override
  protected Type union(Type toMerge, boolean strict) {
    if (toMerge.isPrimitive()) {
      throw new IncompatibleSchemaModificationException("can not merge primitive type " + toMerge + " into group type " + this);
    }
    return new GroupType(toMerge.getRepetition(), getName(), toMerge.getLogicalTypeAnnotation(), mergeFields(toMerge.asGroupType()), getId());
  }

  /**
   * produces the list of fields resulting from merging toMerge into the fields of this
   * @param toMerge the group containing the fields to merge
   * @return the merged list
   */
  List<Type> mergeFields(GroupType toMerge) {
    return mergeFields(toMerge, true);
  }

  /**
   * produces the list of fields resulting from merging toMerge into the fields of this
   * @param toMerge the group containing the fields to merge
   * @param strict should schema primitive types match
   * @return the merged list
   */
  List<Type> mergeFields(GroupType toMerge, boolean strict) {
    List<Type> newFields = new ArrayList<Type>();
    // merge existing fields
    for (Type type : this.getFields()) {
      Type merged;
      if (toMerge.containsField(type.getName())) {
        Type fieldToMerge = toMerge.getType(type.getName());
        if (fieldToMerge.getRepetition().isMoreRestrictiveThan(type.getRepetition())) {
          throw new IncompatibleSchemaModificationException("repetition constraint is more restrictive: can not merge type " + fieldToMerge + " into " + type);
        }
        if (type.getLogicalTypeAnnotation() != null && !type.getLogicalTypeAnnotation().equals(fieldToMerge.getLogicalTypeAnnotation())) {
<<<<<<< HEAD
          throw new IncompatibleSchemaModificationException("cannot merge original type " + fieldToMerge.getLogicalTypeAnnotation() + " into " + type.getLogicalTypeAnnotation());
=======
          throw new IncompatibleSchemaModificationException("cannot merge logical type " + fieldToMerge.getLogicalTypeAnnotation() + " into " + type.getLogicalTypeAnnotation());
>>>>>>> b4198be2
        }
        merged = type.union(fieldToMerge, strict);
      } else {
        merged = type;
      }
      newFields.add(merged);
    }
    // add new fields
    for (Type type : toMerge.getFields()) {
      if (!this.containsField(type.getName())) {
        newFields.add(type);
      }
    }
    return newFields;
  }
}<|MERGE_RESOLUTION|>--- conflicted
+++ resolved
@@ -73,11 +73,7 @@
    * @param logicalTypeAnnotation (optional) the logical type to help with cross schema conversion (LIST, MAP, ...)
    * @param fields the contained fields
    */
-<<<<<<< HEAD
-  public GroupType(Repetition repetition, String name, LogicalTypeAnnotation logicalTypeAnnotation, Type... fields) {
-=======
   GroupType(Repetition repetition, String name, LogicalTypeAnnotation logicalTypeAnnotation, Type... fields) {
->>>>>>> b4198be2
     this(repetition, name, logicalTypeAnnotation, Arrays.asList(fields));
   }
 
@@ -408,11 +404,7 @@
           throw new IncompatibleSchemaModificationException("repetition constraint is more restrictive: can not merge type " + fieldToMerge + " into " + type);
         }
         if (type.getLogicalTypeAnnotation() != null && !type.getLogicalTypeAnnotation().equals(fieldToMerge.getLogicalTypeAnnotation())) {
-<<<<<<< HEAD
-          throw new IncompatibleSchemaModificationException("cannot merge original type " + fieldToMerge.getLogicalTypeAnnotation() + " into " + type.getLogicalTypeAnnotation());
-=======
           throw new IncompatibleSchemaModificationException("cannot merge logical type " + fieldToMerge.getLogicalTypeAnnotation() + " into " + type.getLogicalTypeAnnotation());
->>>>>>> b4198be2
         }
         merged = type.union(fieldToMerge, strict);
       } else {
