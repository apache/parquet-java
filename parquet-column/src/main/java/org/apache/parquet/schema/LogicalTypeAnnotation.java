--- conflicted
+++ resolved
@@ -1176,7 +1176,49 @@
     }
   }
 
-<<<<<<< HEAD
+  public static class VariantLogicalTypeAnnotation extends LogicalTypeAnnotation {
+    private byte specVersion;
+
+    private VariantLogicalTypeAnnotation(byte specVersion) {
+      this.specVersion = specVersion;
+    }
+
+    @Override
+    public OriginalType toOriginalType() {
+      // No OriginalType for Variant
+      return null;
+    }
+
+    @Override
+    public <T> Optional<T> accept(LogicalTypeAnnotationVisitor<T> logicalTypeAnnotationVisitor) {
+      return logicalTypeAnnotationVisitor.visit(this);
+    }
+
+    @Override
+    LogicalTypeToken getType() {
+      return LogicalTypeToken.VARIANT;
+    }
+
+    public byte getSpecVersion() {
+      return this.specVersion;
+    }
+
+    @Override
+    protected String typeParametersAsString() {
+      return "(" + specVersion + ")";
+    }
+
+    @Override
+    public boolean equals(Object obj) {
+      if (!(obj instanceof VariantLogicalTypeAnnotation)) {
+        return false;
+      }
+
+      VariantLogicalTypeAnnotation other = (VariantLogicalTypeAnnotation) obj;
+      return specVersion == other.specVersion;
+    }
+  }
+
   public static class GeometryLogicalTypeAnnotation extends LogicalTypeAnnotation {
     private final String crs;
 
@@ -1187,18 +1229,6 @@
     @Override
     @Deprecated
     public OriginalType toOriginalType() {
-=======
-  public static class VariantLogicalTypeAnnotation extends LogicalTypeAnnotation {
-    private byte specVersion;
-
-    private VariantLogicalTypeAnnotation(byte specVersion) {
-      this.specVersion = specVersion;
-    }
-
-    @Override
-    public OriginalType toOriginalType() {
-      // No OriginalType for Variant
->>>>>>> 66e0c4ee
       return null;
     }
 
@@ -1209,7 +1239,6 @@
 
     @Override
     LogicalTypeToken getType() {
-<<<<<<< HEAD
       return LogicalTypeToken.GEOMETRY;
     }
 
@@ -1267,18 +1296,10 @@
     @Override
     LogicalTypeToken getType() {
       return LogicalTypeToken.GEOGRAPHY;
-=======
-      return LogicalTypeToken.VARIANT;
-    }
-
-    public byte getSpecVersion() {
-      return this.specVersion;
->>>>>>> 66e0c4ee
     }
 
     @Override
     protected String typeParametersAsString() {
-<<<<<<< HEAD
       StringBuilder sb = new StringBuilder();
       sb.append("(");
       if (crs != null && !crs.isEmpty()) {
@@ -1298,14 +1319,10 @@
 
     public EdgeInterpolationAlgorithm getEdgeAlgorithm() {
       return edgeAlgorithm;
-=======
-      return "(" + specVersion + ")";
->>>>>>> 66e0c4ee
-    }
-
-    @Override
-    public boolean equals(Object obj) {
-<<<<<<< HEAD
+    }
+
+    @Override
+    public boolean equals(Object obj) {
       if (!(obj instanceof GeographyLogicalTypeAnnotation)) {
         return false;
       }
@@ -1321,14 +1338,6 @@
     @Override
     PrimitiveStringifier valueStringifier(PrimitiveType primitiveType) {
       return PrimitiveStringifier.WKB_STRINGIFIER;
-=======
-      if (!(obj instanceof VariantLogicalTypeAnnotation)) {
-        return false;
-      }
-
-      VariantLogicalTypeAnnotation other = (VariantLogicalTypeAnnotation) obj;
-      return specVersion == other.specVersion;
->>>>>>> 66e0c4ee
     }
   }
 
