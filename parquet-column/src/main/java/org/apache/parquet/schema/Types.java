--- conflicted
+++ resolved
@@ -444,44 +444,25 @@
       if (logicalTypeAnnotation != null) {
         logicalTypeAnnotation.accept(new LogicalTypeAnnotation.LogicalTypeAnnotationVisitor<Boolean>() {
           @Override
-<<<<<<< HEAD
-          public Optional<Boolean> visit(LogicalTypeAnnotation.StringLogicalTypeAnnotation logicalTypeAnnotation) {
-            checkBinaryPrimitiveType(logicalTypeAnnotation);
-=======
           public Optional<Boolean> visit(LogicalTypeAnnotation.StringLogicalTypeAnnotation stringLogicalType) {
             checkBinaryPrimitiveType(stringLogicalType);
->>>>>>> b4198be2
             return Optional.of(true);
           }
 
           @Override
-<<<<<<< HEAD
-          public Optional<Boolean> visit(LogicalTypeAnnotation.JsonLogicalTypeAnnotation logicalTypeAnnotation) {
-            checkBinaryPrimitiveType(logicalTypeAnnotation);
-=======
           public Optional<Boolean> visit(LogicalTypeAnnotation.JsonLogicalTypeAnnotation jsonLogicalType) {
             checkBinaryPrimitiveType(jsonLogicalType);
->>>>>>> b4198be2
             return Optional.of(true);
           }
 
           @Override
-<<<<<<< HEAD
-          public Optional<Boolean> visit(LogicalTypeAnnotation.BsonLogicalTypeAnnotation logicalTypeAnnotation) {
-            checkBinaryPrimitiveType(logicalTypeAnnotation);
-=======
           public Optional<Boolean> visit(LogicalTypeAnnotation.BsonLogicalTypeAnnotation bsonLogicalType) {
             checkBinaryPrimitiveType(bsonLogicalType);
->>>>>>> b4198be2
             return Optional.of(true);
           }
 
           @Override
-<<<<<<< HEAD
-          public Optional<Boolean> visit(LogicalTypeAnnotation.DecimalLogicalTypeAnnotation logicalTypeAnnotation) {
-=======
           public Optional<Boolean> visit(LogicalTypeAnnotation.DecimalLogicalTypeAnnotation decimalLogicalType) {
->>>>>>> b4198be2
             Preconditions.checkState(
                 (primitiveType == PrimitiveTypeName.INT32) ||
                 (primitiveType == PrimitiveTypeName.INT64) ||
@@ -513,28 +494,12 @@
           }
 
           @Override
-<<<<<<< HEAD
-          public Optional<Boolean> visit(LogicalTypeAnnotation.DateLogicalTypeAnnotation logicalTypeAnnotation) {
-            checkInt32PrimitiveType(logicalTypeAnnotation);
-=======
           public Optional<Boolean> visit(LogicalTypeAnnotation.DateLogicalTypeAnnotation dateLogicalType) {
             checkInt32PrimitiveType(dateLogicalType);
->>>>>>> b4198be2
             return Optional.of(true);
           }
 
           @Override
-<<<<<<< HEAD
-          public Optional<Boolean> visit(LogicalTypeAnnotation.TimeLogicalTypeAnnotation logicalTypeAnnotation) {
-            LogicalTypeAnnotation.TimeUnit unit = logicalTypeAnnotation.getUnit();
-            switch (unit) {
-              case MILLIS:
-                checkInt32PrimitiveType(logicalTypeAnnotation);
-                break;
-              case MICROS:
-              case NANOS:
-                checkInt64PrimitiveType(logicalTypeAnnotation);
-=======
           public Optional<Boolean> visit(LogicalTypeAnnotation.TimeLogicalTypeAnnotation timeLogicalType) {
             LogicalTypeAnnotation.TimeUnit unit = timeLogicalType.getUnit();
             switch (unit) {
@@ -542,8 +507,8 @@
                 checkInt32PrimitiveType(timeLogicalType);
                 break;
               case MICROS:
+              case NANOS:
                 checkInt64PrimitiveType(timeLogicalType);
->>>>>>> b4198be2
                 break;
               default:
                 throw new RuntimeException("Invalid time unit: " + unit);
@@ -552,28 +517,16 @@
           }
 
           @Override
-<<<<<<< HEAD
-          public Optional<Boolean> visit(LogicalTypeAnnotation.IntLogicalTypeAnnotation logicalTypeAnnotation) {
-            int bitWidth = logicalTypeAnnotation.getBitWidth();
-=======
           public Optional<Boolean> visit(LogicalTypeAnnotation.IntLogicalTypeAnnotation intLogicalType) {
             int bitWidth = intLogicalType.getBitWidth();
->>>>>>> b4198be2
             switch (bitWidth) {
               case 8:
               case 16:
               case 32:
-<<<<<<< HEAD
-                checkInt32PrimitiveType(logicalTypeAnnotation);
-                break;
-              case 64:
-                checkInt64PrimitiveType(logicalTypeAnnotation);
-=======
                 checkInt32PrimitiveType(intLogicalType);
                 break;
               case 64:
                 checkInt64PrimitiveType(intLogicalType);
->>>>>>> b4198be2
                 break;
               default:
                 throw new RuntimeException("Invalid bit width: " + bitWidth);
@@ -582,22 +535,13 @@
           }
 
           @Override
-<<<<<<< HEAD
-          public Optional<Boolean> visit(LogicalTypeAnnotation.TimestampLogicalTypeAnnotation logicalTypeAnnotation) {
-            checkInt64PrimitiveType(logicalTypeAnnotation);
-=======
           public Optional<Boolean> visit(LogicalTypeAnnotation.TimestampLogicalTypeAnnotation timestampLogicalType) {
             checkInt64PrimitiveType(timestampLogicalType);
->>>>>>> b4198be2
             return Optional.of(true);
           }
 
           @Override
-<<<<<<< HEAD
-          public Optional<Boolean> visit(LogicalTypeAnnotation.IntervalLogicalTypeAnnotation logicalTypeAnnotation) {
-=======
           public Optional<Boolean> visit(LogicalTypeAnnotation.IntervalLogicalTypeAnnotation intervalLogicalType) {
->>>>>>> b4198be2
             Preconditions.checkState(
                 (primitiveType == PrimitiveTypeName.FIXED_LEN_BYTE_ARRAY) &&
                 (length == 12),
@@ -606,11 +550,7 @@
           }
 
           @Override
-<<<<<<< HEAD
-          public Optional<Boolean> visit(LogicalTypeAnnotation.EnumLogicalTypeAnnotation logicalTypeAnnotation) {
-=======
           public Optional<Boolean> visit(LogicalTypeAnnotation.EnumLogicalTypeAnnotation enumLogicalType) {
->>>>>>> b4198be2
             Preconditions.checkState(
                 primitiveType == PrimitiveTypeName.BINARY,
                 "ENUM can only annotate binary fields");
