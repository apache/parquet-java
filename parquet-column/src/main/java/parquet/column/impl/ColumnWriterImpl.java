--- conflicted
+++ resolved
@@ -74,13 +74,8 @@
 
     repetitionLevelColumn = getColumnDescriptorValuesWriter(path.getMaxRepetitionLevel());
     definitionLevelColumn = getColumnDescriptorValuesWriter(path.getMaxDefinitionLevel());
-<<<<<<< HEAD
-
-    if(enableDictionary) {
-=======
+
     if (enableDictionary) {
-      int maxDictByteSize = applyRatioInPercent(pageSizeThreshold, DICTIONARY_PAGE_MAX_SIZE_PERCENT);
->>>>>>> c9146a6e
       switch (path.getType()) {
       case BOOLEAN:
         this.dataColumn = new BooleanPlainValuesWriter();
@@ -118,10 +113,6 @@
         this.dataColumn = new PlainValuesWriter(initialSizePerCol);
       }
     }
-<<<<<<< HEAD
-
-=======
->>>>>>> c9146a6e
   }
 
   private ValuesWriter getColumnDescriptorValuesWriter(int maxLevel) {
