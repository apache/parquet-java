/*
 * Licensed to the Apache Software Foundation (ASF) under one
 * or more contributor license agreements.  See the NOTICE file
 * distributed with this work for additional information
 * regarding copyright ownership.  The ASF licenses this file
 * to you under the Apache License, Version 2.0 (the
 * "License"); you may not use this file except in compliance
 * with the License.  You may obtain a copy of the License at
 *
 *   http://www.apache.org/licenses/LICENSE-2.0
 *
 * Unless required by applicable law or agreed to in writing,
 * software distributed under the License is distributed on an
 * "AS IS" BASIS, WITHOUT WARRANTIES OR CONDITIONS OF ANY
 * KIND, either express or implied.  See the License for the
 * specific language governing permissions and limitations
 * under the License.
 */
package org.apache.parquet.column.values.factory;

import static org.apache.parquet.schema.PrimitiveType.PrimitiveTypeName.BINARY;
import static org.apache.parquet.schema.PrimitiveType.PrimitiveTypeName.BOOLEAN;
import static org.apache.parquet.schema.PrimitiveType.PrimitiveTypeName.FLOAT;
import static org.apache.parquet.schema.PrimitiveType.PrimitiveTypeName.INT32;
import static org.apache.parquet.schema.Types.required;
import static org.junit.Assert.assertTrue;

import org.apache.parquet.column.ColumnDescriptor;
import org.apache.parquet.column.ParquetProperties;
import org.apache.parquet.column.ParquetProperties.WriterVersion;
import org.apache.parquet.column.values.ValuesWriter;
import org.apache.parquet.column.values.delta.DeltaBinaryPackingValuesWriter;
import org.apache.parquet.column.values.delta.DeltaBinaryPackingValuesWriterForLong;
import org.apache.parquet.column.values.deltastrings.DeltaByteArrayWriter;
import org.apache.parquet.column.values.dictionary.DictionaryValuesWriter;
import org.apache.parquet.column.values.dictionary.DictionaryValuesWriter.PlainBinaryDictionaryValuesWriter;
import org.apache.parquet.column.values.dictionary.DictionaryValuesWriter.PlainDoubleDictionaryValuesWriter;
import org.apache.parquet.column.values.dictionary.DictionaryValuesWriter.PlainFixedLenArrayDictionaryValuesWriter;
import org.apache.parquet.column.values.dictionary.DictionaryValuesWriter.PlainFloatDictionaryValuesWriter;
import org.apache.parquet.column.values.dictionary.DictionaryValuesWriter.PlainIntegerDictionaryValuesWriter;
import org.apache.parquet.column.values.dictionary.DictionaryValuesWriter.PlainLongDictionaryValuesWriter;
import org.apache.parquet.column.values.fallback.FallbackValuesWriter;
import org.apache.parquet.column.values.plain.BooleanPlainValuesWriter;
import org.apache.parquet.column.values.plain.FixedLenByteArrayPlainValuesWriter;
import org.apache.parquet.column.values.plain.PlainValuesWriter;
import org.apache.parquet.column.values.bytestreamsplit.ByteStreamSplitValuesWriter;
import org.apache.parquet.column.values.rle.RunLengthBitPackingHybridValuesWriter;
import org.apache.parquet.schema.PrimitiveType.PrimitiveTypeName;
import org.junit.Test;

public class DefaultValuesWriterFactoryTest {

  @Test
  public void testBoolean() {
    doTestValueWriter(
      PrimitiveTypeName.BOOLEAN,
      WriterVersion.PARQUET_1_0,
      true,
      false,
      BooleanPlainValuesWriter.class);
  }

  @Test
  public void testBoolean_V2() {
    doTestValueWriter(
      PrimitiveTypeName.BOOLEAN,
      WriterVersion.PARQUET_2_0,
      true,
      false,
      RunLengthBitPackingHybridValuesWriter.class);
  }

  @Test
  public void testFixedLenByteArray() {
    doTestValueWriter(
      PrimitiveTypeName.FIXED_LEN_BYTE_ARRAY,
      WriterVersion.PARQUET_1_0,
      true,
      false,
      FixedLenByteArrayPlainValuesWriter.class);
  }

  @Test
  public void testFixedLenByteArray_V2() {
    doTestValueWriter(
      PrimitiveTypeName.FIXED_LEN_BYTE_ARRAY,
      WriterVersion.PARQUET_2_0,
      true,
      false,
      DictionaryValuesWriter.class, DeltaByteArrayWriter.class);
  }

  @Test
  public void testFixedLenByteArray_V2_NoDict() {
    doTestValueWriter(
      PrimitiveTypeName.FIXED_LEN_BYTE_ARRAY,
      WriterVersion.PARQUET_2_0,
      false,
      false,
      DeltaByteArrayWriter.class);
  }

  @Test
  public void testBinary() {
    doTestValueWriter(
      PrimitiveTypeName.BINARY,
      WriterVersion.PARQUET_1_0,
      true,
      false,
      PlainBinaryDictionaryValuesWriter.class, PlainValuesWriter.class);
  }

  @Test
  public void testBinary_NoDict() {
    doTestValueWriter(
      PrimitiveTypeName.BINARY,
      WriterVersion.PARQUET_1_0,
      false,
      false,
      PlainValuesWriter.class);
  }

  @Test
  public void testBinary_V2() {
    doTestValueWriter(
      PrimitiveTypeName.BINARY,
      WriterVersion.PARQUET_2_0,
      true,
      false,
      PlainBinaryDictionaryValuesWriter.class, DeltaByteArrayWriter.class);
  }

  @Test
  public void testBinary_V2_NoDict() {
    doTestValueWriter(
      PrimitiveTypeName.BINARY,
      WriterVersion.PARQUET_2_0,
      false,
      false,
      DeltaByteArrayWriter.class);
  }

  @Test
  public void testInt32() {
    doTestValueWriter(
      PrimitiveTypeName.INT32,
      WriterVersion.PARQUET_1_0,
      true,
      false,
      PlainIntegerDictionaryValuesWriter.class, PlainValuesWriter.class);
  }

  @Test
  public void testInt32_NoDict() {
    doTestValueWriter(
      PrimitiveTypeName.INT32,
      WriterVersion.PARQUET_1_0,
      false,
      false,
      PlainValuesWriter.class);
  }

  @Test
  public void testInt32_V2() {
    doTestValueWriter(
      PrimitiveTypeName.INT32,
      WriterVersion.PARQUET_2_0,
      true,
      false,
      PlainIntegerDictionaryValuesWriter.class, DeltaBinaryPackingValuesWriter.class);
  }

  @Test
  public void testInt32_V2_NoDict() {
    doTestValueWriter(
      PrimitiveTypeName.INT32,
      WriterVersion.PARQUET_2_0,
      false,
      false,
      DeltaBinaryPackingValuesWriter.class);
  }

  @Test
  public void testInt64() {
    doTestValueWriter(
      PrimitiveTypeName.INT64,
      WriterVersion.PARQUET_1_0,
      true,
      false,
      PlainLongDictionaryValuesWriter.class, PlainValuesWriter.class);
  }

  @Test
  public void testInt64_NoDict() {
    doTestValueWriter(
      PrimitiveTypeName.INT64,
      WriterVersion.PARQUET_1_0,
      false,
      false,
      PlainValuesWriter.class);
  }

  @Test
  public void testInt64_V2() {
    doTestValueWriter(
      PrimitiveTypeName.INT64,
      WriterVersion.PARQUET_2_0,
      true,
      false,
      PlainLongDictionaryValuesWriter.class, DeltaBinaryPackingValuesWriterForLong.class);
  }

  @Test
  public void testInt64_V2_NoDict() {
    doTestValueWriter(
      PrimitiveTypeName.INT64,
      WriterVersion.PARQUET_2_0,
      false,
      false,
      DeltaBinaryPackingValuesWriterForLong.class);
  }

  @Test
  public void testInt96() {
    doTestValueWriter(
      PrimitiveTypeName.INT96,
      WriterVersion.PARQUET_1_0,
      true,
      false,
      PlainFixedLenArrayDictionaryValuesWriter.class, FixedLenByteArrayPlainValuesWriter.class);
  }

  @Test
  public void testInt96_NoDict() {
    doTestValueWriter(
      PrimitiveTypeName.INT96,
      WriterVersion.PARQUET_1_0,
      false,
      false,
      FixedLenByteArrayPlainValuesWriter.class);
  }

  @Test
  public void testInt96_V2() {
    doTestValueWriter(
      PrimitiveTypeName.INT96,
      WriterVersion.PARQUET_2_0,
      true,
      false,
      PlainFixedLenArrayDictionaryValuesWriter.class, FixedLenByteArrayPlainValuesWriter.class);
  }

  @Test
  public void testInt96_V2_NoDict() {
    doTestValueWriter(
      PrimitiveTypeName.INT96,
      WriterVersion.PARQUET_2_0,
      false,
      false,
      FixedLenByteArrayPlainValuesWriter.class);
  }

  @Test
  public void testDouble() {
    doTestValueWriter(
      PrimitiveTypeName.DOUBLE,
      WriterVersion.PARQUET_1_0,
      true,
      false,
      PlainDoubleDictionaryValuesWriter.class, PlainValuesWriter.class);
  }

  @Test
  public void testDouble_NoDict() {
    doTestValueWriter(
      PrimitiveTypeName.DOUBLE,
      WriterVersion.PARQUET_1_0,
      false,
      false,
      PlainValuesWriter.class);
  }

  @Test
  public void testDouble_V2() {
    doTestValueWriter(
      PrimitiveTypeName.DOUBLE,
      WriterVersion.PARQUET_2_0,
      true,
      false,
      PlainDoubleDictionaryValuesWriter.class, PlainValuesWriter.class);
  }

  @Test
  public void testDouble_V2_NoDict() {
    doTestValueWriter(
      PrimitiveTypeName.DOUBLE,
      WriterVersion.PARQUET_2_0,
      false,
      false,
      PlainValuesWriter.class);
  }

  @Test
  public void testFloat() {
    doTestValueWriter(
      PrimitiveTypeName.FLOAT,
      WriterVersion.PARQUET_1_0,
      true,
      false,
      PlainFloatDictionaryValuesWriter.class, PlainValuesWriter.class);
  }

  @Test
  public void testFloat_NoDict() {
    doTestValueWriter(
      PrimitiveTypeName.FLOAT,
      WriterVersion.PARQUET_1_0,
      false,
      false,
      PlainValuesWriter.class);
  }

  @Test
  public void testFloat_V2() {
    doTestValueWriter(
      PrimitiveTypeName.FLOAT,
      WriterVersion.PARQUET_2_0,
      true,
      false,
      PlainFloatDictionaryValuesWriter.class, PlainValuesWriter.class);
  }

  @Test
  public void testFloat_V2_NoDict() {
    doTestValueWriter(
      PrimitiveTypeName.FLOAT,
      WriterVersion.PARQUET_2_0,
      false,
      false,
      PlainValuesWriter.class);
  }

  @Test
<<<<<<< HEAD
  public void testColumnWiseDictionaryWithFalseDefault() {
    ValuesWriterFactory factory = getDefaultFactory(WriterVersion.PARQUET_2_0, false,
        "binary_dict",
        "boolean_dict",
        "float_dict",
        "int32_dict");
    validateFactory(factory, BINARY, "binary_dict",
        PlainBinaryDictionaryValuesWriter.class, DeltaByteArrayWriter.class);
    validateFactory(factory, BINARY, "binary_no_dict",
        DeltaByteArrayWriter.class);
    validateFactory(factory, BOOLEAN, "boolean_dict",
        RunLengthBitPackingHybridValuesWriter.class);
    validateFactory(factory, BOOLEAN, "boolean_no_dict",
        RunLengthBitPackingHybridValuesWriter.class);
    validateFactory(factory, FLOAT, "float_dict",
        PlainFloatDictionaryValuesWriter.class, PlainValuesWriter.class);
    validateFactory(factory, FLOAT, "float_no_dict",
        PlainValuesWriter.class);
    validateFactory(factory, INT32, "int32_dict",
        PlainIntegerDictionaryValuesWriter.class, DeltaBinaryPackingValuesWriter.class);
    validateFactory(factory, INT32, "int32_no_dict",
        DeltaBinaryPackingValuesWriter.class);
  }

  @Test
  public void testColumnWiseDictionaryWithTrueDefault() {
    ValuesWriterFactory factory = getDefaultFactory(WriterVersion.PARQUET_2_0, true,
        "binary_no_dict",
        "boolean_no_dict",
        "float_no_dict",
        "int32_no_dict");
    validateFactory(factory, BINARY, "binary_dict",
        PlainBinaryDictionaryValuesWriter.class, DeltaByteArrayWriter.class);
    validateFactory(factory, BINARY, "binary_no_dict",
        DeltaByteArrayWriter.class);
    validateFactory(factory, BOOLEAN, "boolean_dict",
        RunLengthBitPackingHybridValuesWriter.class);
    validateFactory(factory, BOOLEAN, "boolean_no_dict",
        RunLengthBitPackingHybridValuesWriter.class);
    validateFactory(factory, FLOAT, "float_dict",
        PlainFloatDictionaryValuesWriter.class, PlainValuesWriter.class);
    validateFactory(factory, FLOAT, "float_no_dict",
        PlainValuesWriter.class);
    validateFactory(factory, INT32, "int32_dict",
        PlainIntegerDictionaryValuesWriter.class, DeltaBinaryPackingValuesWriter.class);
    validateFactory(factory, INT32, "int32_no_dict",
        DeltaBinaryPackingValuesWriter.class);
  }

  private void validateFactory(ValuesWriterFactory factory, PrimitiveTypeName typeName, String colName,
      Class<? extends ValuesWriter> initialWriterClass, Class<? extends ValuesWriter> fallbackWriterClass) {
    ColumnDescriptor column = createColumnDescriptor(typeName, colName);
    ValuesWriter writer = factory.newValuesWriter(column);
    validateFallbackWriter(writer, initialWriterClass, fallbackWriterClass);
  }

  private void validateFactory(ValuesWriterFactory factory, PrimitiveTypeName typeName, String colName,
      Class<? extends ValuesWriter> expectedWriterClass) {
    ColumnDescriptor column = createColumnDescriptor(typeName, colName);
    ValuesWriter writer = factory.newValuesWriter(column);
    validateWriterType(writer, expectedWriterClass);
  }

  private void doTestValueWriter(PrimitiveTypeName typeName, WriterVersion version, boolean enableDictionary, Class<? extends ValuesWriter> expectedValueWriterClass) {
    ColumnDescriptor mockPath = createColumnDescriptor(typeName);
    ValuesWriterFactory factory = getDefaultFactory(version, enableDictionary);
=======
  public void testFloat_V1_WithByteStreamSplit() {
   doTestValueWriter(
     PrimitiveTypeName.FLOAT,
     WriterVersion.PARQUET_1_0,
     false,
     true,
     ByteStreamSplitValuesWriter.class);
  }

  @Test
  public void testDouble_V1_WithByteStreamSplit() {
    doTestValueWriter(
      PrimitiveTypeName.DOUBLE,
      WriterVersion.PARQUET_1_0,
      false,
      true,
      ByteStreamSplitValuesWriter.class);
  }

  @Test
  public void testFloat_V2_WithByteStreamSplit() {
    doTestValueWriter(
      PrimitiveTypeName.FLOAT,
      WriterVersion.PARQUET_2_0,
      false,
      true,
      ByteStreamSplitValuesWriter.class);
  }

  @Test
  public void testDouble_V2_WithByteStreamSplit() {
    doTestValueWriter(
      PrimitiveTypeName.DOUBLE,
      WriterVersion.PARQUET_2_0,
      false,
      true,
      ByteStreamSplitValuesWriter.class);
  }

  public void testFloat_V1_WithByteStreamSplitAndDictionary() {
    doTestValueWriter(
      PrimitiveTypeName.FLOAT,
      WriterVersion.PARQUET_1_0,
      true,
      true,
      PlainFloatDictionaryValuesWriter.class, ByteStreamSplitValuesWriter.class);
  }

  @Test
  public void testDouble_V1_WithByteStreamSplitAndDictionary() {
    doTestValueWriter(
      PrimitiveTypeName.DOUBLE,
      WriterVersion.PARQUET_1_0,
      true,
      true,
      PlainDoubleDictionaryValuesWriter.class, ByteStreamSplitValuesWriter.class);
  }

  @Test
  public void testFloat_V2_WithByteStreamSplitAndDictionary() {
    doTestValueWriter(
      PrimitiveTypeName.FLOAT,
      WriterVersion.PARQUET_2_0,
      true,
      true,
      PlainFloatDictionaryValuesWriter.class, ByteStreamSplitValuesWriter.class);
  }

  @Test
  public void testDouble_V2_WithByteStreamSplitAndDictionary() {
    doTestValueWriter(
      PrimitiveTypeName.DOUBLE,
      WriterVersion.PARQUET_2_0,
      true,
      true,
      PlainDoubleDictionaryValuesWriter.class, ByteStreamSplitValuesWriter.class);
  }

  private void doTestValueWriter(PrimitiveTypeName typeName, WriterVersion version, boolean enableDictionary, boolean enableByteStreamSplit, Class<? extends ValuesWriter> expectedValueWriterClass) {
    ColumnDescriptor mockPath = getMockColumn(typeName);
    ValuesWriterFactory factory = getDefaultFactory(version, enableDictionary, enableByteStreamSplit);
>>>>>>> 57f6b46d
    ValuesWriter writer = factory.newValuesWriter(mockPath);

    validateWriterType(writer, expectedValueWriterClass);
  }

<<<<<<< HEAD
  private void doTestValueWriter(PrimitiveTypeName typeName, WriterVersion version, boolean enableDictionary, Class<? extends ValuesWriter> initialValueWriterClass, Class<? extends ValuesWriter> fallbackValueWriterClass) {
    ColumnDescriptor mockPath = createColumnDescriptor(typeName);
    ValuesWriterFactory factory = getDefaultFactory(version, enableDictionary);
=======
  private void doTestValueWriter(PrimitiveTypeName typeName, WriterVersion version, boolean enableDictionary, boolean enableByteStreamSplit, Class<? extends ValuesWriter> initialValueWriterClass, Class<? extends ValuesWriter> fallbackValueWriterClass) {
    ColumnDescriptor mockPath = getMockColumn(typeName);
    ValuesWriterFactory factory = getDefaultFactory(version, enableDictionary, enableByteStreamSplit);
>>>>>>> 57f6b46d
    ValuesWriter writer = factory.newValuesWriter(mockPath);

    validateFallbackWriter(writer, initialValueWriterClass, fallbackValueWriterClass);
  }

  private ColumnDescriptor createColumnDescriptor(PrimitiveTypeName typeName) {
    return createColumnDescriptor(typeName, "fake_" + typeName.name().toLowerCase() + "_col");
  }

  private ColumnDescriptor createColumnDescriptor(PrimitiveTypeName typeName, String name) {
    return new ColumnDescriptor(new String[] { name }, required(typeName).length(1).named(name), 0, 0);
  }

  private ValuesWriterFactory getDefaultFactory(WriterVersion writerVersion, boolean enableDictionary, boolean enableByteStreamSplit) {
    ValuesWriterFactory factory = new DefaultValuesWriterFactory();
    ParquetProperties.builder()
      .withDictionaryEncoding(enableDictionary)
      .withByteStreamSplitEncoding(enableByteStreamSplit)
      .withWriterVersion(writerVersion)
      .withValuesWriterFactory(factory)
      .build();

    return factory;
  }

  private ValuesWriterFactory getDefaultFactory(WriterVersion writerVersion, boolean dictEnabledDefault, String... dictInverseColumns) {
    ValuesWriterFactory factory = new DefaultValuesWriterFactory();
    ParquetProperties.Builder builder = ParquetProperties.builder()
        .withDictionaryEncoding(dictEnabledDefault)
        .withWriterVersion(writerVersion)
        .withValuesWriterFactory(factory);
    for (String column : dictInverseColumns) {
      builder.withDictionaryEncoding(column, !dictEnabledDefault);
    }
    builder.build();

    return factory;
  }

  private void validateWriterType(ValuesWriter writer, Class<? extends ValuesWriter> valuesWriterClass) {
    assertTrue("Not instance of: " + valuesWriterClass.getName(), valuesWriterClass.isInstance(writer));
  }

  private void validateFallbackWriter(ValuesWriter writer, Class<? extends ValuesWriter> initialWriterClass, Class<? extends ValuesWriter> fallbackWriterClass) {
    validateWriterType(writer, FallbackValuesWriter.class);

    FallbackValuesWriter wr = (FallbackValuesWriter) writer;
    validateWriterType(wr.initialWriter, initialWriterClass);
    validateWriterType(wr.fallBackWriter, fallbackWriterClass);
  }
}<|MERGE_RESOLUTION|>--- conflicted
+++ resolved
@@ -341,7 +341,84 @@
   }
 
   @Test
-<<<<<<< HEAD
+  public void testFloat_V1_WithByteStreamSplit() {
+   doTestValueWriter(
+     PrimitiveTypeName.FLOAT,
+     WriterVersion.PARQUET_1_0,
+     false,
+     true,
+     ByteStreamSplitValuesWriter.class);
+  }
+
+  @Test
+  public void testDouble_V1_WithByteStreamSplit() {
+    doTestValueWriter(
+      PrimitiveTypeName.DOUBLE,
+      WriterVersion.PARQUET_1_0,
+      false,
+      true,
+      ByteStreamSplitValuesWriter.class);
+  }
+
+  @Test
+  public void testFloat_V2_WithByteStreamSplit() {
+    doTestValueWriter(
+      PrimitiveTypeName.FLOAT,
+      WriterVersion.PARQUET_2_0,
+      false,
+      true,
+      ByteStreamSplitValuesWriter.class);
+  }
+
+  @Test
+  public void testDouble_V2_WithByteStreamSplit() {
+    doTestValueWriter(
+      PrimitiveTypeName.DOUBLE,
+      WriterVersion.PARQUET_2_0,
+      false,
+      true,
+      ByteStreamSplitValuesWriter.class);
+  }
+
+  public void testFloat_V1_WithByteStreamSplitAndDictionary() {
+    doTestValueWriter(
+      PrimitiveTypeName.FLOAT,
+      WriterVersion.PARQUET_1_0,
+      true,
+      true,
+      PlainFloatDictionaryValuesWriter.class, ByteStreamSplitValuesWriter.class);
+  }
+
+  @Test
+  public void testDouble_V1_WithByteStreamSplitAndDictionary() {
+    doTestValueWriter(
+      PrimitiveTypeName.DOUBLE,
+      WriterVersion.PARQUET_1_0,
+      true,
+      true,
+      PlainDoubleDictionaryValuesWriter.class, ByteStreamSplitValuesWriter.class);
+  }
+
+  @Test
+  public void testFloat_V2_WithByteStreamSplitAndDictionary() {
+    doTestValueWriter(
+      PrimitiveTypeName.FLOAT,
+      WriterVersion.PARQUET_2_0,
+      true,
+      true,
+      PlainFloatDictionaryValuesWriter.class, ByteStreamSplitValuesWriter.class);
+  }
+
+  @Test
+  public void testDouble_V2_WithByteStreamSplitAndDictionary() {
+    doTestValueWriter(
+      PrimitiveTypeName.DOUBLE,
+      WriterVersion.PARQUET_2_0,
+      true,
+      true,
+      PlainDoubleDictionaryValuesWriter.class, ByteStreamSplitValuesWriter.class);
+  }
+
   public void testColumnWiseDictionaryWithFalseDefault() {
     ValuesWriterFactory factory = getDefaultFactory(WriterVersion.PARQUET_2_0, false,
         "binary_dict",
@@ -405,106 +482,17 @@
     validateWriterType(writer, expectedWriterClass);
   }
 
-  private void doTestValueWriter(PrimitiveTypeName typeName, WriterVersion version, boolean enableDictionary, Class<? extends ValuesWriter> expectedValueWriterClass) {
+  private void doTestValueWriter(PrimitiveTypeName typeName, WriterVersion version, boolean enableDictionary, boolean enableByteStreamSplit, Class<? extends ValuesWriter> expectedValueWriterClass) {
     ColumnDescriptor mockPath = createColumnDescriptor(typeName);
-    ValuesWriterFactory factory = getDefaultFactory(version, enableDictionary);
-=======
-  public void testFloat_V1_WithByteStreamSplit() {
-   doTestValueWriter(
-     PrimitiveTypeName.FLOAT,
-     WriterVersion.PARQUET_1_0,
-     false,
-     true,
-     ByteStreamSplitValuesWriter.class);
-  }
-
-  @Test
-  public void testDouble_V1_WithByteStreamSplit() {
-    doTestValueWriter(
-      PrimitiveTypeName.DOUBLE,
-      WriterVersion.PARQUET_1_0,
-      false,
-      true,
-      ByteStreamSplitValuesWriter.class);
-  }
-
-  @Test
-  public void testFloat_V2_WithByteStreamSplit() {
-    doTestValueWriter(
-      PrimitiveTypeName.FLOAT,
-      WriterVersion.PARQUET_2_0,
-      false,
-      true,
-      ByteStreamSplitValuesWriter.class);
-  }
-
-  @Test
-  public void testDouble_V2_WithByteStreamSplit() {
-    doTestValueWriter(
-      PrimitiveTypeName.DOUBLE,
-      WriterVersion.PARQUET_2_0,
-      false,
-      true,
-      ByteStreamSplitValuesWriter.class);
-  }
-
-  public void testFloat_V1_WithByteStreamSplitAndDictionary() {
-    doTestValueWriter(
-      PrimitiveTypeName.FLOAT,
-      WriterVersion.PARQUET_1_0,
-      true,
-      true,
-      PlainFloatDictionaryValuesWriter.class, ByteStreamSplitValuesWriter.class);
-  }
-
-  @Test
-  public void testDouble_V1_WithByteStreamSplitAndDictionary() {
-    doTestValueWriter(
-      PrimitiveTypeName.DOUBLE,
-      WriterVersion.PARQUET_1_0,
-      true,
-      true,
-      PlainDoubleDictionaryValuesWriter.class, ByteStreamSplitValuesWriter.class);
-  }
-
-  @Test
-  public void testFloat_V2_WithByteStreamSplitAndDictionary() {
-    doTestValueWriter(
-      PrimitiveTypeName.FLOAT,
-      WriterVersion.PARQUET_2_0,
-      true,
-      true,
-      PlainFloatDictionaryValuesWriter.class, ByteStreamSplitValuesWriter.class);
-  }
-
-  @Test
-  public void testDouble_V2_WithByteStreamSplitAndDictionary() {
-    doTestValueWriter(
-      PrimitiveTypeName.DOUBLE,
-      WriterVersion.PARQUET_2_0,
-      true,
-      true,
-      PlainDoubleDictionaryValuesWriter.class, ByteStreamSplitValuesWriter.class);
-  }
-
-  private void doTestValueWriter(PrimitiveTypeName typeName, WriterVersion version, boolean enableDictionary, boolean enableByteStreamSplit, Class<? extends ValuesWriter> expectedValueWriterClass) {
-    ColumnDescriptor mockPath = getMockColumn(typeName);
     ValuesWriterFactory factory = getDefaultFactory(version, enableDictionary, enableByteStreamSplit);
->>>>>>> 57f6b46d
     ValuesWriter writer = factory.newValuesWriter(mockPath);
 
     validateWriterType(writer, expectedValueWriterClass);
   }
 
-<<<<<<< HEAD
-  private void doTestValueWriter(PrimitiveTypeName typeName, WriterVersion version, boolean enableDictionary, Class<? extends ValuesWriter> initialValueWriterClass, Class<? extends ValuesWriter> fallbackValueWriterClass) {
+  private void doTestValueWriter(PrimitiveTypeName typeName, WriterVersion version, boolean enableDictionary, boolean enableByteStreamSplit, Class<? extends ValuesWriter> initialValueWriterClass, Class<? extends ValuesWriter> fallbackValueWriterClass) {
     ColumnDescriptor mockPath = createColumnDescriptor(typeName);
-    ValuesWriterFactory factory = getDefaultFactory(version, enableDictionary);
-=======
-  private void doTestValueWriter(PrimitiveTypeName typeName, WriterVersion version, boolean enableDictionary, boolean enableByteStreamSplit, Class<? extends ValuesWriter> initialValueWriterClass, Class<? extends ValuesWriter> fallbackValueWriterClass) {
-    ColumnDescriptor mockPath = getMockColumn(typeName);
     ValuesWriterFactory factory = getDefaultFactory(version, enableDictionary, enableByteStreamSplit);
->>>>>>> 57f6b46d
     ValuesWriter writer = factory.newValuesWriter(mockPath);
 
     validateFallbackWriter(writer, initialValueWriterClass, fallbackValueWriterClass);
