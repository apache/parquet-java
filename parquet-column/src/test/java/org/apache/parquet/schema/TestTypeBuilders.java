--- conflicted
+++ resolved
@@ -1502,11 +1502,6 @@
     PrimitiveType optionalGeometryActual = Types.optional(BINARY)
         .as(LogicalTypeAnnotation.geometryType("OGC:CRS84"))
         .named("aGeometry");
-<<<<<<< HEAD
-    String typeInfo = optionalGeometryExpected.toString();
-    Assert.assertEquals("optional binary aGeometry (GEOMETRY(OGC:CRS84))", typeInfo);
-=======
->>>>>>> 32a484a8
     Assert.assertEquals(optionalGeometryExpected, optionalGeometryActual);
   }
 
@@ -1531,15 +1526,9 @@
     // Test with custom CRS and edge algorithm
     EdgeInterpolationAlgorithm greatCircle = EdgeInterpolationAlgorithm.SPHERICAL;
     PrimitiveType customCrsWithEdgeAlgorithmExpected = new PrimitiveType(
-<<<<<<< HEAD
-        REQUIRED, BINARY, "aGeography", LogicalTypeAnnotation.geographyType("EPSG:4326", null));
-    PrimitiveType customCrsWithEdgeAlgorithmActual = Types.required(BINARY)
-        .as(LogicalTypeAnnotation.geographyType("EPSG:4326", null))
-=======
         REQUIRED, BINARY, "aGeography", LogicalTypeAnnotation.geographyType("EPSG:4326", greatCircle));
     PrimitiveType customCrsWithEdgeAlgorithmActual = Types.required(BINARY)
         .as(LogicalTypeAnnotation.geographyType("EPSG:4326", greatCircle))
->>>>>>> 32a484a8
         .named("aGeography");
     Assert.assertEquals(customCrsWithEdgeAlgorithmExpected, customCrsWithEdgeAlgorithmActual);
 
@@ -1549,11 +1538,6 @@
     PrimitiveType optionalGeographyActual = Types.optional(BINARY)
         .as(LogicalTypeAnnotation.geographyType("OGC:CRS84", null))
         .named("aGeography");
-<<<<<<< HEAD
-    String typeInfo = optionalGeographyExpected.toString();
-    Assert.assertEquals("optional binary aGeography (GEOGRAPHY(OGC:CRS84))", typeInfo);
-=======
->>>>>>> 32a484a8
     Assert.assertEquals(optionalGeographyExpected, optionalGeographyActual);
   }
 
@@ -1587,30 +1571,9 @@
         new PrimitiveType(OPTIONAL, BINARY, "aGeography", LogicalTypeAnnotation.geographyType());
     PrimitiveType optionalGeographyActual =
         Types.optional(BINARY).as(LogicalTypeAnnotation.geographyType()).named("aGeography");
-<<<<<<< HEAD
-    String typeInfo = optionalGeographyExpected.toString();
-    Assert.assertEquals("optional binary aGeography (GEOGRAPHY(OGC:CRS84))", typeInfo);
     Assert.assertEquals(optionalGeographyExpected, optionalGeographyActual);
   }
 
-  @Test
-  public void testGeographyLogicalTypeWithoutCRSAndEdgeInterpolationAlgorithm() {
-    // Test with no CRS and no edge algorithm
-    PrimitiveType defaultExpected =
-        new PrimitiveType(REQUIRED, BINARY, "aGeography", LogicalTypeAnnotation.geographyType(null, null));
-    PrimitiveType defaultActual = Types.required(BINARY)
-        .as(LogicalTypeAnnotation.geographyType(null, null))
-        .named("aGeography");
-    String typeInfo = defaultActual.toString();
-    Assert.assertEquals("required binary aGeography (GEOGRAPHY)", typeInfo);
-    Assert.assertEquals(defaultExpected, defaultActual);
-  }
-
-=======
-    Assert.assertEquals(optionalGeographyExpected, optionalGeographyActual);
-  }
-
->>>>>>> 32a484a8
   /**
    * A convenience method to avoid a large number of @Test(expected=...) tests
    *
