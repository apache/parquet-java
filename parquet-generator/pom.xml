--- conflicted
+++ resolved
@@ -21,11 +21,7 @@
     <groupId>org.apache.parquet</groupId>
     <artifactId>parquet</artifactId>
     <relativePath>../pom.xml</relativePath>
-<<<<<<< HEAD
-    <version>1.7.0</version>
-=======
     <version>1.8.2-SNAPSHOT</version>
->>>>>>> 5294c64b
   </parent>
 
   <modelVersion>4.0.0</modelVersion>
