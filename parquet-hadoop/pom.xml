--- conflicted
+++ resolved
@@ -76,11 +76,7 @@
     <dependency>
       <groupId>org.xerial.snappy</groupId>
       <artifactId>snappy-java</artifactId>
-<<<<<<< HEAD
-      <version>1.1.7.2</version>
-=======
       <version>1.1.7.3</version>
->>>>>>> 1e15f604
       <type>jar</type>
       <scope>compile</scope>
     </dependency>
