/*
 * Licensed to the Apache Software Foundation (ASF) under one
 * or more contributor license agreements.  See the NOTICE file
 * distributed with this work for additional information
 * regarding copyright ownership.  The ASF licenses this file
 * to you under the Apache License, Version 2.0 (the
 * "License"); you may not use this file except in compliance
 * with the License.  You may obtain a copy of the License at
 *
 *   http://www.apache.org/licenses/LICENSE-2.0
 *
 * Unless required by applicable law or agreed to in writing,
 * software distributed under the License is distributed on an
 * "AS IS" BASIS, WITHOUT WARRANTIES OR CONDITIONS OF ANY
 * KIND, either express or implied.  See the License for the
 * specific language governing permissions and limitations
 * under the License.
 */
package org.apache.parquet.format.converter;

<<<<<<< HEAD
import static java.util.Optional.empty;
=======
>>>>>>> b4198be2
import static java.util.Optional.of;
import static org.apache.parquet.format.Util.readFileMetaData;
import static org.apache.parquet.format.Util.writePageHeader;

import java.io.IOException;
import java.io.InputStream;
import java.io.OutputStream;
import java.util.ArrayList;
import java.util.Arrays;
import java.util.Collections;
import java.util.HashMap;
import java.util.HashSet;
import java.util.Iterator;
import java.util.List;
import java.util.Map;
import java.util.Map.Entry;
import java.util.Optional;
import java.util.Set;
import java.util.concurrent.ConcurrentHashMap;

import org.apache.hadoop.conf.Configuration;
import org.apache.parquet.CorruptStatistics;
import org.apache.parquet.ParquetReadOptions;
import org.apache.parquet.format.BsonType;
import org.apache.parquet.format.CompressionCodec;
import org.apache.parquet.format.DateType;
import org.apache.parquet.format.DecimalType;
import org.apache.parquet.format.EnumType;
import org.apache.parquet.format.IntType;
import org.apache.parquet.format.JsonType;
import org.apache.parquet.format.ListType;
import org.apache.parquet.format.LogicalType;
import org.apache.parquet.format.MapType;
import org.apache.parquet.format.MicroSeconds;
import org.apache.parquet.format.MilliSeconds;
import org.apache.parquet.format.NanoSeconds;
import org.apache.parquet.format.NullType;
import org.apache.parquet.format.PageEncodingStats;
import org.apache.parquet.format.StringType;
import org.apache.parquet.format.TimeType;
import org.apache.parquet.format.TimeUnit;
import org.apache.parquet.format.TimestampType;
import org.apache.parquet.hadoop.metadata.ColumnPath;
import org.apache.parquet.format.ColumnChunk;
import org.apache.parquet.format.ColumnMetaData;
import org.apache.parquet.format.ColumnOrder;
import org.apache.parquet.format.ConvertedType;
import org.apache.parquet.format.DataPageHeader;
import org.apache.parquet.format.DataPageHeaderV2;
import org.apache.parquet.format.DictionaryPageHeader;
import org.apache.parquet.format.Encoding;
import org.apache.parquet.format.FieldRepetitionType;
import org.apache.parquet.format.FileMetaData;
import org.apache.parquet.format.KeyValue;
import org.apache.parquet.format.PageHeader;
import org.apache.parquet.format.PageType;
import org.apache.parquet.format.RowGroup;
import org.apache.parquet.format.SchemaElement;
import org.apache.parquet.format.Statistics;
import org.apache.parquet.format.Type;
import org.apache.parquet.format.TypeDefinedOrder;
import org.apache.parquet.hadoop.metadata.BlockMetaData;
import org.apache.parquet.hadoop.metadata.ColumnChunkMetaData;
import org.apache.parquet.hadoop.metadata.CompressionCodecName;
import org.apache.parquet.column.EncodingStats;
import org.apache.parquet.hadoop.metadata.ParquetMetadata;
import org.apache.parquet.io.ParquetDecodingException;
import org.apache.parquet.schema.ColumnOrder.ColumnOrderName;
import org.apache.parquet.schema.GroupType;
import org.apache.parquet.schema.MessageType;
import org.apache.parquet.schema.OriginalType;
import org.apache.parquet.schema.PrimitiveType;
import org.apache.parquet.schema.PrimitiveType.PrimitiveTypeName;
import org.apache.parquet.schema.Type.Repetition;
import org.apache.parquet.schema.TypeVisitor;
import org.apache.parquet.schema.Types;
import org.apache.parquet.schema.LogicalTypeAnnotation;
import org.slf4j.Logger;
import org.slf4j.LoggerFactory;

// TODO: This file has become too long!
// TODO: Lets split it up: https://issues.apache.org/jira/browse/PARQUET-310
public class ParquetMetadataConverter {

  private static final TypeDefinedOrder TYPE_DEFINED_ORDER = new TypeDefinedOrder();
  public static final MetadataFilter NO_FILTER = new NoFilter();
  public static final MetadataFilter SKIP_ROW_GROUPS = new SkipMetadataFilter();
  public static final long MAX_STATS_SIZE = 4096; // limit stats to 4k

  private static final Logger LOG = LoggerFactory.getLogger(ParquetMetadataConverter.class);
  private static final LogicalTypeConverterVisitor LOGICAL_TYPE_ANNOTATION_VISITOR = new LogicalTypeConverterVisitor();
  private static final ConvertedTypeConverterVisitor CONVERTED_TYPE_CONVERTER_VISITOR = new ConvertedTypeConverterVisitor();

  private final boolean useSignedStringMinMax;

  public ParquetMetadataConverter() {
    this(false);
  }

  /**
   * @param conf a configuration
   * @deprecated will be removed in 2.0.0; use {@code ParquetMetadataConverter(ParquetReadOptions)}
   */
  @Deprecated
  public ParquetMetadataConverter(Configuration conf) {
    this(conf.getBoolean("parquet.strings.signed-min-max.enabled", false));
  }

  public ParquetMetadataConverter(ParquetReadOptions options) {
    this(options.useSignedStringMinMax());
  }

  private ParquetMetadataConverter(boolean useSignedStringMinMax) {
    this.useSignedStringMinMax = useSignedStringMinMax;
  }

  // NOTE: this cache is for memory savings, not cpu savings, and is used to de-duplicate
  // sets of encodings. It is important that all collections inserted to this cache be
  // immutable and have thread-safe read-only access. This can be achieved by wrapping
  // an unsynchronized collection in Collections.unmodifiable*(), and making sure to not
  // keep any references to the original collection.
  private static final ConcurrentHashMap<Set<org.apache.parquet.column.Encoding>, Set<org.apache.parquet.column.Encoding>>
      cachedEncodingSets = new ConcurrentHashMap<Set<org.apache.parquet.column.Encoding>, Set<org.apache.parquet.column.Encoding>>();

  public FileMetaData toParquetMetadata(int currentVersion, ParquetMetadata parquetMetadata) {
    List<BlockMetaData> blocks = parquetMetadata.getBlocks();
    List<RowGroup> rowGroups = new ArrayList<RowGroup>();
    long numRows = 0;
    for (BlockMetaData block : blocks) {
      numRows += block.getRowCount();
      addRowGroup(parquetMetadata, rowGroups, block);
    }
    FileMetaData fileMetaData = new FileMetaData(
        currentVersion,
        toParquetSchema(parquetMetadata.getFileMetaData().getSchema()),
        numRows,
        rowGroups);

    Set<Entry<String, String>> keyValues = parquetMetadata.getFileMetaData().getKeyValueMetaData().entrySet();
    for (Entry<String, String> keyValue : keyValues) {
      addKeyValue(fileMetaData, keyValue.getKey(), keyValue.getValue());
    }

    fileMetaData.setCreated_by(parquetMetadata.getFileMetaData().getCreatedBy());

    fileMetaData.setColumn_orders(getColumnOrders(parquetMetadata.getFileMetaData().getSchema()));

    return fileMetaData;
  }

  private List<ColumnOrder> getColumnOrders(MessageType schema) {
    List<ColumnOrder> columnOrders = new ArrayList<>();
    // Currently, only TypeDefinedOrder is supported, so we create a column order for each columns with
    // TypeDefinedOrder even if some types (e.g. INT96) have undefined column orders.
    for (int i = 0, n = schema.getPaths().size(); i < n; ++i) {
      ColumnOrder columnOrder = new ColumnOrder();
      columnOrder.setTYPE_ORDER(TYPE_DEFINED_ORDER);
      columnOrders.add(columnOrder);
    }
    return columnOrders;
  }

  // Visible for testing
  List<SchemaElement> toParquetSchema(MessageType schema) {
    List<SchemaElement> result = new ArrayList<SchemaElement>();
    addToList(result, schema);
    return result;
  }

  private void addToList(final List<SchemaElement> result, org.apache.parquet.schema.Type field) {
    field.accept(new TypeVisitor() {
      @Override
      public void visit(PrimitiveType primitiveType) {
        SchemaElement element = new SchemaElement(primitiveType.getName());
        element.setRepetition_type(toParquetRepetition(primitiveType.getRepetition()));
        element.setType(getType(primitiveType.getPrimitiveTypeName()));
        if (primitiveType.getLogicalTypeAnnotation() != null) {
          element.setConverted_type(convertToConvertedType(primitiveType.getLogicalTypeAnnotation()));
          element.setLogicalType(convertToLogicalType(primitiveType.getLogicalTypeAnnotation()));
        }
        if (primitiveType.getDecimalMetadata() != null) {
          element.setPrecision(primitiveType.getDecimalMetadata().getPrecision());
          element.setScale(primitiveType.getDecimalMetadata().getScale());
        }
        if (primitiveType.getTypeLength() > 0) {
          element.setType_length(primitiveType.getTypeLength());
        }
        if (primitiveType.getId() != null) {
          element.setField_id(primitiveType.getId().intValue());
        }
        result.add(element);
      }

      @Override
      public void visit(MessageType messageType) {
        SchemaElement element = new SchemaElement(messageType.getName());
        if (messageType.getId() != null) {
          element.setField_id(messageType.getId().intValue());
        }
        visitChildren(result, messageType.asGroupType(), element);
      }

      @Override
      public void visit(GroupType groupType) {
        SchemaElement element = new SchemaElement(groupType.getName());
        element.setRepetition_type(toParquetRepetition(groupType.getRepetition()));
        if (groupType.getLogicalTypeAnnotation() != null) {
          element.setConverted_type(convertToConvertedType(groupType.getLogicalTypeAnnotation()));
          element.setLogicalType(convertToLogicalType(groupType.getLogicalTypeAnnotation()));
        }
        if (groupType.getId() != null) {
          element.setField_id(groupType.getId().intValue());
        }
        visitChildren(result, groupType, element);
      }

      private void visitChildren(final List<SchemaElement> result,
          GroupType groupType, SchemaElement element) {
        element.setNum_children(groupType.getFieldCount());
        result.add(element);
        for (org.apache.parquet.schema.Type field : groupType.getFields()) {
          addToList(result, field);
        }
      }
    });
  }

  LogicalType convertToLogicalType(LogicalTypeAnnotation logicalTypeAnnotation) {
    return logicalTypeAnnotation.accept(LOGICAL_TYPE_ANNOTATION_VISITOR).get();
  }

  ConvertedType convertToConvertedType(LogicalTypeAnnotation logicalTypeAnnotation) {
    return logicalTypeAnnotation.accept(CONVERTED_TYPE_CONVERTER_VISITOR).orElse(null);
  }

  static org.apache.parquet.format.TimeUnit convertUnit(LogicalTypeAnnotation.TimeUnit unit) {
    switch (unit) {
      case MICROS:
        return org.apache.parquet.format.TimeUnit.MICROS(new MicroSeconds());
      case MILLIS:
        return org.apache.parquet.format.TimeUnit.MILLIS(new MilliSeconds());
      case NANOS:
        return TimeUnit.NANOS(new NanoSeconds());
      default:
        throw new RuntimeException("Unknown time unit " + unit);
    }
  }

  private static class ConvertedTypeConverterVisitor implements LogicalTypeAnnotation.LogicalTypeAnnotationVisitor<ConvertedType> {
    @Override
<<<<<<< HEAD
    public Optional<ConvertedType> visit(LogicalTypeAnnotation.StringLogicalTypeAnnotation logicalTypeAnnotation) {
=======
    public Optional<ConvertedType> visit(LogicalTypeAnnotation.StringLogicalTypeAnnotation stringLogicalType) {
>>>>>>> b4198be2
      return of(ConvertedType.UTF8);
    }

    @Override
<<<<<<< HEAD
    public Optional<ConvertedType> visit(LogicalTypeAnnotation.MapLogicalTypeAnnotation logicalTypeAnnotation) {
=======
    public Optional<ConvertedType> visit(LogicalTypeAnnotation.MapLogicalTypeAnnotation mapLogicalType) {
>>>>>>> b4198be2
      return of(ConvertedType.MAP);
    }

    @Override
<<<<<<< HEAD
    public Optional<ConvertedType> visit(LogicalTypeAnnotation.ListLogicalTypeAnnotation logicalTypeAnnotation) {
=======
    public Optional<ConvertedType> visit(LogicalTypeAnnotation.ListLogicalTypeAnnotation listLogicalType) {
>>>>>>> b4198be2
      return of(ConvertedType.LIST);
    }

    @Override
<<<<<<< HEAD
    public Optional<ConvertedType> visit(LogicalTypeAnnotation.EnumLogicalTypeAnnotation logicalTypeAnnotation) {
=======
    public Optional<ConvertedType> visit(LogicalTypeAnnotation.EnumLogicalTypeAnnotation enumLogicalType) {
>>>>>>> b4198be2
      return of(ConvertedType.ENUM);
    }

    @Override
<<<<<<< HEAD
    public Optional<ConvertedType> visit(LogicalTypeAnnotation.DecimalLogicalTypeAnnotation logicalTypeAnnotation) {
=======
    public Optional<ConvertedType> visit(LogicalTypeAnnotation.DecimalLogicalTypeAnnotation decimalLogicalType) {
>>>>>>> b4198be2
      return of(ConvertedType.DECIMAL);
    }

    @Override
<<<<<<< HEAD
    public Optional<ConvertedType> visit(LogicalTypeAnnotation.DateLogicalTypeAnnotation logicalTypeAnnotation) {
=======
    public Optional<ConvertedType> visit(LogicalTypeAnnotation.DateLogicalTypeAnnotation dateLogicalType) {
>>>>>>> b4198be2
      return of(ConvertedType.DATE);
    }

    @Override
    public Optional<ConvertedType> visit(LogicalTypeAnnotation.TimeLogicalTypeAnnotation timeLogicalType) {
      switch (timeLogicalType.getUnit()) {
        case MILLIS:
          return of(ConvertedType.TIME_MILLIS);
        case MICROS:
          return of(ConvertedType.TIME_MICROS);
<<<<<<< HEAD
        case NANOS:
          return empty();
=======
>>>>>>> b4198be2
        default:
          throw new RuntimeException("Unknown converted type for " + timeLogicalType.toOriginalType());
      }
    }

    @Override
    public Optional<ConvertedType> visit(LogicalTypeAnnotation.TimestampLogicalTypeAnnotation timestampLogicalType) {
      switch (timestampLogicalType.getUnit()) {
        case MICROS:
          return of(ConvertedType.TIMESTAMP_MICROS);
        case MILLIS:
          return of(ConvertedType.TIMESTAMP_MILLIS);
<<<<<<< HEAD
        case NANOS:
          return empty();
=======
>>>>>>> b4198be2
        default:
          throw new RuntimeException("Unknown converted type for " + timestampLogicalType.toOriginalType());
      }
    }

    @Override
    public Optional<ConvertedType> visit(LogicalTypeAnnotation.IntLogicalTypeAnnotation intLogicalType) {
      boolean signed = intLogicalType.isSigned();
      switch (intLogicalType.getBitWidth()) {
        case 8:
          return of(signed ? ConvertedType.INT_8 : ConvertedType.UINT_8);
        case 16:
          return of(signed ? ConvertedType.INT_16 : ConvertedType.UINT_16);
        case 32:
          return of(signed ? ConvertedType.INT_32 : ConvertedType.UINT_32);
        case 64:
          return of(signed ? ConvertedType.INT_64 : ConvertedType.UINT_64);
        default:
          throw new RuntimeException("Unknown original type " + intLogicalType.toOriginalType());
      }
    }

    @Override
<<<<<<< HEAD
    public Optional<ConvertedType> visit(LogicalTypeAnnotation.JsonLogicalTypeAnnotation logicalTypeAnnotation) {
=======
    public Optional<ConvertedType> visit(LogicalTypeAnnotation.JsonLogicalTypeAnnotation jsonLogicalType) {
>>>>>>> b4198be2
      return of(ConvertedType.JSON);
    }

    @Override
<<<<<<< HEAD
    public Optional<ConvertedType> visit(LogicalTypeAnnotation.BsonLogicalTypeAnnotation logicalTypeAnnotation) {
=======
    public Optional<ConvertedType> visit(LogicalTypeAnnotation.BsonLogicalTypeAnnotation bsonLogicalType) {
>>>>>>> b4198be2
      return of(ConvertedType.BSON);
    }

    @Override
<<<<<<< HEAD
    public Optional<ConvertedType> visit(LogicalTypeAnnotation.IntervalLogicalTypeAnnotation logicalTypeAnnotation) {
=======
    public Optional<ConvertedType> visit(LogicalTypeAnnotation.IntervalLogicalTypeAnnotation intervalLogicalType) {
>>>>>>> b4198be2
      return of(ConvertedType.INTERVAL);
    }

    @Override
<<<<<<< HEAD
    public Optional<ConvertedType> visit(LogicalTypeAnnotation.MapKeyValueTypeAnnotation logicalTypeAnnotation) {
=======
    public Optional<ConvertedType> visit(LogicalTypeAnnotation.MapKeyValueTypeAnnotation mapKeyValueLogicalType) {
>>>>>>> b4198be2
      return of(ConvertedType.MAP_KEY_VALUE);
    }
  }

  private static class LogicalTypeConverterVisitor implements LogicalTypeAnnotation.LogicalTypeAnnotationVisitor<LogicalType> {
    @Override
<<<<<<< HEAD
    public Optional<LogicalType> visit(LogicalTypeAnnotation.StringLogicalTypeAnnotation logicalTypeAnnotation) {
=======
    public Optional<LogicalType> visit(LogicalTypeAnnotation.StringLogicalTypeAnnotation stringLogicalType) {
>>>>>>> b4198be2
      return of(LogicalType.STRING(new StringType()));
    }

    @Override
<<<<<<< HEAD
    public Optional<LogicalType> visit(LogicalTypeAnnotation.MapLogicalTypeAnnotation logicalTypeAnnotation) {
=======
    public Optional<LogicalType> visit(LogicalTypeAnnotation.MapLogicalTypeAnnotation mapLogicalType) {
>>>>>>> b4198be2
      return of(LogicalType.MAP(new MapType()));
    }

    @Override
<<<<<<< HEAD
    public Optional<LogicalType> visit(LogicalTypeAnnotation.ListLogicalTypeAnnotation logicalTypeAnnotation) {
=======
    public Optional<LogicalType> visit(LogicalTypeAnnotation.ListLogicalTypeAnnotation listLogicalType) {
>>>>>>> b4198be2
      return of(LogicalType.LIST(new ListType()));
    }

    @Override
<<<<<<< HEAD
    public Optional<LogicalType> visit(LogicalTypeAnnotation.EnumLogicalTypeAnnotation logicalTypeAnnotation) {
=======
    public Optional<LogicalType> visit(LogicalTypeAnnotation.EnumLogicalTypeAnnotation enumLogicalType) {
>>>>>>> b4198be2
      return of(LogicalType.ENUM(new EnumType()));
    }

    @Override
<<<<<<< HEAD
    public Optional<LogicalType> visit(LogicalTypeAnnotation.DecimalLogicalTypeAnnotation logicalTypeAnnotation) {
      return of(LogicalType.DECIMAL(new DecimalType(logicalTypeAnnotation.getScale(), logicalTypeAnnotation.getPrecision())));
    }

    @Override
    public Optional<LogicalType> visit(LogicalTypeAnnotation.DateLogicalTypeAnnotation logicalTypeAnnotation) {
=======
    public Optional<LogicalType> visit(LogicalTypeAnnotation.DecimalLogicalTypeAnnotation decimalLogicalType) {
      return of(LogicalType.DECIMAL(new DecimalType(decimalLogicalType.getScale(), decimalLogicalType.getPrecision())));
    }

    @Override
    public Optional<LogicalType> visit(LogicalTypeAnnotation.DateLogicalTypeAnnotation dateLogicalType) {
>>>>>>> b4198be2
      return of(LogicalType.DATE(new DateType()));
    }

    @Override
<<<<<<< HEAD
    public Optional<LogicalType> visit(LogicalTypeAnnotation.TimeLogicalTypeAnnotation logicalTypeAnnotation) {
      return of(LogicalType.TIME(new TimeType(logicalTypeAnnotation.isAdjustedToUTC(), convertUnit(logicalTypeAnnotation.getUnit()))));
    }

    @Override
    public Optional<LogicalType> visit(LogicalTypeAnnotation.TimestampLogicalTypeAnnotation logicalTypeAnnotation) {
      return of(LogicalType.TIMESTAMP(new TimestampType(logicalTypeAnnotation.isAdjustedToUTC(), convertUnit(logicalTypeAnnotation.getUnit()))));
    }

    @Override
    public Optional<LogicalType> visit(LogicalTypeAnnotation.IntLogicalTypeAnnotation logicalTypeAnnotation) {
      return of(LogicalType.INTEGER(new IntType((byte) logicalTypeAnnotation.getBitWidth(), logicalTypeAnnotation.isSigned())));
    }

    @Override
    public Optional<LogicalType> visit(LogicalTypeAnnotation.JsonLogicalTypeAnnotation logicalTypeAnnotation) {
=======
    public Optional<LogicalType> visit(LogicalTypeAnnotation.TimeLogicalTypeAnnotation timeLogicalType) {
      return of(LogicalType.TIME(new TimeType(timeLogicalType.isAdjustedToUTC(), convertUnit(timeLogicalType.getUnit()))));
    }

    @Override
    public Optional<LogicalType> visit(LogicalTypeAnnotation.TimestampLogicalTypeAnnotation timestampLogicalType) {
      return of(LogicalType.TIMESTAMP(new TimestampType(timestampLogicalType.isAdjustedToUTC(), convertUnit(timestampLogicalType.getUnit()))));
    }

    @Override
    public Optional<LogicalType> visit(LogicalTypeAnnotation.IntLogicalTypeAnnotation intLogicalType) {
      return of(LogicalType.INTEGER(new IntType((byte) intLogicalType.getBitWidth(), intLogicalType.isSigned())));
    }

    @Override
    public Optional<LogicalType> visit(LogicalTypeAnnotation.JsonLogicalTypeAnnotation jsonLogicalType) {
>>>>>>> b4198be2
      return of(LogicalType.JSON(new JsonType()));
    }

    @Override
<<<<<<< HEAD
    public Optional<LogicalType> visit(LogicalTypeAnnotation.BsonLogicalTypeAnnotation logicalTypeAnnotation) {
=======
    public Optional<LogicalType> visit(LogicalTypeAnnotation.BsonLogicalTypeAnnotation bsonLogicalType) {
>>>>>>> b4198be2
      return of(LogicalType.BSON(new BsonType()));
    }

    @Override
<<<<<<< HEAD
    public Optional<LogicalType> visit(LogicalTypeAnnotation.IntervalLogicalTypeAnnotation logicalTypeAnnotation) {
=======
    public Optional<LogicalType> visit(LogicalTypeAnnotation.IntervalLogicalTypeAnnotation intervalLogicalType) {
>>>>>>> b4198be2
      return of(LogicalType.UNKNOWN(new NullType()));
    }

    @Override
<<<<<<< HEAD
    public Optional<LogicalType> visit(LogicalTypeAnnotation.MapKeyValueTypeAnnotation logicalTypeAnnotation) {
=======
    public Optional<LogicalType> visit(LogicalTypeAnnotation.MapKeyValueTypeAnnotation mapKeyValueLogicalType) {
>>>>>>> b4198be2
      return of(LogicalType.UNKNOWN(new NullType()));
    }
  }

  private void addRowGroup(ParquetMetadata parquetMetadata, List<RowGroup> rowGroups, BlockMetaData block) {
    //rowGroup.total_byte_size = ;
    List<ColumnChunkMetaData> columns = block.getColumns();
    List<ColumnChunk> parquetColumns = new ArrayList<ColumnChunk>();
    for (ColumnChunkMetaData columnMetaData : columns) {
      ColumnChunk columnChunk = new ColumnChunk(columnMetaData.getFirstDataPageOffset()); // verify this is the right offset
      columnChunk.file_path = block.getPath(); // they are in the same file for now
      columnChunk.meta_data = new ColumnMetaData(
          getType(columnMetaData.getType()),
          toFormatEncodings(columnMetaData.getEncodings()),
          Arrays.asList(columnMetaData.getPath().toArray()),
          toFormatCodec(columnMetaData.getCodec()),
          columnMetaData.getValueCount(),
          columnMetaData.getTotalUncompressedSize(),
          columnMetaData.getTotalSize(),
          columnMetaData.getFirstDataPageOffset());
      columnChunk.meta_data.dictionary_page_offset = columnMetaData.getDictionaryPageOffset();
      if (!columnMetaData.getStatistics().isEmpty()) {
        columnChunk.meta_data.setStatistics(toParquetStatistics(columnMetaData.getStatistics()));
      }
      if (columnMetaData.getEncodingStats() != null) {
        columnChunk.meta_data.setEncoding_stats(convertEncodingStats(columnMetaData.getEncodingStats()));
      }
//      columnChunk.meta_data.index_page_offset = ;
//      columnChunk.meta_data.key_value_metadata = ; // nothing yet

      parquetColumns.add(columnChunk);
    }
    RowGroup rowGroup = new RowGroup(parquetColumns, block.getTotalByteSize(), block.getRowCount());
    rowGroups.add(rowGroup);
  }

  private List<Encoding> toFormatEncodings(Set<org.apache.parquet.column.Encoding> encodings) {
    List<Encoding> converted = new ArrayList<Encoding>(encodings.size());
    for (org.apache.parquet.column.Encoding encoding : encodings) {
      converted.add(getEncoding(encoding));
    }
    return converted;
  }

  // Visible for testing
  Set<org.apache.parquet.column.Encoding> fromFormatEncodings(List<Encoding> encodings) {
    Set<org.apache.parquet.column.Encoding> converted = new HashSet<org.apache.parquet.column.Encoding>();

    for (Encoding encoding : encodings) {
      converted.add(getEncoding(encoding));
    }

    // make converted unmodifiable, drop reference to modifiable copy
    converted = Collections.unmodifiableSet(converted);

    // atomically update the cache
    Set<org.apache.parquet.column.Encoding> cached = cachedEncodingSets.putIfAbsent(converted, converted);

    if (cached == null) {
      // cached == null signifies that converted was *not* in the cache previously
      // so we can return converted instead of throwing it away, it has now
      // been cached
      cached = converted;
    }

    return cached;
  }

  private CompressionCodecName fromFormatCodec(CompressionCodec codec) {
    return CompressionCodecName.valueOf(codec.toString());
  }

  private CompressionCodec toFormatCodec(CompressionCodecName codec) {
    return CompressionCodec.valueOf(codec.toString());
  }

  public org.apache.parquet.column.Encoding getEncoding(Encoding encoding) {
    return org.apache.parquet.column.Encoding.valueOf(encoding.name());
  }

  public Encoding getEncoding(org.apache.parquet.column.Encoding encoding) {
    return Encoding.valueOf(encoding.name());
  }

  public EncodingStats convertEncodingStats(List<PageEncodingStats> stats) {
    if (stats == null) {
      return null;
    }

    EncodingStats.Builder builder = new EncodingStats.Builder();
    for (PageEncodingStats stat : stats) {
      switch (stat.getPage_type()) {
        case DATA_PAGE_V2:
          builder.withV2Pages();
          // falls through
        case DATA_PAGE:
          builder.addDataEncoding(
              getEncoding(stat.getEncoding()), stat.getCount());
          break;
        case DICTIONARY_PAGE:
          builder.addDictEncoding(
              getEncoding(stat.getEncoding()), stat.getCount());
          break;
      }
    }
    return builder.build();
  }

  public List<PageEncodingStats> convertEncodingStats(EncodingStats stats) {
    if (stats == null) {
      return null;
    }

    List<PageEncodingStats> formatStats = new ArrayList<PageEncodingStats>();
    for (org.apache.parquet.column.Encoding encoding : stats.getDictionaryEncodings()) {
      formatStats.add(new PageEncodingStats(
          PageType.DICTIONARY_PAGE, getEncoding(encoding),
          stats.getNumDictionaryPagesEncodedAs(encoding)));
    }
    PageType dataPageType = (stats.usesV2Pages() ? PageType.DATA_PAGE_V2 : PageType.DATA_PAGE);
    for (org.apache.parquet.column.Encoding encoding : stats.getDataEncodings()) {
      formatStats.add(new PageEncodingStats(
          dataPageType, getEncoding(encoding),
          stats.getNumDataPagesEncodedAs(encoding)));
    }
    return formatStats;
  }

  public static Statistics toParquetStatistics(
      org.apache.parquet.column.statistics.Statistics stats) {
    Statistics formatStats = new Statistics();
    // Don't write stats larger than the max size rather than truncating. The
    // rationale is that some engines may use the minimum value in the page as
    // the true minimum for aggregations and there is no way to mark that a
    // value has been truncated and is a lower bound and not in the page.
    if (!stats.isEmpty() && stats.isSmallerThan(MAX_STATS_SIZE)) {
      formatStats.setNull_count(stats.getNumNulls());
      if (stats.hasNonNullValue()) {
        byte[] min = stats.getMinBytes();
        byte[] max = stats.getMaxBytes();

        // Fill the former min-max statistics only if the comparison logic is
        // signed so the logic of V1 and V2 stats are the same (which is
        // trivially true for equal min-max values)
        if (sortOrder(stats.type()) == SortOrder.SIGNED || Arrays.equals(min, max)) {
          formatStats.setMin(min);
          formatStats.setMax(max);
        }

        if (isMinMaxStatsSupported(stats.type()) || Arrays.equals(min, max)) {
          formatStats.setMin_value(min);
          formatStats.setMax_value(max);
        }
      }
    }
    return formatStats;
  }

  private static boolean isMinMaxStatsSupported(PrimitiveType type) {
    return type.columnOrder().getColumnOrderName() == ColumnOrderName.TYPE_DEFINED_ORDER;
  }

  /**
   * @param statistics parquet format statistics
   * @param type a primitive type name
   * @return the statistics
   * @deprecated will be removed in 2.0.0.
   */
  @Deprecated
  public static org.apache.parquet.column.statistics.Statistics fromParquetStatistics(Statistics statistics, PrimitiveTypeName type) {
    return fromParquetStatistics(null, statistics, type);
  }

  /**
   * @param createdBy the created-by string from the file
   * @param statistics parquet format statistics
   * @param type a primitive type name
   * @return the statistics
   * @deprecated will be removed in 2.0.0.
   */
  @Deprecated
  public static org.apache.parquet.column.statistics.Statistics fromParquetStatistics
      (String createdBy, Statistics statistics, PrimitiveTypeName type) {
    return fromParquetStatisticsInternal(createdBy, statistics,
        new PrimitiveType(Repetition.OPTIONAL, type, "fake_type"), defaultSortOrder(type));
  }

  // Visible for testing
  static org.apache.parquet.column.statistics.Statistics fromParquetStatisticsInternal
      (String createdBy, Statistics formatStats, PrimitiveType type, SortOrder typeSortOrder) {
    // create stats object based on the column type
    org.apache.parquet.column.statistics.Statistics.Builder statsBuilder =
        org.apache.parquet.column.statistics.Statistics.getBuilderForReading(type);

    if (formatStats != null) {
      // Use the new V2 min-max statistics over the former one if it is filled
      if (formatStats.isSetMin_value() && formatStats.isSetMax_value()) {
        byte[] min = formatStats.min_value.array();
        byte[] max = formatStats.max_value.array();
        if (isMinMaxStatsSupported(type) || Arrays.equals(min, max)) {
          statsBuilder.withMin(min);
          statsBuilder.withMax(max);
        }
      } else {
        boolean isSet = formatStats.isSetMax() && formatStats.isSetMin();
        boolean maxEqualsMin = isSet ? Arrays.equals(formatStats.getMin(), formatStats.getMax()) : false;
        boolean sortOrdersMatch = SortOrder.SIGNED == typeSortOrder;
        // NOTE: See docs in CorruptStatistics for explanation of why this check is needed
        // The sort order is checked to avoid returning min/max stats that are not
        // valid with the type's sort order. In previous releases, all stats were
        // aggregated using a signed byte-wise ordering, which isn't valid for all the
        // types (e.g. strings, decimals etc.).
        if (!CorruptStatistics.shouldIgnoreStatistics(createdBy, type.getPrimitiveTypeName()) &&
            (sortOrdersMatch || maxEqualsMin)) {
          if (isSet) {
            statsBuilder.withMin(formatStats.min.array());
            statsBuilder.withMax(formatStats.max.array());
          }
        }
      }

      if (formatStats.isSetNull_count()) {
        statsBuilder.withNumNulls(formatStats.null_count);
      }
    }
    return statsBuilder.build();
  }

  public org.apache.parquet.column.statistics.Statistics fromParquetStatistics(
      String createdBy, Statistics statistics, PrimitiveType type) {
    SortOrder expectedOrder = overrideSortOrderToSigned(type) ?
        SortOrder.SIGNED : sortOrder(type);
    return fromParquetStatisticsInternal(
        createdBy, statistics, type, expectedOrder);
  }

  /**
   * Sort order for page and column statistics. Types are associated with sort
   * orders (e.g., UTF8 columns should use UNSIGNED) and column stats are
   * aggregated using a sort order. As of parquet-format version 2.3.1, the
   * order used to aggregate stats is always SIGNED and is not stored in the
   * Parquet file. These stats are discarded for types that need unsigned.
   *
   * See PARQUET-686.
   */
  enum SortOrder {
    SIGNED,
    UNSIGNED,
    UNKNOWN
  }

  private static final Set<Class> STRING_TYPES = Collections
      .unmodifiableSet(new HashSet<>(Arrays.asList(
        LogicalTypeAnnotation.StringLogicalTypeAnnotation.class,
        LogicalTypeAnnotation.EnumLogicalTypeAnnotation.class,
        LogicalTypeAnnotation.JsonLogicalTypeAnnotation.class
      )));

  /**
   * Returns whether to use signed order min and max with a type. It is safe to
   * use signed min and max when the type is a string type and contains only
   * ASCII characters (where the sign bit was 0). This checks whether the type
   * is a string type and uses {@code useSignedStringMinMax} to determine if
   * only ASCII characters were written.
   *
   * @param type a primitive type with a logical type annotation
   * @return true if signed order min/max can be used with this type
   */
  private boolean overrideSortOrderToSigned(PrimitiveType type) {
    // even if the override is set, only return stats for string-ish types
    // a null type annotation is considered string-ish because some writers
    // failed to use the UTF8 annotation.
    LogicalTypeAnnotation annotation = type.getLogicalTypeAnnotation();
    return useSignedStringMinMax &&
        PrimitiveTypeName.BINARY == type.getPrimitiveTypeName() &&
        (annotation == null || STRING_TYPES.contains(annotation.getClass()));
  }

  /**
   * @param primitive a primitive physical type
   * @return the default sort order used when the logical type is not known
   */
  private static SortOrder defaultSortOrder(PrimitiveTypeName primitive) {
    switch (primitive) {
      case BOOLEAN:
      case INT32:
      case INT64:
      case FLOAT:
      case DOUBLE:
        return SortOrder.SIGNED;
      case BINARY:
      case FIXED_LEN_BYTE_ARRAY:
        return SortOrder.UNSIGNED;
    }
    return SortOrder.UNKNOWN;
  }

  /**
   * @param primitive a primitive type with a logical type annotation
   * @return the "correct" sort order of the type that applications assume
   */
  private static SortOrder sortOrder(PrimitiveType primitive) {
    LogicalTypeAnnotation annotation = primitive.getLogicalTypeAnnotation();
    if (annotation != null) {
      return annotation.accept(new LogicalTypeAnnotation.LogicalTypeAnnotationVisitor<SortOrder>() {
        @Override
<<<<<<< HEAD
        public Optional<SortOrder> visit(LogicalTypeAnnotation.IntLogicalTypeAnnotation logicalTypeAnnotation) {
          return logicalTypeAnnotation.isSigned() ? of(SortOrder.SIGNED) : of(SortOrder.UNSIGNED);
        }

        @Override
        public Optional<SortOrder> visit(LogicalTypeAnnotation.IntervalLogicalTypeAnnotation logicalTypeAnnotation) {
=======
        public Optional<SortOrder> visit(LogicalTypeAnnotation.IntLogicalTypeAnnotation intLogicalType) {
          return intLogicalType.isSigned() ? of(SortOrder.SIGNED) : of(SortOrder.UNSIGNED);
        }

        @Override
        public Optional<SortOrder> visit(LogicalTypeAnnotation.IntervalLogicalTypeAnnotation intervalLogicalType) {
>>>>>>> b4198be2
          return of(SortOrder.UNKNOWN);
        }

        @Override
<<<<<<< HEAD
        public Optional<SortOrder> visit(LogicalTypeAnnotation.DateLogicalTypeAnnotation logicalTypeAnnotation) {
=======
        public Optional<SortOrder> visit(LogicalTypeAnnotation.DateLogicalTypeAnnotation dateLogicalType) {
>>>>>>> b4198be2
          return of(SortOrder.SIGNED);
        }

        @Override
<<<<<<< HEAD
        public Optional<SortOrder> visit(LogicalTypeAnnotation.EnumLogicalTypeAnnotation logicalTypeAnnotation) {
=======
        public Optional<SortOrder> visit(LogicalTypeAnnotation.EnumLogicalTypeAnnotation enumLogicalType) {
>>>>>>> b4198be2
          return of(SortOrder.UNSIGNED);
        }

        @Override
<<<<<<< HEAD
        public Optional<SortOrder> visit(LogicalTypeAnnotation.BsonLogicalTypeAnnotation logicalTypeAnnotation) {
=======
        public Optional<SortOrder> visit(LogicalTypeAnnotation.BsonLogicalTypeAnnotation bsonLogicalType) {
>>>>>>> b4198be2
          return of(SortOrder.UNSIGNED);
        }

        @Override
<<<<<<< HEAD
        public Optional<SortOrder> visit(LogicalTypeAnnotation.JsonLogicalTypeAnnotation logicalTypeAnnotation) {
=======
        public Optional<SortOrder> visit(LogicalTypeAnnotation.JsonLogicalTypeAnnotation jsonLogicalType) {
>>>>>>> b4198be2
          return of(SortOrder.UNSIGNED);
        }

        @Override
<<<<<<< HEAD
        public Optional<SortOrder> visit(LogicalTypeAnnotation.StringLogicalTypeAnnotation logicalTypeAnnotation) {
=======
        public Optional<SortOrder> visit(LogicalTypeAnnotation.StringLogicalTypeAnnotation stringLogicalType) {
>>>>>>> b4198be2
          return of(SortOrder.UNSIGNED);
        }

        @Override
<<<<<<< HEAD
        public Optional<SortOrder> visit(LogicalTypeAnnotation.DecimalLogicalTypeAnnotation logicalTypeAnnotation) {
=======
        public Optional<SortOrder> visit(LogicalTypeAnnotation.DecimalLogicalTypeAnnotation decimalLogicalType) {
>>>>>>> b4198be2
          return of(SortOrder.UNKNOWN);
        }

        @Override
<<<<<<< HEAD
        public Optional<SortOrder> visit(LogicalTypeAnnotation.MapKeyValueTypeAnnotation logicalTypeAnnotation) {
=======
        public Optional<SortOrder> visit(LogicalTypeAnnotation.MapKeyValueTypeAnnotation mapKeyValueLogicalType) {
>>>>>>> b4198be2
          return of(SortOrder.UNKNOWN);
        }

        @Override
<<<<<<< HEAD
        public Optional<SortOrder> visit(LogicalTypeAnnotation.MapLogicalTypeAnnotation logicalTypeAnnotation) {
=======
        public Optional<SortOrder> visit(LogicalTypeAnnotation.MapLogicalTypeAnnotation mapLogicalType) {
>>>>>>> b4198be2
          return of(SortOrder.UNKNOWN);
        }

        @Override
<<<<<<< HEAD
        public Optional<SortOrder> visit(LogicalTypeAnnotation.ListLogicalTypeAnnotation logicalTypeAnnotation) {
=======
        public Optional<SortOrder> visit(LogicalTypeAnnotation.ListLogicalTypeAnnotation listLogicalType) {
>>>>>>> b4198be2
          return of(SortOrder.UNKNOWN);
        }

        @Override
<<<<<<< HEAD
        public Optional<SortOrder> visit(LogicalTypeAnnotation.TimeLogicalTypeAnnotation logicalTypeAnnotation) {
=======
        public Optional<SortOrder> visit(LogicalTypeAnnotation.TimeLogicalTypeAnnotation timeLogicalType) {
>>>>>>> b4198be2
          return of(SortOrder.SIGNED);
        }

        @Override
<<<<<<< HEAD
        public Optional<SortOrder> visit(LogicalTypeAnnotation.TimestampLogicalTypeAnnotation logicalTypeAnnotation) {
=======
        public Optional<SortOrder> visit(LogicalTypeAnnotation.TimestampLogicalTypeAnnotation timestampLogicalType) {
>>>>>>> b4198be2
          return of(SortOrder.SIGNED);
        }
      }).orElse(defaultSortOrder(primitive.getPrimitiveTypeName()));
    }

    return defaultSortOrder(primitive.getPrimitiveTypeName());
  }

  public PrimitiveTypeName getPrimitive(Type type) {
    switch (type) {
      case BYTE_ARRAY: // TODO: rename BINARY and remove this switch
        return PrimitiveTypeName.BINARY;
      case INT64:
        return PrimitiveTypeName.INT64;
      case INT32:
        return PrimitiveTypeName.INT32;
      case BOOLEAN:
        return PrimitiveTypeName.BOOLEAN;
      case FLOAT:
        return PrimitiveTypeName.FLOAT;
      case DOUBLE:
        return PrimitiveTypeName.DOUBLE;
      case INT96:
        return PrimitiveTypeName.INT96;
      case FIXED_LEN_BYTE_ARRAY:
        return PrimitiveTypeName.FIXED_LEN_BYTE_ARRAY;
      default:
        throw new RuntimeException("Unknown type " + type);
    }
  }

  // Visible for testing
  Type getType(PrimitiveTypeName type) {
    switch (type) {
      case INT64:
        return Type.INT64;
      case INT32:
        return Type.INT32;
      case BOOLEAN:
        return Type.BOOLEAN;
      case BINARY:
        return Type.BYTE_ARRAY;
      case FLOAT:
        return Type.FLOAT;
      case DOUBLE:
        return Type.DOUBLE;
      case INT96:
        return Type.INT96;
      case FIXED_LEN_BYTE_ARRAY:
        return Type.FIXED_LEN_BYTE_ARRAY;
      default:
        throw new RuntimeException("Unknown primitive type " + type);
    }
  }

  // Visible for testing
  LogicalTypeAnnotation getLogicalTypeAnnotation(ConvertedType type, SchemaElement schemaElement) {
    switch (type) {
      case UTF8:
        return LogicalTypeAnnotation.stringType();
      case MAP:
        return LogicalTypeAnnotation.mapType();
      case MAP_KEY_VALUE:
        return LogicalTypeAnnotation.MapKeyValueTypeAnnotation.getInstance();
      case LIST:
        return LogicalTypeAnnotation.listType();
      case ENUM:
        return LogicalTypeAnnotation.enumType();
      case DECIMAL:
        int scale = (schemaElement == null ? 0 : schemaElement.scale);
        int precision = (schemaElement == null ? 0 : schemaElement.precision);
        return LogicalTypeAnnotation.decimalType(scale, precision);
      case DATE:
        return LogicalTypeAnnotation.dateType();
      case TIME_MILLIS:
        return LogicalTypeAnnotation.timeType(true, LogicalTypeAnnotation.TimeUnit.MILLIS);
      case TIME_MICROS:
        return LogicalTypeAnnotation.timeType(true, LogicalTypeAnnotation.TimeUnit.MICROS);
      case TIMESTAMP_MILLIS:
        return LogicalTypeAnnotation.timestampType(true, LogicalTypeAnnotation.TimeUnit.MILLIS);
      case TIMESTAMP_MICROS:
        return LogicalTypeAnnotation.timestampType(true, LogicalTypeAnnotation.TimeUnit.MICROS);
      case INTERVAL:
        return LogicalTypeAnnotation.IntervalLogicalTypeAnnotation.getInstance();
      case INT_8:
        return LogicalTypeAnnotation.intType(8, true);
      case INT_16:
        return LogicalTypeAnnotation.intType(16, true);
      case INT_32:
        return LogicalTypeAnnotation.intType(32, true);
      case INT_64:
        return LogicalTypeAnnotation.intType(64, true);
      case UINT_8:
        return LogicalTypeAnnotation.intType(8, false);
      case UINT_16:
        return LogicalTypeAnnotation.intType(16, false);
      case UINT_32:
        return LogicalTypeAnnotation.intType(32, false);
      case UINT_64:
        return LogicalTypeAnnotation.intType(64, false);
      case JSON:
        return LogicalTypeAnnotation.jsonType();
      case BSON:
        return LogicalTypeAnnotation.bsonType();
      default:
        throw new RuntimeException("Can't convert converted type to logical type, unknown converted type " + type);
    }
  }

  LogicalTypeAnnotation getLogicalTypeAnnotation(LogicalType type) {
    switch (type.getSetField()) {
      case MAP:
        return LogicalTypeAnnotation.mapType();
      case BSON:
        return LogicalTypeAnnotation.bsonType();
      case DATE:
        return LogicalTypeAnnotation.dateType();
      case ENUM:
        return LogicalTypeAnnotation.enumType();
      case JSON:
        return LogicalTypeAnnotation.jsonType();
      case LIST:
        return LogicalTypeAnnotation.listType();
      case TIME:
        TimeType time = type.getTIME();
        return LogicalTypeAnnotation.timeType(time.isAdjustedToUTC, convertTimeUnit(time.unit));
      case STRING:
        return LogicalTypeAnnotation.stringType();
      case DECIMAL:
        DecimalType decimal = type.getDECIMAL();
        return LogicalTypeAnnotation.decimalType(decimal.scale, decimal.precision);
      case INTEGER:
        IntType integer = type.getINTEGER();
        return LogicalTypeAnnotation.intType(integer.bitWidth, integer.isSigned);
      case UNKNOWN:
        return null;
      case TIMESTAMP:
        TimestampType timestamp = type.getTIMESTAMP();
        return LogicalTypeAnnotation.timestampType(timestamp.isAdjustedToUTC, convertTimeUnit(timestamp.unit));
      default:
        throw new RuntimeException("Unknown logical type " + type);
    }
  }

  private LogicalTypeAnnotation.TimeUnit convertTimeUnit(TimeUnit unit) {
    switch (unit.getSetField()) {
      case MICROS:
        return LogicalTypeAnnotation.TimeUnit.MICROS;
      case MILLIS:
        return LogicalTypeAnnotation.TimeUnit.MILLIS;
      case NANOS:
        return LogicalTypeAnnotation.TimeUnit.NANOS;
      default:
        throw new RuntimeException("Unknown time unit " + unit);
    }
  }

  private static void addKeyValue(FileMetaData fileMetaData, String key, String value) {
    KeyValue keyValue = new KeyValue(key);
    keyValue.value = value;
    fileMetaData.addToKey_value_metadata(keyValue);
  }

  private static interface MetadataFilterVisitor<T, E extends Throwable> {
    T visit(NoFilter filter) throws E;
    T visit(SkipMetadataFilter filter) throws E;
    T visit(RangeMetadataFilter filter) throws E;
    T visit(OffsetMetadataFilter filter) throws E;
  }

  public abstract static class MetadataFilter {
    private MetadataFilter() {}
    abstract <T, E extends Throwable> T accept(MetadataFilterVisitor<T, E> visitor) throws E;
  }

  /**
   * [ startOffset, endOffset )
   * @param startOffset a start offset (inclusive)
   * @param endOffset an end offset (exclusive)
   * @return a range filter from the offsets
   */
  public static MetadataFilter range(long startOffset, long endOffset) {
    return new RangeMetadataFilter(startOffset, endOffset);
  }

  public static MetadataFilter offsets(long... offsets) {
    Set<Long> set = new HashSet<Long>();
    for (long offset : offsets) {
      set.add(offset);
    }
    return new OffsetMetadataFilter(set);
  }

  private static final class NoFilter extends MetadataFilter {
    private NoFilter() {}
    @Override
    <T, E extends Throwable> T accept(MetadataFilterVisitor<T, E> visitor) throws E {
      return visitor.visit(this);
    }
    @Override
    public String toString() {
      return "NO_FILTER";
    }
  }
  private static final class SkipMetadataFilter extends MetadataFilter {
    private SkipMetadataFilter() {}
    @Override
    <T, E extends Throwable> T accept(MetadataFilterVisitor<T, E> visitor) throws E {
      return visitor.visit(this);
    }
    @Override
    public String toString() {
      return "SKIP_ROW_GROUPS";
    }
  }

  /**
   * [ startOffset, endOffset )
   */
  // Visible for testing
  static final class RangeMetadataFilter extends MetadataFilter {
    final long startOffset;
    final long endOffset;

    RangeMetadataFilter(long startOffset, long endOffset) {
      super();
      this.startOffset = startOffset;
      this.endOffset = endOffset;
    }

    @Override
    <T, E extends Throwable> T accept(MetadataFilterVisitor<T, E> visitor) throws E {
      return visitor.visit(this);
    }

    public boolean contains(long offset) {
      return offset >= this.startOffset && offset < this.endOffset;
    }

    @Override
    public String toString() {
      return "range(s:" + startOffset + ", e:" + endOffset + ")";
    }
  }

  static final class OffsetMetadataFilter extends MetadataFilter {
    private final Set<Long> offsets;

    public OffsetMetadataFilter(Set<Long> offsets) {
      this.offsets = offsets;
    }

    public boolean contains(long offset) {
      return offsets.contains(offset);
    }

    @Override
    <T, E extends Throwable> T accept(MetadataFilterVisitor<T, E> visitor) throws E {
      return visitor.visit(this);
    }
  }

  @Deprecated
  public ParquetMetadata readParquetMetadata(InputStream from) throws IOException {
    return readParquetMetadata(from, NO_FILTER);
  }

  // Visible for testing
  static FileMetaData filterFileMetaDataByMidpoint(FileMetaData metaData, RangeMetadataFilter filter) {
    List<RowGroup> rowGroups = metaData.getRow_groups();
    List<RowGroup> newRowGroups = new ArrayList<RowGroup>();
    for (RowGroup rowGroup : rowGroups) {
      long totalSize = 0;
      long startIndex = getOffset(rowGroup.getColumns().get(0));
      for (ColumnChunk col : rowGroup.getColumns()) {
        totalSize += col.getMeta_data().getTotal_compressed_size();
      }
      long midPoint = startIndex + totalSize / 2;
      if (filter.contains(midPoint)) {
        newRowGroups.add(rowGroup);
      }
    }
    metaData.setRow_groups(newRowGroups);
    return metaData;
  }

  // Visible for testing
  static FileMetaData filterFileMetaDataByStart(FileMetaData metaData, OffsetMetadataFilter filter) {
    List<RowGroup> rowGroups = metaData.getRow_groups();
    List<RowGroup> newRowGroups = new ArrayList<RowGroup>();
    for (RowGroup rowGroup : rowGroups) {
      long startIndex = getOffset(rowGroup.getColumns().get(0));
      if (filter.contains(startIndex)) {
        newRowGroups.add(rowGroup);
      }
    }
    metaData.setRow_groups(newRowGroups);
    return metaData;
  }

  static long getOffset(RowGroup rowGroup) {
    return getOffset(rowGroup.getColumns().get(0));
  }
  // Visible for testing
  static long getOffset(ColumnChunk columnChunk) {
    ColumnMetaData md = columnChunk.getMeta_data();
    long offset = md.getData_page_offset();
    if (md.isSetDictionary_page_offset() && offset > md.getDictionary_page_offset()) {
      offset = md.getDictionary_page_offset();
    }
    return offset;
  }

  public ParquetMetadata readParquetMetadata(final InputStream from, MetadataFilter filter) throws IOException {
    FileMetaData fileMetaData = filter.accept(new MetadataFilterVisitor<FileMetaData, IOException>() {
      @Override
      public FileMetaData visit(NoFilter filter) throws IOException {
        return readFileMetaData(from);
      }

      @Override
      public FileMetaData visit(SkipMetadataFilter filter) throws IOException {
        return readFileMetaData(from, true);
      }

      @Override
      public FileMetaData visit(OffsetMetadataFilter filter) throws IOException {
        return filterFileMetaDataByStart(readFileMetaData(from), filter);
      }

      @Override
      public FileMetaData visit(RangeMetadataFilter filter) throws IOException {
        return filterFileMetaDataByMidpoint(readFileMetaData(from), filter);
      }
    });
    LOG.debug("{}", fileMetaData);
    ParquetMetadata parquetMetadata = fromParquetMetadata(fileMetaData);
    if (LOG.isDebugEnabled()) LOG.debug(ParquetMetadata.toPrettyJSON(parquetMetadata));
    return parquetMetadata;
  }

  public ParquetMetadata fromParquetMetadata(FileMetaData parquetMetadata) throws IOException {
    MessageType messageType = fromParquetSchema(parquetMetadata.getSchema(), parquetMetadata.getColumn_orders());
    List<BlockMetaData> blocks = new ArrayList<BlockMetaData>();
    List<RowGroup> row_groups = parquetMetadata.getRow_groups();
    if (row_groups != null) {
      for (RowGroup rowGroup : row_groups) {
        BlockMetaData blockMetaData = new BlockMetaData();
        blockMetaData.setRowCount(rowGroup.getNum_rows());
        blockMetaData.setTotalByteSize(rowGroup.getTotal_byte_size());
        List<ColumnChunk> columns = rowGroup.getColumns();
        String filePath = columns.get(0).getFile_path();
        for (ColumnChunk columnChunk : columns) {
          if ((filePath == null && columnChunk.getFile_path() != null)
              || (filePath != null && !filePath.equals(columnChunk.getFile_path()))) {
            throw new ParquetDecodingException("all column chunks of the same row group must be in the same file for now");
          }
          ColumnMetaData metaData = columnChunk.meta_data;
          ColumnPath path = getPath(metaData);
          ColumnChunkMetaData column = ColumnChunkMetaData.get(
              path,
              messageType.getType(path.toArray()).asPrimitiveType(),
              fromFormatCodec(metaData.codec),
              convertEncodingStats(metaData.getEncoding_stats()),
              fromFormatEncodings(metaData.encodings),
              fromParquetStatistics(
                  parquetMetadata.getCreated_by(),
                  metaData.statistics,
                  messageType.getType(path.toArray()).asPrimitiveType()),
              metaData.data_page_offset,
              metaData.dictionary_page_offset,
              metaData.num_values,
              metaData.total_compressed_size,
              metaData.total_uncompressed_size);
          // TODO
          // index_page_offset
          // key_value_metadata
          blockMetaData.addColumn(column);
        }
        blockMetaData.setPath(filePath);
        blocks.add(blockMetaData);
      }
    }
    Map<String, String> keyValueMetaData = new HashMap<String, String>();
    List<KeyValue> key_value_metadata = parquetMetadata.getKey_value_metadata();
    if (key_value_metadata != null) {
      for (KeyValue keyValue : key_value_metadata) {
        keyValueMetaData.put(keyValue.key, keyValue.value);
      }
    }
    return new ParquetMetadata(
        new org.apache.parquet.hadoop.metadata.FileMetaData(messageType, keyValueMetaData, parquetMetadata.getCreated_by()),
        blocks);
  }

  private static ColumnPath getPath(ColumnMetaData metaData) {
    String[] path = metaData.path_in_schema.toArray(new String[metaData.path_in_schema.size()]);
    return ColumnPath.get(path);
  }

  // Visible for testing
  MessageType fromParquetSchema(List<SchemaElement> schema, List<ColumnOrder> columnOrders) {
    Iterator<SchemaElement> iterator = schema.iterator();
    SchemaElement root = iterator.next();
    Types.MessageTypeBuilder builder = Types.buildMessage();
    if (root.isSetField_id()) {
      builder.id(root.field_id);
    }
    buildChildren(builder, iterator, root.getNum_children(), columnOrders, 0);
    return builder.named(root.name);
  }

  private void buildChildren(Types.GroupBuilder builder,
                             Iterator<SchemaElement> schema,
                             int childrenCount,
                             List<ColumnOrder> columnOrders,
                             int columnCount) {
    for (int i = 0; i < childrenCount; i++) {
      SchemaElement schemaElement = schema.next();

      // Create Parquet Type.
      Types.Builder childBuilder;
      if (schemaElement.type != null) {
        Types.PrimitiveBuilder primitiveBuilder = builder.primitive(
            getPrimitive(schemaElement.type),
            fromParquetRepetition(schemaElement.repetition_type));
        if (schemaElement.isSetType_length()) {
          primitiveBuilder.length(schemaElement.type_length);
        }
        if (schemaElement.isSetPrecision()) {
          primitiveBuilder.precision(schemaElement.precision);
        }
        if (schemaElement.isSetScale()) {
          primitiveBuilder.scale(schemaElement.scale);
        }
        if (columnOrders != null) {
          org.apache.parquet.schema.ColumnOrder columnOrder = fromParquetColumnOrder(columnOrders.get(columnCount));
          // As per parquet format 2.4.0 no UNDEFINED order is supported. So, set undefined column order for the types
          // where ordering is not supported.
          if (columnOrder.getColumnOrderName() == ColumnOrderName.TYPE_DEFINED_ORDER
              && (schemaElement.type == Type.INT96 || schemaElement.converted_type == ConvertedType.INTERVAL)) {
            columnOrder = org.apache.parquet.schema.ColumnOrder.undefined();
          }
          primitiveBuilder.columnOrder(columnOrder);
        }
        childBuilder = primitiveBuilder;

      } else {
        childBuilder = builder.group(fromParquetRepetition(schemaElement.repetition_type));
        buildChildren((Types.GroupBuilder) childBuilder, schema, schemaElement.num_children, columnOrders, columnCount);
      }

      if (schemaElement.isSetLogicalType()) {
        childBuilder.as(getLogicalTypeAnnotation(schemaElement.logicalType));
      }
      if (schemaElement.isSetConverted_type()) {
        OriginalType originalType = getLogicalTypeAnnotation(schemaElement.converted_type, schemaElement).toOriginalType();
        OriginalType newOriginalType = (schemaElement.isSetLogicalType() && getLogicalTypeAnnotation(schemaElement.logicalType) != null) ?
           getLogicalTypeAnnotation(schemaElement.logicalType).toOriginalType() : null;
        if (!originalType.equals(newOriginalType)) {
          LOG.warn("Converted type and logical type metadata mismatch (convertedType: {}, logical type: {}). Using value in converted type.",
            schemaElement.converted_type, schemaElement.logicalType);
          childBuilder.as(originalType);
        }
      }
      if (schemaElement.isSetField_id()) {
        childBuilder.id(schemaElement.field_id);
      }

      childBuilder.named(schemaElement.name);
      ++columnCount;
    }
  }

  // Visible for testing
  FieldRepetitionType toParquetRepetition(Repetition repetition) {
    return FieldRepetitionType.valueOf(repetition.name());
  }

  // Visible for testing
  Repetition fromParquetRepetition(FieldRepetitionType repetition) {
    return Repetition.valueOf(repetition.name());
  }

  private static org.apache.parquet.schema.ColumnOrder fromParquetColumnOrder(ColumnOrder columnOrder) {
    if (columnOrder.isSetTYPE_ORDER()) {
      return org.apache.parquet.schema.ColumnOrder.typeDefined();
    }
    // The column order is not yet supported by this API
    return org.apache.parquet.schema.ColumnOrder.undefined();
  }

  @Deprecated
  public void writeDataPageHeader(
      int uncompressedSize,
      int compressedSize,
      int valueCount,
      org.apache.parquet.column.Encoding rlEncoding,
      org.apache.parquet.column.Encoding dlEncoding,
      org.apache.parquet.column.Encoding valuesEncoding,
      OutputStream to) throws IOException {
    writePageHeader(newDataPageHeader(uncompressedSize,
                                      compressedSize,
                                      valueCount,
                                      new org.apache.parquet.column.statistics.BooleanStatistics(),
                                      rlEncoding,
                                      dlEncoding,
                                      valuesEncoding), to);
  }

  public void writeDataPageHeader(
      int uncompressedSize,
      int compressedSize,
      int valueCount,
      org.apache.parquet.column.statistics.Statistics statistics,
      org.apache.parquet.column.Encoding rlEncoding,
      org.apache.parquet.column.Encoding dlEncoding,
      org.apache.parquet.column.Encoding valuesEncoding,
      OutputStream to) throws IOException {
    writePageHeader(
        newDataPageHeader(uncompressedSize, compressedSize, valueCount, statistics,
            rlEncoding, dlEncoding, valuesEncoding),
        to);
  }

  private PageHeader newDataPageHeader(
      int uncompressedSize, int compressedSize,
      int valueCount,
      org.apache.parquet.column.statistics.Statistics statistics,
      org.apache.parquet.column.Encoding rlEncoding,
      org.apache.parquet.column.Encoding dlEncoding,
      org.apache.parquet.column.Encoding valuesEncoding) {
    PageHeader pageHeader = new PageHeader(PageType.DATA_PAGE, uncompressedSize, compressedSize);
    // TODO: pageHeader.crc = ...;
    pageHeader.setData_page_header(new DataPageHeader(
        valueCount,
        getEncoding(valuesEncoding),
        getEncoding(dlEncoding),
        getEncoding(rlEncoding)));
    if (!statistics.isEmpty()) {
      pageHeader.getData_page_header().setStatistics(toParquetStatistics(statistics));
    }
    return pageHeader;
  }

  public void writeDataPageV2Header(
      int uncompressedSize, int compressedSize,
      int valueCount, int nullCount, int rowCount,
      org.apache.parquet.column.statistics.Statistics statistics,
      org.apache.parquet.column.Encoding dataEncoding,
      int rlByteLength, int dlByteLength,
      OutputStream to) throws IOException {
    writePageHeader(
        newDataPageV2Header(
            uncompressedSize, compressedSize,
            valueCount, nullCount, rowCount,
            statistics,
            dataEncoding,
            rlByteLength, dlByteLength), to);
  }

  private PageHeader newDataPageV2Header(
      int uncompressedSize, int compressedSize,
      int valueCount, int nullCount, int rowCount,
      org.apache.parquet.column.statistics.Statistics<?> statistics,
      org.apache.parquet.column.Encoding dataEncoding,
      int rlByteLength, int dlByteLength) {
    // TODO: pageHeader.crc = ...;
    DataPageHeaderV2 dataPageHeaderV2 = new DataPageHeaderV2(
        valueCount, nullCount, rowCount,
        getEncoding(dataEncoding),
        dlByteLength, rlByteLength);
    if (!statistics.isEmpty()) {
      dataPageHeaderV2.setStatistics(
          toParquetStatistics(statistics));
    }
    PageHeader pageHeader = new PageHeader(PageType.DATA_PAGE_V2, uncompressedSize, compressedSize);
    pageHeader.setData_page_header_v2(dataPageHeaderV2);
    return pageHeader;
  }

  public void writeDictionaryPageHeader(
      int uncompressedSize, int compressedSize, int valueCount,
      org.apache.parquet.column.Encoding valuesEncoding, OutputStream to) throws IOException {
    PageHeader pageHeader = new PageHeader(PageType.DICTIONARY_PAGE, uncompressedSize, compressedSize);
    pageHeader.setDictionary_page_header(new DictionaryPageHeader(valueCount, getEncoding(valuesEncoding)));
    writePageHeader(pageHeader, to);
  }

}<|MERGE_RESOLUTION|>--- conflicted
+++ resolved
@@ -18,10 +18,9 @@
  */
 package org.apache.parquet.format.converter;
 
-<<<<<<< HEAD
 import static java.util.Optional.empty;
-=======
->>>>>>> b4198be2
+
+import static java.util.Optional.empty;
 import static java.util.Optional.of;
 import static org.apache.parquet.format.Util.readFileMetaData;
 import static org.apache.parquet.format.Util.writePageHeader;
@@ -272,56 +271,32 @@
 
   private static class ConvertedTypeConverterVisitor implements LogicalTypeAnnotation.LogicalTypeAnnotationVisitor<ConvertedType> {
     @Override
-<<<<<<< HEAD
-    public Optional<ConvertedType> visit(LogicalTypeAnnotation.StringLogicalTypeAnnotation logicalTypeAnnotation) {
-=======
     public Optional<ConvertedType> visit(LogicalTypeAnnotation.StringLogicalTypeAnnotation stringLogicalType) {
->>>>>>> b4198be2
       return of(ConvertedType.UTF8);
     }
 
     @Override
-<<<<<<< HEAD
-    public Optional<ConvertedType> visit(LogicalTypeAnnotation.MapLogicalTypeAnnotation logicalTypeAnnotation) {
-=======
     public Optional<ConvertedType> visit(LogicalTypeAnnotation.MapLogicalTypeAnnotation mapLogicalType) {
->>>>>>> b4198be2
       return of(ConvertedType.MAP);
     }
 
     @Override
-<<<<<<< HEAD
-    public Optional<ConvertedType> visit(LogicalTypeAnnotation.ListLogicalTypeAnnotation logicalTypeAnnotation) {
-=======
     public Optional<ConvertedType> visit(LogicalTypeAnnotation.ListLogicalTypeAnnotation listLogicalType) {
->>>>>>> b4198be2
       return of(ConvertedType.LIST);
     }
 
     @Override
-<<<<<<< HEAD
-    public Optional<ConvertedType> visit(LogicalTypeAnnotation.EnumLogicalTypeAnnotation logicalTypeAnnotation) {
-=======
     public Optional<ConvertedType> visit(LogicalTypeAnnotation.EnumLogicalTypeAnnotation enumLogicalType) {
->>>>>>> b4198be2
       return of(ConvertedType.ENUM);
     }
 
     @Override
-<<<<<<< HEAD
-    public Optional<ConvertedType> visit(LogicalTypeAnnotation.DecimalLogicalTypeAnnotation logicalTypeAnnotation) {
-=======
     public Optional<ConvertedType> visit(LogicalTypeAnnotation.DecimalLogicalTypeAnnotation decimalLogicalType) {
->>>>>>> b4198be2
       return of(ConvertedType.DECIMAL);
     }
 
     @Override
-<<<<<<< HEAD
-    public Optional<ConvertedType> visit(LogicalTypeAnnotation.DateLogicalTypeAnnotation logicalTypeAnnotation) {
-=======
     public Optional<ConvertedType> visit(LogicalTypeAnnotation.DateLogicalTypeAnnotation dateLogicalType) {
->>>>>>> b4198be2
       return of(ConvertedType.DATE);
     }
 
@@ -332,11 +307,8 @@
           return of(ConvertedType.TIME_MILLIS);
         case MICROS:
           return of(ConvertedType.TIME_MICROS);
-<<<<<<< HEAD
         case NANOS:
           return empty();
-=======
->>>>>>> b4198be2
         default:
           throw new RuntimeException("Unknown converted type for " + timeLogicalType.toOriginalType());
       }
@@ -349,11 +321,8 @@
           return of(ConvertedType.TIMESTAMP_MICROS);
         case MILLIS:
           return of(ConvertedType.TIMESTAMP_MILLIS);
-<<<<<<< HEAD
         case NANOS:
           return empty();
-=======
->>>>>>> b4198be2
         default:
           throw new RuntimeException("Unknown converted type for " + timestampLogicalType.toOriginalType());
       }
@@ -377,117 +346,58 @@
     }
 
     @Override
-<<<<<<< HEAD
-    public Optional<ConvertedType> visit(LogicalTypeAnnotation.JsonLogicalTypeAnnotation logicalTypeAnnotation) {
-=======
     public Optional<ConvertedType> visit(LogicalTypeAnnotation.JsonLogicalTypeAnnotation jsonLogicalType) {
->>>>>>> b4198be2
       return of(ConvertedType.JSON);
     }
 
     @Override
-<<<<<<< HEAD
-    public Optional<ConvertedType> visit(LogicalTypeAnnotation.BsonLogicalTypeAnnotation logicalTypeAnnotation) {
-=======
     public Optional<ConvertedType> visit(LogicalTypeAnnotation.BsonLogicalTypeAnnotation bsonLogicalType) {
->>>>>>> b4198be2
       return of(ConvertedType.BSON);
     }
 
     @Override
-<<<<<<< HEAD
-    public Optional<ConvertedType> visit(LogicalTypeAnnotation.IntervalLogicalTypeAnnotation logicalTypeAnnotation) {
-=======
     public Optional<ConvertedType> visit(LogicalTypeAnnotation.IntervalLogicalTypeAnnotation intervalLogicalType) {
->>>>>>> b4198be2
       return of(ConvertedType.INTERVAL);
     }
 
     @Override
-<<<<<<< HEAD
-    public Optional<ConvertedType> visit(LogicalTypeAnnotation.MapKeyValueTypeAnnotation logicalTypeAnnotation) {
-=======
     public Optional<ConvertedType> visit(LogicalTypeAnnotation.MapKeyValueTypeAnnotation mapKeyValueLogicalType) {
->>>>>>> b4198be2
       return of(ConvertedType.MAP_KEY_VALUE);
     }
   }
 
   private static class LogicalTypeConverterVisitor implements LogicalTypeAnnotation.LogicalTypeAnnotationVisitor<LogicalType> {
     @Override
-<<<<<<< HEAD
-    public Optional<LogicalType> visit(LogicalTypeAnnotation.StringLogicalTypeAnnotation logicalTypeAnnotation) {
-=======
     public Optional<LogicalType> visit(LogicalTypeAnnotation.StringLogicalTypeAnnotation stringLogicalType) {
->>>>>>> b4198be2
       return of(LogicalType.STRING(new StringType()));
     }
 
     @Override
-<<<<<<< HEAD
-    public Optional<LogicalType> visit(LogicalTypeAnnotation.MapLogicalTypeAnnotation logicalTypeAnnotation) {
-=======
     public Optional<LogicalType> visit(LogicalTypeAnnotation.MapLogicalTypeAnnotation mapLogicalType) {
->>>>>>> b4198be2
       return of(LogicalType.MAP(new MapType()));
     }
 
     @Override
-<<<<<<< HEAD
-    public Optional<LogicalType> visit(LogicalTypeAnnotation.ListLogicalTypeAnnotation logicalTypeAnnotation) {
-=======
     public Optional<LogicalType> visit(LogicalTypeAnnotation.ListLogicalTypeAnnotation listLogicalType) {
->>>>>>> b4198be2
       return of(LogicalType.LIST(new ListType()));
     }
 
     @Override
-<<<<<<< HEAD
-    public Optional<LogicalType> visit(LogicalTypeAnnotation.EnumLogicalTypeAnnotation logicalTypeAnnotation) {
-=======
     public Optional<LogicalType> visit(LogicalTypeAnnotation.EnumLogicalTypeAnnotation enumLogicalType) {
->>>>>>> b4198be2
       return of(LogicalType.ENUM(new EnumType()));
     }
 
     @Override
-<<<<<<< HEAD
-    public Optional<LogicalType> visit(LogicalTypeAnnotation.DecimalLogicalTypeAnnotation logicalTypeAnnotation) {
-      return of(LogicalType.DECIMAL(new DecimalType(logicalTypeAnnotation.getScale(), logicalTypeAnnotation.getPrecision())));
-    }
-
-    @Override
-    public Optional<LogicalType> visit(LogicalTypeAnnotation.DateLogicalTypeAnnotation logicalTypeAnnotation) {
-=======
     public Optional<LogicalType> visit(LogicalTypeAnnotation.DecimalLogicalTypeAnnotation decimalLogicalType) {
       return of(LogicalType.DECIMAL(new DecimalType(decimalLogicalType.getScale(), decimalLogicalType.getPrecision())));
     }
 
     @Override
     public Optional<LogicalType> visit(LogicalTypeAnnotation.DateLogicalTypeAnnotation dateLogicalType) {
->>>>>>> b4198be2
       return of(LogicalType.DATE(new DateType()));
     }
 
     @Override
-<<<<<<< HEAD
-    public Optional<LogicalType> visit(LogicalTypeAnnotation.TimeLogicalTypeAnnotation logicalTypeAnnotation) {
-      return of(LogicalType.TIME(new TimeType(logicalTypeAnnotation.isAdjustedToUTC(), convertUnit(logicalTypeAnnotation.getUnit()))));
-    }
-
-    @Override
-    public Optional<LogicalType> visit(LogicalTypeAnnotation.TimestampLogicalTypeAnnotation logicalTypeAnnotation) {
-      return of(LogicalType.TIMESTAMP(new TimestampType(logicalTypeAnnotation.isAdjustedToUTC(), convertUnit(logicalTypeAnnotation.getUnit()))));
-    }
-
-    @Override
-    public Optional<LogicalType> visit(LogicalTypeAnnotation.IntLogicalTypeAnnotation logicalTypeAnnotation) {
-      return of(LogicalType.INTEGER(new IntType((byte) logicalTypeAnnotation.getBitWidth(), logicalTypeAnnotation.isSigned())));
-    }
-
-    @Override
-    public Optional<LogicalType> visit(LogicalTypeAnnotation.JsonLogicalTypeAnnotation logicalTypeAnnotation) {
-=======
     public Optional<LogicalType> visit(LogicalTypeAnnotation.TimeLogicalTypeAnnotation timeLogicalType) {
       return of(LogicalType.TIME(new TimeType(timeLogicalType.isAdjustedToUTC(), convertUnit(timeLogicalType.getUnit()))));
     }
@@ -504,34 +414,21 @@
 
     @Override
     public Optional<LogicalType> visit(LogicalTypeAnnotation.JsonLogicalTypeAnnotation jsonLogicalType) {
->>>>>>> b4198be2
       return of(LogicalType.JSON(new JsonType()));
     }
 
     @Override
-<<<<<<< HEAD
-    public Optional<LogicalType> visit(LogicalTypeAnnotation.BsonLogicalTypeAnnotation logicalTypeAnnotation) {
-=======
     public Optional<LogicalType> visit(LogicalTypeAnnotation.BsonLogicalTypeAnnotation bsonLogicalType) {
->>>>>>> b4198be2
       return of(LogicalType.BSON(new BsonType()));
     }
 
     @Override
-<<<<<<< HEAD
-    public Optional<LogicalType> visit(LogicalTypeAnnotation.IntervalLogicalTypeAnnotation logicalTypeAnnotation) {
-=======
     public Optional<LogicalType> visit(LogicalTypeAnnotation.IntervalLogicalTypeAnnotation intervalLogicalType) {
->>>>>>> b4198be2
       return of(LogicalType.UNKNOWN(new NullType()));
     }
 
     @Override
-<<<<<<< HEAD
-    public Optional<LogicalType> visit(LogicalTypeAnnotation.MapKeyValueTypeAnnotation logicalTypeAnnotation) {
-=======
     public Optional<LogicalType> visit(LogicalTypeAnnotation.MapKeyValueTypeAnnotation mapKeyValueLogicalType) {
->>>>>>> b4198be2
       return of(LogicalType.UNKNOWN(new NullType()));
     }
   }
@@ -838,120 +735,67 @@
     if (annotation != null) {
       return annotation.accept(new LogicalTypeAnnotation.LogicalTypeAnnotationVisitor<SortOrder>() {
         @Override
-<<<<<<< HEAD
-        public Optional<SortOrder> visit(LogicalTypeAnnotation.IntLogicalTypeAnnotation logicalTypeAnnotation) {
-          return logicalTypeAnnotation.isSigned() ? of(SortOrder.SIGNED) : of(SortOrder.UNSIGNED);
-        }
-
-        @Override
-        public Optional<SortOrder> visit(LogicalTypeAnnotation.IntervalLogicalTypeAnnotation logicalTypeAnnotation) {
-=======
         public Optional<SortOrder> visit(LogicalTypeAnnotation.IntLogicalTypeAnnotation intLogicalType) {
           return intLogicalType.isSigned() ? of(SortOrder.SIGNED) : of(SortOrder.UNSIGNED);
         }
 
         @Override
         public Optional<SortOrder> visit(LogicalTypeAnnotation.IntervalLogicalTypeAnnotation intervalLogicalType) {
->>>>>>> b4198be2
           return of(SortOrder.UNKNOWN);
         }
 
         @Override
-<<<<<<< HEAD
-        public Optional<SortOrder> visit(LogicalTypeAnnotation.DateLogicalTypeAnnotation logicalTypeAnnotation) {
-=======
         public Optional<SortOrder> visit(LogicalTypeAnnotation.DateLogicalTypeAnnotation dateLogicalType) {
->>>>>>> b4198be2
           return of(SortOrder.SIGNED);
         }
 
         @Override
-<<<<<<< HEAD
-        public Optional<SortOrder> visit(LogicalTypeAnnotation.EnumLogicalTypeAnnotation logicalTypeAnnotation) {
-=======
         public Optional<SortOrder> visit(LogicalTypeAnnotation.EnumLogicalTypeAnnotation enumLogicalType) {
->>>>>>> b4198be2
           return of(SortOrder.UNSIGNED);
         }
 
         @Override
-<<<<<<< HEAD
-        public Optional<SortOrder> visit(LogicalTypeAnnotation.BsonLogicalTypeAnnotation logicalTypeAnnotation) {
-=======
         public Optional<SortOrder> visit(LogicalTypeAnnotation.BsonLogicalTypeAnnotation bsonLogicalType) {
->>>>>>> b4198be2
           return of(SortOrder.UNSIGNED);
         }
 
         @Override
-<<<<<<< HEAD
-        public Optional<SortOrder> visit(LogicalTypeAnnotation.JsonLogicalTypeAnnotation logicalTypeAnnotation) {
-=======
         public Optional<SortOrder> visit(LogicalTypeAnnotation.JsonLogicalTypeAnnotation jsonLogicalType) {
->>>>>>> b4198be2
           return of(SortOrder.UNSIGNED);
         }
 
         @Override
-<<<<<<< HEAD
-        public Optional<SortOrder> visit(LogicalTypeAnnotation.StringLogicalTypeAnnotation logicalTypeAnnotation) {
-=======
         public Optional<SortOrder> visit(LogicalTypeAnnotation.StringLogicalTypeAnnotation stringLogicalType) {
->>>>>>> b4198be2
           return of(SortOrder.UNSIGNED);
         }
 
         @Override
-<<<<<<< HEAD
-        public Optional<SortOrder> visit(LogicalTypeAnnotation.DecimalLogicalTypeAnnotation logicalTypeAnnotation) {
-=======
         public Optional<SortOrder> visit(LogicalTypeAnnotation.DecimalLogicalTypeAnnotation decimalLogicalType) {
->>>>>>> b4198be2
           return of(SortOrder.UNKNOWN);
         }
 
         @Override
-<<<<<<< HEAD
-        public Optional<SortOrder> visit(LogicalTypeAnnotation.MapKeyValueTypeAnnotation logicalTypeAnnotation) {
-=======
         public Optional<SortOrder> visit(LogicalTypeAnnotation.MapKeyValueTypeAnnotation mapKeyValueLogicalType) {
->>>>>>> b4198be2
           return of(SortOrder.UNKNOWN);
         }
 
         @Override
-<<<<<<< HEAD
-        public Optional<SortOrder> visit(LogicalTypeAnnotation.MapLogicalTypeAnnotation logicalTypeAnnotation) {
-=======
         public Optional<SortOrder> visit(LogicalTypeAnnotation.MapLogicalTypeAnnotation mapLogicalType) {
->>>>>>> b4198be2
           return of(SortOrder.UNKNOWN);
         }
 
         @Override
-<<<<<<< HEAD
-        public Optional<SortOrder> visit(LogicalTypeAnnotation.ListLogicalTypeAnnotation logicalTypeAnnotation) {
-=======
         public Optional<SortOrder> visit(LogicalTypeAnnotation.ListLogicalTypeAnnotation listLogicalType) {
->>>>>>> b4198be2
           return of(SortOrder.UNKNOWN);
         }
 
         @Override
-<<<<<<< HEAD
-        public Optional<SortOrder> visit(LogicalTypeAnnotation.TimeLogicalTypeAnnotation logicalTypeAnnotation) {
-=======
         public Optional<SortOrder> visit(LogicalTypeAnnotation.TimeLogicalTypeAnnotation timeLogicalType) {
->>>>>>> b4198be2
           return of(SortOrder.SIGNED);
         }
 
         @Override
-<<<<<<< HEAD
-        public Optional<SortOrder> visit(LogicalTypeAnnotation.TimestampLogicalTypeAnnotation logicalTypeAnnotation) {
-=======
         public Optional<SortOrder> visit(LogicalTypeAnnotation.TimestampLogicalTypeAnnotation timestampLogicalType) {
->>>>>>> b4198be2
           return of(SortOrder.SIGNED);
         }
       }).orElse(defaultSortOrder(primitive.getPrimitiveTypeName()));
