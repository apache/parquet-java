--- conflicted
+++ resolved
@@ -45,13 +45,8 @@
  * in our format: columns, chunks, and pages
  *
  */
-<<<<<<< HEAD
 class ColumnChunkPageReadStore implements PageReadStore {
   private static final Logger LOGGER = LoggerFactory.getLogger(ColumnChunkPageReadStore.class);
-=======
-class ColumnChunkPageReadStore implements PageReadStore, DictionaryPageReadStore {
-  private static final Log LOG = Log.getLog(ColumnChunkPageReadStore.class);
->>>>>>> 4b1ff8f4
 
   /**
    * PageReader for a single column chunk. A column chunk contains
