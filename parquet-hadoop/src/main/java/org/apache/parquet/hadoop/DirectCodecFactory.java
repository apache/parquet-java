/**
 * Licensed to the Apache Software Foundation (ASF) under one
 * or more contributor license agreements.  See the NOTICE file
 * distributed with this work for additional information
 * regarding copyright ownership.  The ASF licenses this file
 * to you under the Apache License, Version 2.0 (the
 * "License"); you may not use this file except in compliance
 * with the License.  You may obtain a copy of the License at
 *
 * http://www.apache.org/licenses/LICENSE-2.0
 *
 * Unless required by applicable law or agreed to in writing, software
 * distributed under the License is distributed on an "AS IS" BASIS,
 * WITHOUT WARRANTIES OR CONDITIONS OF ANY KIND, either express or implied.
 * See the License for the specific language governing permissions and
 * limitations under the License.
 */
package org.apache.parquet.hadoop;



import java.lang.reflect.Method;
import java.lang.reflect.InvocationTargetException;
import java.io.IOException;
import java.nio.ByteBuffer;
import java.util.Collections;
import java.util.HashMap;
import java.util.Map;

import org.apache.commons.pool.BasePoolableObjectFactory;
import org.apache.commons.pool.impl.GenericObjectPool;
import org.apache.hadoop.conf.Configuration;
import org.apache.hadoop.io.compress.CompressionCodec;
import org.apache.hadoop.io.compress.Compressor;
import org.apache.hadoop.io.compress.Decompressor;
import org.xerial.snappy.Snappy;

import org.apache.parquet.bytes.ByteBufferAllocator;
import org.apache.parquet.bytes.BytesInput;
import org.apache.parquet.hadoop.metadata.CompressionCodecName;
import org.apache.parquet.ParquetRuntimeException;
import org.apache.parquet.Preconditions;

import org.slf4j.Logger;
import org.slf4j.LoggerFactory;

/**
 * Factory to produce compressors and decompressors that operate on java
 * direct memory, without requiring a copy into heap memory (where possible).
 */
class DirectCodecFactory extends CodecFactory implements AutoCloseable {
  private static final Logger LOGGER = LoggerFactory.getLogger(DirectCodecFactory.class);

  private final ByteBufferAllocator allocator;

  // Any of these can be null depending on the version of hadoop on the classpath
  private static final Class<?> DIRECT_DECOMPRESSION_CODEC_CLASS;
  private static final Method DECOMPRESS_METHOD;
  private static final Method CREATE_DIRECT_DECOMPRESSOR_METHOD;

  static {
    Class<?> tempClass = null;
    Method tempCreateMethod = null;
    Method tempDecompressMethod = null;
    try {
      tempClass = Class.forName("org.apache.hadoop.io.compress.DirectDecompressionCodec");
      tempCreateMethod = tempClass.getMethod("createDirectDecompressor");
      tempDecompressMethod = tempClass.getMethod("decompress", ByteBuffer.class, ByteBuffer.class);
    } catch (ClassNotFoundException e) {
      // do nothing, the class will just be assigned null
    } catch (NoSuchMethodException e) {
      // do nothing, the method will just be assigned null
    }
    DIRECT_DECOMPRESSION_CODEC_CLASS = tempClass;
    CREATE_DIRECT_DECOMPRESSOR_METHOD = tempCreateMethod;
    DECOMPRESS_METHOD = tempDecompressMethod;
  }

  /**
   * See docs on CodecFactory#createDirectCodecFactory which is how this class is
   * exposed publicly and is just a pass-through factory method for this constructor
   * to hide the rest of this class from public access.
   */
  DirectCodecFactory(Configuration config, ByteBufferAllocator allocator, int pageSize) {
    super(config, pageSize);
    Preconditions.checkNotNull(allocator, "allocator");
    Preconditions.checkState(allocator.isDirect(),
        "A %s requires a direct buffer allocator be provided.",
        getClass().getSimpleName());
    this.allocator = allocator;
  }

  private ByteBuffer ensure(ByteBuffer buffer, int size) {
    if (buffer == null) {
      buffer = allocator.allocate(size);
    } else if (buffer.capacity() >= size) {
      buffer.clear();
    } else {
      release(buffer);
      buffer = allocator.allocate(size);
    }
    return buffer;
  }

  ByteBuffer release(ByteBuffer buffer) {
    if (buffer != null) {
      allocator.release(buffer);
    }
    return null;
  }

  @Override
  protected BytesCompressor createCompressor(final CompressionCodecName codecName) {

    CompressionCodec codec = getCodec(codecName);
    if (codec == null) {
      return new NoopCompressor();
    } else if (codecName == CompressionCodecName.SNAPPY) {
      // avoid using the default Snappy codec since it allocates direct buffers at awkward spots.
      return new SnappyCompressor();
    } else {
      // todo: create class similar to the SnappyCompressor for zlib and exclude it as
      // snappy is above since it also generates allocateDirect calls.
      return new HeapBytesCompressor(codecName);
    }
  }

  @Override
  protected BytesDecompressor createDecompressor(final CompressionCodecName codecName) {
    CompressionCodec codec = getCodec(codecName);
    if (codec == null) {
      return new NoopDecompressor();
    } else if (codecName == CompressionCodecName.SNAPPY ) {
      return new SnappyDecompressor();
    } else if (DirectCodecPool.INSTANCE.codec(codec).supportsDirectDecompression()) {
      return new FullDirectDecompressor(codecName);
    } else {
      return new IndirectDecompressor(codec);
    }
  }

  public void close() {
    release();
  }

  /**
   * Wrapper around legacy hadoop compressors that do not implement a direct memory
   * based version of the decompression algorithm.
   */
  public class IndirectDecompressor extends BytesDecompressor {
    private final Decompressor decompressor;

    public IndirectDecompressor(CompressionCodec codec) {
      this.decompressor = DirectCodecPool.INSTANCE.codec(codec).borrowDecompressor();
    }

    @Override
    public BytesInput decompress(BytesInput bytes, int uncompressedSize) throws IOException {
      decompressor.reset();
      byte[] inputBytes = bytes.toByteArray();
      decompressor.setInput(inputBytes, 0, inputBytes.length);
      byte[] output = new byte[uncompressedSize];
      decompressor.decompress(output, 0, uncompressedSize);
      return BytesInput.from(output);
    }

    @Override
    public void decompress(ByteBuffer input, int compressedSize, ByteBuffer output, int uncompressedSize)
        throws IOException {

      decompressor.reset();
      byte[] inputBytes = new byte[compressedSize];
      input.position(0);
      input.get(inputBytes);
      decompressor.setInput(inputBytes, 0, inputBytes.length);
      byte[] outputBytes = new byte[uncompressedSize];
      decompressor.decompress(outputBytes, 0, uncompressedSize);
      output.clear();
      output.put(outputBytes);
    }

    @Override
    protected void release() {
      DirectCodecPool.INSTANCE.returnDecompressor(decompressor);
    }
  }

  /**
   * Wrapper around new Hadoop compressors that implement a direct memory
   * based version of a particular decompression algorithm. To maintain
   * compatibility with Hadoop 1.x these classes that implement
   * {@link org.apache.hadoop.io.compress.DirectDecompressionCodec}
   * are currently retrieved and have their decompression method invoked
   * with reflection.
   */
  public class FullDirectDecompressor extends BytesDecompressor {
    private final Object decompressor;
    private HeapBytesDecompressor extraDecompressor;
    public FullDirectDecompressor(CompressionCodecName codecName){
      CompressionCodec codec = getCodec(codecName);
      this.decompressor = DirectCodecPool.INSTANCE.codec(codec).borrowDirectDecompressor();
      this.extraDecompressor = new HeapBytesDecompressor(codecName);
    }

    @Override
    public BytesInput decompress(BytesInput compressedBytes, int uncompressedSize) throws IOException {
    	return extraDecompressor.decompress(compressedBytes, uncompressedSize);
    }

    @Override
    public void decompress(ByteBuffer input, int compressedSize, ByteBuffer output, int uncompressedSize)
        throws IOException {
      output.clear();
      try {
        DECOMPRESS_METHOD.invoke(decompressor, (ByteBuffer) input.limit(compressedSize), (ByteBuffer) output.limit(uncompressedSize));
      } catch (IllegalAccessException e) {
        throw new DirectCodecPool.ParquetCompressionCodecException(e);
      } catch (InvocationTargetException e) {
        throw new DirectCodecPool.ParquetCompressionCodecException(e);
      }
      output.position(uncompressedSize);
    }

    @Override
    protected void release() {
      DirectCodecPool.INSTANCE.returnDirectDecompressor(decompressor);
      extraDecompressor.release();
    }

  }

  public class NoopDecompressor extends BytesDecompressor {

    @Override
    public void decompress(ByteBuffer input, int compressedSize, ByteBuffer output, int uncompressedSize)
        throws IOException {
      Preconditions.checkArgument(compressedSize == uncompressedSize,
          "Non-compressed data did not have matching compressed and uncompressed sizes.");
      output.clear();
      output.put((ByteBuffer) input.duplicate().position(0).limit(compressedSize));
    }

    @Override
    public BytesInput decompress(BytesInput bytes, int uncompressedSize) throws IOException {
      return bytes;
    }

    @Override
    protected void release() {}

  }

  public class SnappyDecompressor extends BytesDecompressor {

    private HeapBytesDecompressor extraDecompressor;
    public SnappyDecompressor() {
      this.extraDecompressor = new HeapBytesDecompressor(CompressionCodecName.SNAPPY);
    }

    @Override
    public BytesInput decompress(BytesInput bytes, int uncompressedSize) throws IOException {
      return extraDecompressor.decompress(bytes, uncompressedSize);
    }

    @Override
    public void decompress(ByteBuffer src, int compressedSize, ByteBuffer dst, int uncompressedSize) throws IOException {
      dst.clear();
      int size = Snappy.uncompress(src, dst);
      dst.limit(size);
    }

    @Override
    protected void release() {}
  }

  public class SnappyCompressor extends BytesCompressor {

    // TODO - this outgoing buffer might be better off not being shared, this seems to
    // only work because of an extra copy currently happening where this interface is
    // be consumed
    private ByteBuffer incoming;
    private ByteBuffer outgoing;

    /**
     * Compress a given buffer of bytes
     * @param bytes
     * @return
     * @throws IOException
     */
    @Override
    public BytesInput compress(BytesInput bytes) throws IOException {
      int maxOutputSize = Snappy.maxCompressedLength((int) bytes.size());
      ByteBuffer bufferIn = bytes.toByteBuffer();
      outgoing = ensure(outgoing, maxOutputSize);
      final int size;
      if (bufferIn.isDirect()) {
        size = Snappy.compress(bufferIn, outgoing);
      } else {
        // Snappy library requires buffers be direct
        this.incoming = ensure(this.incoming, (int) bytes.size());
        this.incoming.put(bufferIn);
        this.incoming.flip();
        size = Snappy.compress(this.incoming, outgoing);
      }

      return BytesInput.from(outgoing, 0, (int) size);
    }

    @Override
    public CompressionCodecName getCodecName() {
      return CompressionCodecName.SNAPPY;
    }

    @Override
    protected void release() {
      outgoing = DirectCodecFactory.this.release(outgoing);
      incoming = DirectCodecFactory.this.release(incoming);
    }

  }

  public static class NoopCompressor extends BytesCompressor {

    public NoopCompressor() {}

    @Override
    public BytesInput compress(BytesInput bytes) throws IOException {
      return bytes;
    }

    @Override
    public CompressionCodecName getCodecName() {
      return CompressionCodecName.UNCOMPRESSED;
    }

    @Override
    protected void release() {}
  }

  static class DirectCodecPool {

    public static final DirectCodecPool INSTANCE = new DirectCodecPool();

    private final Map<CompressionCodec, CodecPool> codecs =
        Collections.synchronizedMap(new HashMap<CompressionCodec, CodecPool>());
    private final Map<Class<?>, GenericObjectPool> directDePools = Collections
        .synchronizedMap(new HashMap<Class<?>, GenericObjectPool>());
    private final Map<Class<?>, GenericObjectPool> dePools = Collections
        .synchronizedMap(new HashMap<Class<?>, GenericObjectPool>());
    private final Map<Class<?>, GenericObjectPool> cPools = Collections
        .synchronizedMap(new HashMap<Class<?>, GenericObjectPool>());

    private DirectCodecPool() {}

    public class CodecPool {
      private final GenericObjectPool compressorPool;
      private final GenericObjectPool decompressorPool;
      private final GenericObjectPool directDecompressorPool;
      private final boolean supportDirectDecompressor;
      private static final String BYTE_BUF_IMPL_NOT_FOUND_MSG =
          "Unable to find ByteBuffer based %s for codec %s, will use a byte array based implementation instead.";

      private CodecPool(final CompressionCodec codec){
        try {
          boolean supportDirectDecompressor = codec.getClass() == DIRECT_DECOMPRESSION_CODEC_CLASS;
          compressorPool = new GenericObjectPool(new BasePoolableObjectFactory() {
            public Object makeObject() throws Exception {
              return codec.createCompressor();
            }
          }, Integer.MAX_VALUE);

          Object com = compressorPool.borrowObject();
          if (com != null) {
            cPools.put(com.getClass(), compressorPool);
            compressorPool.returnObject(com);
          } else {
            if (LOGGER.isDebugEnabled()) {
              LOGGER.debug(String.format(BYTE_BUF_IMPL_NOT_FOUND_MSG, "compressor", codec.getClass().getName()));
            }
          }

          decompressorPool = new GenericObjectPool(new BasePoolableObjectFactory() {
            public Object makeObject() throws Exception {
              return codec.createDecompressor();
            }
          }, Integer.MAX_VALUE);

          Object decom = decompressorPool.borrowObject();
          if (decom != null) {
            dePools.put(decom.getClass(), decompressorPool);
            decompressorPool.returnObject(decom);
          } else {
<<<<<<< HEAD
            if (LOGGER.isDebugEnabled()) {
              LOGGER.debug(String.format(BYTE_BUF_IMPL_NOT_FOUND_MSG, "decompressor" + codec.getClass().getName()));
=======
            if (Log.DEBUG) {
              LOG.debug(String.format(BYTE_BUF_IMPL_NOT_FOUND_MSG, "decompressor", codec.getClass().getName()));
>>>>>>> 1f91c79d
            }
          }

          if (supportDirectDecompressor) {
            directDecompressorPool = new GenericObjectPool(
                new BasePoolableObjectFactory() {
                  public Object makeObject() throws Exception {
                    return CREATE_DIRECT_DECOMPRESSOR_METHOD.invoke(DIRECT_DECOMPRESSION_CODEC_CLASS);
                  }
                }, Integer.MAX_VALUE);

            Object ddecom = directDecompressorPool.borrowObject();
            if (ddecom != null) {
              directDePools.put(ddecom.getClass(), directDecompressorPool);
              directDecompressorPool.returnObject(ddecom);

            } else {
              supportDirectDecompressor = false;
<<<<<<< HEAD
              if (LOGGER.isDebugEnabled()) {
                LOGGER.debug(String.format(BYTE_BUF_IMPL_NOT_FOUND_MSG, "compressor" + codec.getClass().getName()));
=======
              if (Log.DEBUG) {
                LOG.debug(String.format(BYTE_BUF_IMPL_NOT_FOUND_MSG, "compressor", codec.getClass().getName()));
>>>>>>> 1f91c79d
              }
            }

          } else {
            directDecompressorPool = null;
          }

          this.supportDirectDecompressor = supportDirectDecompressor;
        } catch (Exception e) {
          throw new ParquetCompressionCodecException("Error creating compression codec pool.", e);
        }
      }

      public Object borrowDirectDecompressor(){
        Preconditions.checkArgument(supportDirectDecompressor, "Tried to get a direct Decompressor from a non-direct codec.");
        try {
          return directDecompressorPool.borrowObject();
        } catch (Exception e) {
          throw new ParquetCompressionCodecException(e);
        }
      }

      public boolean supportsDirectDecompression() {
        return supportDirectDecompressor;
      }

      public Decompressor borrowDecompressor(){
        return borrow(decompressorPool);
      }

      public Compressor borrowCompressor(){
        return borrow(compressorPool);
      }
    }

    public CodecPool codec(CompressionCodec codec){
      CodecPool pools = codecs.get(codec);
      if(pools == null){
        synchronized(this){
          pools = codecs.get(codec);
          if(pools == null){
            pools = new CodecPool(codec);
            codecs.put(codec, pools);
          }
        }
      }
      return pools;
    }

    private void returnToPool(Object obj, Map<Class<?>, GenericObjectPool> pools) {
      try {
        GenericObjectPool pool = pools.get(obj.getClass());
        if (pool == null) {
          throw new IllegalStateException("Received unexpected compressor or decompressor, " +
              "cannot be returned to any available pool: " + obj.getClass().getSimpleName());
        }
        pool.returnObject(obj);
      } catch (Exception e) {
        throw new ParquetCompressionCodecException(e);
      }
    }

    /**
     * Borrow an object from a pool.
     *
     * @param pool - the pull to borrow from, must not be null
     * @return - an object from the pool
     */
    @SuppressWarnings("unchecked")
    public <T> T borrow(GenericObjectPool pool) {
      try {
        return (T) pool.borrowObject();
      } catch (Exception e) {
        throw new ParquetCompressionCodecException(e);
      }

    }

    public void returnCompressor(Compressor compressor) {
      returnToPool(compressor, cPools);
    }

    public void returnDecompressor(Decompressor decompressor) {
      returnToPool(decompressor, dePools);
    }

    public void returnDirectDecompressor(Object decompressor) {
      returnToPool(decompressor, directDePools);
    }

    public static class ParquetCompressionCodecException extends ParquetRuntimeException {

      public ParquetCompressionCodecException() {
        super();
      }

      public ParquetCompressionCodecException(String message, Throwable cause) {
        super(message, cause);
      }

      public ParquetCompressionCodecException(String message) {
        super(message);
      }

      public ParquetCompressionCodecException(Throwable cause) {

      }
    }
  }
}<|MERGE_RESOLUTION|>--- conflicted
+++ resolved
@@ -390,13 +390,8 @@
             dePools.put(decom.getClass(), decompressorPool);
             decompressorPool.returnObject(decom);
           } else {
-<<<<<<< HEAD
             if (LOGGER.isDebugEnabled()) {
-              LOGGER.debug(String.format(BYTE_BUF_IMPL_NOT_FOUND_MSG, "decompressor" + codec.getClass().getName()));
-=======
-            if (Log.DEBUG) {
-              LOG.debug(String.format(BYTE_BUF_IMPL_NOT_FOUND_MSG, "decompressor", codec.getClass().getName()));
->>>>>>> 1f91c79d
+              LOGGER.debug(String.format(BYTE_BUF_IMPL_NOT_FOUND_MSG, "decompressor", codec.getClass().getName()));
             }
           }
 
@@ -415,13 +410,8 @@
 
             } else {
               supportDirectDecompressor = false;
-<<<<<<< HEAD
               if (LOGGER.isDebugEnabled()) {
-                LOGGER.debug(String.format(BYTE_BUF_IMPL_NOT_FOUND_MSG, "compressor" + codec.getClass().getName()));
-=======
-              if (Log.DEBUG) {
-                LOG.debug(String.format(BYTE_BUF_IMPL_NOT_FOUND_MSG, "compressor", codec.getClass().getName()));
->>>>>>> 1f91c79d
+                LOGGER.debug(String.format(BYTE_BUF_IMPL_NOT_FOUND_MSG, "compressor", codec.getClass().getName()));
               }
             }
 
