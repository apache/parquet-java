--- conflicted
+++ resolved
@@ -190,12 +190,7 @@
     this.total = reader.getFilteredRecordCount();
     this.unmaterializableRecordCounter = new UnmaterializableRecordCounter(options, total);
     this.filterRecords = options.useRecordFilter();
-<<<<<<< HEAD
-    reader.setRequestedSchema(requestedSchema);
     LOG.debug("RecordReader initialized will read a total of {} records", total);
-=======
-    LOG.info("RecordReader initialized will read a total of {} records.", total);
->>>>>>> 8c1bc9bc
   }
 
   public void initialize(ParquetFileReader reader, Configuration configuration)
@@ -219,12 +214,7 @@
     this.total = reader.getFilteredRecordCount();
     this.unmaterializableRecordCounter = new UnmaterializableRecordCounter(configuration, total);
     this.filterRecords = configuration.getBoolean(RECORD_FILTERING_ENABLED, true);
-<<<<<<< HEAD
-    reader.setRequestedSchema(requestedSchema);
     LOG.debug("RecordReader initialized will read a total of {} records", total);
-=======
-    LOG.info("RecordReader initialized will read a total of {} records.", total);
->>>>>>> 8c1bc9bc
   }
 
   public boolean nextKeyValue() throws IOException, InterruptedException {
