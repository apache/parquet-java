/* 
 * Licensed to the Apache Software Foundation (ASF) under one
 * or more contributor license agreements.  See the NOTICE file
 * distributed with this work for additional information
 * regarding copyright ownership.  The ASF licenses this file
 * to you under the Apache License, Version 2.0 (the
 * "License"); you may not use this file except in compliance
 * with the License.  You may obtain a copy of the License at
 * 
 *   http://www.apache.org/licenses/LICENSE-2.0
 * 
 * Unless required by applicable law or agreed to in writing,
 * software distributed under the License is distributed on an
 * "AS IS" BASIS, WITHOUT WARRANTIES OR CONDITIONS OF ANY
 * KIND, either express or implied.  See the License for the
 * specific language governing permissions and limitations
 * under the License.
 */
package org.apache.parquet.hadoop;

import java.io.IOException;
import java.util.Collections;
import java.util.HashMap;
import java.util.HashSet;
import java.util.Map;
import java.util.Set;

import org.apache.hadoop.conf.Configuration;

import org.apache.parquet.column.ColumnDescriptor;
import org.apache.parquet.column.page.PageReadStore;
import org.apache.parquet.filter.UnboundRecordFilter;
import org.apache.parquet.filter2.compat.FilterCompat;
import org.apache.parquet.filter2.compat.FilterCompat.Filter;
import org.apache.parquet.hadoop.api.InitContext;
import org.apache.parquet.hadoop.api.ReadSupport;
import org.apache.parquet.hadoop.metadata.FileMetaData;
import org.apache.parquet.hadoop.util.counters.BenchmarkCounter;
import org.apache.parquet.io.ColumnIOFactory;
import org.apache.parquet.io.MessageColumnIO;
import org.apache.parquet.io.ParquetDecodingException;
import org.apache.parquet.io.api.RecordMaterializer;
import org.apache.parquet.io.api.RecordMaterializer.RecordMaterializationException;
import org.apache.parquet.schema.MessageType;

import static java.lang.String.format;
import static org.apache.parquet.Preconditions.checkNotNull;
import static org.apache.parquet.hadoop.ParquetInputFormat.RECORD_FILTERING_ENABLED;
import static org.apache.parquet.hadoop.ParquetInputFormat.RECORD_FILTERING_ENABLED_DEFAULT;
import static org.apache.parquet.hadoop.ParquetInputFormat.STRICT_TYPE_CHECKING;

import org.slf4j.Logger;
import org.slf4j.LoggerFactory;

class InternalParquetRecordReader<T> {
  private static final Logger LOGGER = LoggerFactory.getLogger(InternalParquetRecordReader.class);
  private static final boolean DEBUG_ENABLED = LOGGER.isDebugEnabled();
  private static final boolean WARN_ENABLED = LOGGER.isWarnEnabled();
  private static final boolean INFO_ENABLED = LOGGER.isInfoEnabled();
  private static final boolean ERROR_ENABLED = LOGGER.isErrorEnabled();

  private ColumnIOFactory columnIOFactory = null;
  private final Filter filter;
  private boolean filterRecords = true;

  private MessageType requestedSchema;
  private MessageType fileSchema;
  private int columnCount;
  private final ReadSupport<T> readSupport;

  private RecordMaterializer<T> recordConverter;

  private T currentValue;
  private long total;
  private long current = 0;
  private int currentBlock = -1;
  private ParquetFileReader reader;
  private org.apache.parquet.io.RecordReader<T> recordReader;
  private boolean strictTypeChecking;

  private long totalTimeSpentReadingBytes;
  private long totalTimeSpentProcessingRecords;
  private long startedAssemblingCurrentBlockAt;

  private long totalCountLoadedSoFar = 0;

  private UnmaterializableRecordCounter unmaterializableRecordCounter;

  /**
   * @param readSupport Object which helps reads files of the given type, e.g. Thrift, Avro.
   * @param filter for filtering individual records
   */
  public InternalParquetRecordReader(ReadSupport<T> readSupport, Filter filter) {
    this.readSupport = readSupport;
    this.filter = checkNotNull(filter, "filter");
  }

  /**
   * @param readSupport Object which helps reads files of the given type, e.g. Thrift, Avro.
   */
  public InternalParquetRecordReader(ReadSupport<T> readSupport) {
    this(readSupport, FilterCompat.NOOP);
  }

  /**
   * @param readSupport Object which helps reads files of the given type, e.g. Thrift, Avro.
   * @param filter Optional filter for only returning matching records.
   * @deprecated use {@link #InternalParquetRecordReader(ReadSupport, Filter)}
   */
  @Deprecated
  public InternalParquetRecordReader(ReadSupport<T> readSupport, UnboundRecordFilter filter) {
    this(readSupport, FilterCompat.get(filter));
  }

  private void checkRead() throws IOException {
    if (current == totalCountLoadedSoFar) {
      if (current != 0) {
        totalTimeSpentProcessingRecords += (System.currentTimeMillis() - startedAssemblingCurrentBlockAt);
        if (INFO_ENABLED) {
            LOGGER.info("Assembled and processed " + totalCountLoadedSoFar + " records from " + columnCount + " columns in " + totalTimeSpentProcessingRecords + " ms: "+((float)totalCountLoadedSoFar / totalTimeSpentProcessingRecords) + " rec/ms, " + ((float)totalCountLoadedSoFar * columnCount / totalTimeSpentProcessingRecords) + " cell/ms");
            final long totalTime = totalTimeSpentProcessingRecords + totalTimeSpentReadingBytes;
            if (totalTime != 0) {
                final long percentReading = 100 * totalTimeSpentReadingBytes / totalTime;
                final long percentProcessing = 100 * totalTimeSpentProcessingRecords / totalTime;
                LOGGER.info("time spent so far " + percentReading + "% reading ("+totalTimeSpentReadingBytes+" ms) and " + percentProcessing + "% processing ("+totalTimeSpentProcessingRecords+" ms)");
            }
        }
      }

      LOGGER.info("at row " + current + ". reading next block");
      long t0 = System.currentTimeMillis();
      PageReadStore pages = reader.readNextRowGroup();
      if (pages == null) {
        throw new IOException("expecting more rows but reached last block. Read " + current + " out of " + total);
      }
      long timeSpentReading = System.currentTimeMillis() - t0;
      totalTimeSpentReadingBytes += timeSpentReading;
      BenchmarkCounter.incrementTime(timeSpentReading);
      if (INFO_ENABLED) {
        LOGGER.info("block read in memory in " + timeSpentReading + " ms. row count = " + pages.getRowCount());
        LOGGER.debug("initializing Record assembly with requested schema " + requestedSchema);
      }
      MessageColumnIO columnIO = columnIOFactory.getColumnIO(requestedSchema, fileSchema, strictTypeChecking);
      recordReader = columnIO.getRecordReader(pages, recordConverter,
          filterRecords ? filter : FilterCompat.NOOP);
      startedAssemblingCurrentBlockAt = System.currentTimeMillis();
      totalCountLoadedSoFar += pages.getRowCount();
      ++ currentBlock;
    }
  }

  public void close() throws IOException {
    if (reader != null) {
      reader.close();
    }
  }

  public Void getCurrentKey() throws IOException, InterruptedException {
    return null;
  }

  public T getCurrentValue() throws IOException,
  InterruptedException {
    return currentValue;
  }

  public float getProgress() throws IOException, InterruptedException {
    return (float) current / total;
  }

  public void initialize(ParquetFileReader reader, Configuration configuration)
      throws IOException {
    // initialize a ReadContext for this file
    this.reader = reader;
    FileMetaData parquetFileMetadata = reader.getFooter().getFileMetaData();
    this.fileSchema = parquetFileMetadata.getSchema();
    Map<String, String> fileMetadata = parquetFileMetadata.getKeyValueMetaData();
    ReadSupport.ReadContext readContext = readSupport.init(new InitContext(
        configuration, toSetMultiMap(fileMetadata), fileSchema));
    this.columnIOFactory = new ColumnIOFactory(parquetFileMetadata.getCreatedBy());
    this.requestedSchema = readContext.getRequestedSchema();
    this.columnCount = requestedSchema.getPaths().size();
    this.recordConverter = readSupport.prepareForRead(
        configuration, fileMetadata, fileSchema, readContext);
    this.strictTypeChecking = configuration.getBoolean(STRICT_TYPE_CHECKING, true);
    this.total = reader.getRecordCount();
    this.unmaterializableRecordCounter = new UnmaterializableRecordCounter(configuration, total);
<<<<<<< HEAD
    LOGGER.info("RecordReader initialized will read a total of " + total + " records.");
=======
    this.filterRecords = configuration.getBoolean(
        RECORD_FILTERING_ENABLED, RECORD_FILTERING_ENABLED_DEFAULT);
    LOG.info("RecordReader initialized will read a total of " + total + " records.");
>>>>>>> 255f1083
  }

  public boolean nextKeyValue() throws IOException, InterruptedException {
    boolean recordFound = false;

    while (!recordFound) {
      // no more records left
      if (current >= total) { return false; }

      try {
        checkRead();
        current ++;

        try {
          currentValue = recordReader.read();
        } catch (RecordMaterializationException e) {
          // this might throw, but it's fatal if it does.
          unmaterializableRecordCounter.incErrors(e);
          if (DEBUG_ENABLED) {
            LOGGER.debug("skipping a corrupt record");
          }
          continue;
        }

        if (recordReader.shouldSkipCurrentRecord()) {
          // this record is being filtered via the filter2 package
          if (DEBUG_ENABLED) {
            LOGGER.debug("skipping record");
          }
          continue;
        }

        if (currentValue == null) {
          // only happens with FilteredRecordReader at end of block
          current = totalCountLoadedSoFar;
          if (DEBUG_ENABLED) {
            LOGGER.debug("filtered record reader reached end of block");
          }
          continue;
        }

        recordFound = true;

        if (DEBUG_ENABLED) {
          LOGGER.debug("read value: " + currentValue);
        }
      } catch (RuntimeException e) {
        throw new ParquetDecodingException(format("Can not read value at %d in block %d in file %s", current, currentBlock, reader.getPath()), e);
      }
    }
    return true;
  }

  private static <K, V> Map<K, Set<V>> toSetMultiMap(Map<K, V> map) {
    Map<K, Set<V>> setMultiMap = new HashMap<K, Set<V>>();
    for (Map.Entry<K, V> entry : map.entrySet()) {
      Set<V> set = new HashSet<V>();
      set.add(entry.getValue());
      setMultiMap.put(entry.getKey(), Collections.unmodifiableSet(set));
    }
    return Collections.unmodifiableMap(setMultiMap);
  }

}<|MERGE_RESOLUTION|>--- conflicted
+++ resolved
@@ -185,13 +185,9 @@
     this.strictTypeChecking = configuration.getBoolean(STRICT_TYPE_CHECKING, true);
     this.total = reader.getRecordCount();
     this.unmaterializableRecordCounter = new UnmaterializableRecordCounter(configuration, total);
-<<<<<<< HEAD
-    LOGGER.info("RecordReader initialized will read a total of " + total + " records.");
-=======
     this.filterRecords = configuration.getBoolean(
         RECORD_FILTERING_ENABLED, RECORD_FILTERING_ENABLED_DEFAULT);
-    LOG.info("RecordReader initialized will read a total of " + total + " records.");
->>>>>>> 255f1083
+    LOGGER.info("RecordReader initialized will read a total of " + total + " records.");
   }
 
   public boolean nextKeyValue() throws IOException, InterruptedException {
