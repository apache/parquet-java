--- conflicted
+++ resolved
@@ -52,6 +52,7 @@
 import java.util.concurrent.Executors;
 import java.util.concurrent.Future;
 
+import org.apache.commons.collections.iterators.LoopingIterator;
 import org.apache.hadoop.conf.Configuration;
 import org.apache.hadoop.fs.FileStatus;
 import org.apache.hadoop.fs.FileSystem;
@@ -445,12 +446,6 @@
     }
   }
 
-<<<<<<< HEAD
-  private static final ParquetMetadata readFooter(FileStatus file, FSDataInputStream f, MetadataFilter filter) throws IOException {
-    long l = file.getLen();
-    if (LOGGER.isDebugEnabled()) {
-      LOGGER.debug("File length " + l);
-=======
   /**
    * Reads the meta data block in the footer of the file using provided input stream
    * @param fileLen length of the file
@@ -461,24 +456,13 @@
    * @throws IOException if an error occurs while reading the file
    */
   public static final ParquetMetadata readFooter(long fileLen, String filePath, SeekableInputStream f, MetadataFilter filter) throws IOException {
-    if (Log.DEBUG) {
-      LOG.debug("File length " + fileLen);
->>>>>>> 255f1083
-    }
+    LOGGER.debug("File length " + fileLen);
     int FOOTER_LENGTH_SIZE = 4;
     if (fileLen < MAGIC.length + FOOTER_LENGTH_SIZE + MAGIC.length) { // MAGIC + data + footer + footerIndex + MAGIC
       throw new RuntimeException(filePath + " is not a Parquet file (too small)");
     }
-<<<<<<< HEAD
-    long footerLengthIndex = l - FOOTER_LENGTH_SIZE - MAGIC.length;
-    if (LOGGER.isDebugEnabled()) {
-      LOGGER.debug("reading footer index at " + footerLengthIndex);
-=======
     long footerLengthIndex = fileLen - FOOTER_LENGTH_SIZE - MAGIC.length;
-    if (Log.DEBUG) {
-      LOG.debug("reading footer index at " + footerLengthIndex);
->>>>>>> 255f1083
-    }
+    LOGGER.debug("reading footer index at " + footerLengthIndex);
 
     f.seek(footerLengthIndex);
     int footerLength = readIntLittleEndian(f);
@@ -982,15 +966,8 @@
         // to allow reading older files (using dictionary) we need this.
         // usually 13 to 19 bytes are missing
         // if the last page is smaller than this, the page header itself is truncated in the buffer.
-<<<<<<< HEAD
-        this.byteBuf.rewind(); // resetting the buffer to the position before we got the error
-        if (LOGGER.isInfoEnabled()) {
-          LOGGER.info("completing the column chunk to read the page header");
-        }
-=======
         this.byteBuf.position(initialPos); // resetting the buffer to the position before we got the error
-        LOG.info("completing the column chunk to read the page header");
->>>>>>> 255f1083
+        LOGGER.info("completing the column chunk to read the page header");
         pageHeader = Util.readPageHeader(new SequenceInputStream(this, f)); // trying again from the buffer + remainder of the stream.
       }
       return pageHeader;
