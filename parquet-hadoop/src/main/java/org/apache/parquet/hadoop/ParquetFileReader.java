--- conflicted
+++ resolved
@@ -472,14 +472,8 @@
    * @param columns the columns to read (their path)
    * @throws IOException if the file can not be opened
    */
-<<<<<<< HEAD
   public ParquetFileReader(Configuration configuration, Path filePath, List<BlockMetaData> blocks, List<ColumnDescriptor> columns) throws IOException {
     this.configuration = configuration;
-=======
-  public ParquetFileReader(
-      Configuration configuration, FileMetaData fileMetaData,
-      Path filePath, List<BlockMetaData> blocks, List<ColumnDescriptor> columns) throws IOException {
->>>>>>> 5294c64b
     this.filePath = filePath;
     this.fileMetaData = fileMetaData;
     this.createdBy = fileMetaData == null ? null : fileMetaData.getCreatedBy();
