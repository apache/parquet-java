/*
 * Licensed to the Apache Software Foundation (ASF) under one
 * or more contributor license agreements.  See the NOTICE file
 * distributed with this work for additional information
 * regarding copyright ownership.  The ASF licenses this file
 * to you under the Apache License, Version 2.0 (the
 * "License"); you may not use this file except in compliance
 * with the License.  You may obtain a copy of the License at
 *
 *   http://www.apache.org/licenses/LICENSE-2.0
 *
 * Unless required by applicable law or agreed to in writing,
 * software distributed under the License is distributed on an
 * "AS IS" BASIS, WITHOUT WARRANTIES OR CONDITIONS OF ANY
 * KIND, either express or implied.  See the License for the
 * specific language governing permissions and limitations
 * under the License.
 */
package org.apache.parquet.hadoop;

import static org.apache.parquet.bytes.BytesUtils.readIntLittleEndian;
import static org.apache.parquet.filter2.compat.RowGroupFilter.FilterLevel.DICTIONARY;
import static org.apache.parquet.filter2.compat.RowGroupFilter.FilterLevel.STATISTICS;
import static org.apache.parquet.format.converter.ParquetMetadataConverter.NO_FILTER;
import static org.apache.parquet.format.converter.ParquetMetadataConverter.SKIP_ROW_GROUPS;
import static org.apache.parquet.hadoop.ColumnIndexFilterUtils.calculateOffsetRanges;
import static org.apache.parquet.hadoop.ColumnIndexFilterUtils.filterOffsetIndex;
import static org.apache.parquet.hadoop.ParquetFileWriter.MAGIC;
import static org.apache.parquet.hadoop.ParquetFileWriter.PARQUET_COMMON_METADATA_FILE;
import static org.apache.parquet.hadoop.ParquetFileWriter.PARQUET_METADATA_FILE;

import java.io.Closeable;
import java.io.IOException;
import java.io.SequenceInputStream;
import java.nio.ByteBuffer;
import java.util.ArrayList;
import java.util.Arrays;
import java.util.Collection;
import java.util.Collections;
import java.util.HashMap;
import java.util.HashSet;
import java.util.List;
import java.util.Map;
import java.util.Map.Entry;
import java.util.Optional;
import java.util.Set;
import java.util.concurrent.Callable;
import java.util.concurrent.ExecutionException;
import java.util.concurrent.ExecutorService;
import java.util.concurrent.Executors;
import java.util.concurrent.Future;
import java.util.stream.Collectors;
import java.util.stream.Stream;

import org.apache.hadoop.conf.Configuration;
import org.apache.hadoop.fs.FileStatus;
import org.apache.hadoop.fs.FileSystem;
import org.apache.hadoop.fs.Path;
import org.apache.parquet.HadoopReadOptions;
import org.apache.parquet.ParquetReadOptions;
import org.apache.parquet.bytes.ByteBufferInputStream;
<<<<<<< HEAD
=======
import org.apache.parquet.column.Encoding;
import org.apache.parquet.column.page.DictionaryPageReadStore;
import org.apache.parquet.column.page.PageReader;
import org.apache.parquet.compression.CompressionCodecFactory.BytesInputDecompressor;
import org.apache.parquet.filter2.compat.FilterCompat;
import org.apache.parquet.filter2.compat.RowGroupFilter;

>>>>>>> a150f245
import org.apache.parquet.bytes.BytesInput;
import org.apache.parquet.column.ColumnDescriptor;
import org.apache.parquet.column.Encoding;
import org.apache.parquet.column.page.DataPage;
import org.apache.parquet.column.page.DataPageV1;
import org.apache.parquet.column.page.DataPageV2;
import org.apache.parquet.column.page.DictionaryPage;
import org.apache.parquet.column.page.DictionaryPageReadStore;
import org.apache.parquet.column.page.PageReadStore;
import org.apache.parquet.compression.CompressionCodecFactory.BytesInputDecompressor;
import org.apache.parquet.filter2.compat.FilterCompat;
import org.apache.parquet.filter2.compat.RowGroupFilter;
import org.apache.parquet.format.DataPageHeader;
import org.apache.parquet.format.DataPageHeaderV2;
import org.apache.parquet.format.DictionaryPageHeader;
import org.apache.parquet.format.PageHeader;
import org.apache.parquet.format.Util;
import org.apache.parquet.format.converter.ParquetMetadataConverter;
import org.apache.parquet.format.converter.ParquetMetadataConverter.MetadataFilter;
import org.apache.parquet.hadoop.ColumnChunkPageReadStore.ColumnChunkPageReader;
import org.apache.parquet.hadoop.ColumnIndexFilterUtils.OffsetRange;
import org.apache.parquet.hadoop.metadata.BlockMetaData;
import org.apache.parquet.hadoop.metadata.ColumnChunkMetaData;
import org.apache.parquet.hadoop.metadata.ColumnPath;
import org.apache.parquet.hadoop.metadata.FileMetaData;
import org.apache.parquet.hadoop.metadata.ParquetMetadata;
import org.apache.parquet.hadoop.util.HadoopInputFile;
import org.apache.parquet.hadoop.util.HiddenFileFilter;
import org.apache.parquet.hadoop.util.counters.BenchmarkCounter;
import org.apache.parquet.internal.column.columnindex.ColumnIndex;
import org.apache.parquet.internal.column.columnindex.OffsetIndex;
import org.apache.parquet.internal.filter2.columnindex.ColumnIndexFilter;
import org.apache.parquet.internal.filter2.columnindex.ColumnIndexStore;
import org.apache.parquet.internal.filter2.columnindex.RowRanges;
import org.apache.parquet.internal.hadoop.metadata.IndexReference;
import org.apache.parquet.io.InputFile;
import org.apache.parquet.io.ParquetDecodingException;
import org.apache.parquet.io.SeekableInputStream;
import org.apache.parquet.schema.MessageType;
import org.apache.parquet.schema.PrimitiveType;
import org.apache.yetus.audience.InterfaceAudience.Private;
import org.slf4j.Logger;
import org.slf4j.LoggerFactory;

/**
 * Internal implementation of the Parquet file reader as a block container
 */
public class ParquetFileReader implements Closeable {

  private static final Logger LOG = LoggerFactory.getLogger(ParquetFileReader.class);

  public static String PARQUET_READ_PARALLELISM = "parquet.metadata.read.parallelism";

  private final ParquetMetadataConverter converter;

  /**
   * for files provided, check if there's a summary file.
   * If a summary file is found it is used otherwise the file footer is used.
   * @param configuration the hadoop conf to connect to the file system;
   * @param partFiles the part files to read
   * @return the footers for those files using the summary file if possible.
   * @throws IOException if there is an exception while reading footers
   * @deprecated metadata files are not recommended and will be removed in 2.0.0
   */
  @Deprecated
  public static List<Footer> readAllFootersInParallelUsingSummaryFiles(Configuration configuration, List<FileStatus> partFiles) throws IOException {
    return readAllFootersInParallelUsingSummaryFiles(configuration, partFiles, false);
  }

  private static MetadataFilter filter(boolean skipRowGroups) {
    return skipRowGroups ? SKIP_ROW_GROUPS : NO_FILTER;
  }

  /**
   * for files provided, check if there's a summary file.
   * If a summary file is found it is used otherwise the file footer is used.
   * @param configuration the hadoop conf to connect to the file system;
   * @param partFiles the part files to read
   * @param skipRowGroups to skipRowGroups in the footers
   * @return the footers for those files using the summary file if possible.
   * @throws IOException if there is an exception while reading footers
   * @deprecated metadata files are not recommended and will be removed in 2.0.0
   */
  @Deprecated
  public static List<Footer> readAllFootersInParallelUsingSummaryFiles(
      final Configuration configuration,
      final Collection<FileStatus> partFiles,
      final boolean skipRowGroups) throws IOException {

    // figure out list of all parents to part files
    Set<Path> parents = new HashSet<Path>();
    for (FileStatus part : partFiles) {
      parents.add(part.getPath().getParent());
    }

    // read corresponding summary files if they exist
    List<Callable<Map<Path, Footer>>> summaries = new ArrayList<Callable<Map<Path, Footer>>>();
    for (final Path path : parents) {
      summaries.add(new Callable<Map<Path, Footer>>() {
        @Override
        public Map<Path, Footer> call() throws Exception {
          ParquetMetadata mergedMetadata = readSummaryMetadata(configuration, path, skipRowGroups);
          if (mergedMetadata != null) {
            final List<Footer> footers;
            if (skipRowGroups) {
              footers = new ArrayList<Footer>();
              for (FileStatus f : partFiles) {
                footers.add(new Footer(f.getPath(), mergedMetadata));
              }
            } else {
              footers = footersFromSummaryFile(path, mergedMetadata);
            }
            Map<Path, Footer> map = new HashMap<Path, Footer>();
            for (Footer footer : footers) {
              // the folder may have been moved
              footer = new Footer(new Path(path, footer.getFile().getName()), footer.getParquetMetadata());
              map.put(footer.getFile(), footer);
            }
            return map;
          } else {
            return Collections.emptyMap();
          }
        }
      });
    }

    Map<Path, Footer> cache = new HashMap<Path, Footer>();
    try {
      List<Map<Path, Footer>> footersFromSummaries = runAllInParallel(configuration.getInt(PARQUET_READ_PARALLELISM, 5), summaries);
      for (Map<Path, Footer> footers : footersFromSummaries) {
        cache.putAll(footers);
      }
    } catch (ExecutionException e) {
      throw new IOException("Error reading summaries", e);
    }

    // keep only footers for files actually requested and read file footer if not found in summaries
    List<Footer> result = new ArrayList<Footer>(partFiles.size());
    List<FileStatus> toRead = new ArrayList<FileStatus>();
    for (FileStatus part : partFiles) {
      Footer f = cache.get(part.getPath());
      if (f != null) {
        result.add(f);
      } else {
        toRead.add(part);
      }
    }

    if (toRead.size() > 0) {
      // read the footers of the files that did not have a summary file
      LOG.info("reading another {} footers", toRead.size());
      result.addAll(readAllFootersInParallel(configuration, toRead, skipRowGroups));
    }

    return result;
  }

  private static <T> List<T> runAllInParallel(int parallelism, List<Callable<T>> toRun) throws ExecutionException {
    LOG.info("Initiating action with parallelism: {}", parallelism);
    ExecutorService threadPool = Executors.newFixedThreadPool(parallelism);
    try {
      List<Future<T>> futures = new ArrayList<Future<T>>();
      for (Callable<T> callable : toRun) {
        futures.add(threadPool.submit(callable));
      }
      List<T> result = new ArrayList<T>(toRun.size());
      for (Future<T> future : futures) {
        try {
          result.add(future.get());
        } catch (InterruptedException e) {
          throw new RuntimeException("The thread was interrupted", e);
        }
      }
      return result;
    } finally {
      threadPool.shutdownNow();
    }
  }

  /**
   * @param configuration the conf to access the File System
   * @param partFiles the files to read
   * @return the footers
   * @throws IOException if an exception was raised while reading footers
   * @deprecated metadata files are not recommended and will be removed in 2.0.0
   */
  @Deprecated
  public static List<Footer> readAllFootersInParallel(final Configuration configuration, List<FileStatus> partFiles) throws IOException {
    return readAllFootersInParallel(configuration, partFiles, false);
  }

  /**
   * read all the footers of the files provided
   * (not using summary files)
   * @param configuration the conf to access the File System
   * @param partFiles the files to read
   * @param skipRowGroups to skip the rowGroup info
   * @return the footers
   * @throws IOException if there is an exception while reading footers
   * @deprecated will be removed in 2.0.0;
   *             use {@link ParquetFileReader#open(InputFile, ParquetReadOptions)}
   */
  @Deprecated
  public static List<Footer> readAllFootersInParallel(final Configuration configuration, List<FileStatus> partFiles, final boolean skipRowGroups) throws IOException {
    List<Callable<Footer>> footers = new ArrayList<Callable<Footer>>();
    for (final FileStatus currentFile : partFiles) {
      footers.add(new Callable<Footer>() {
        @Override
        public Footer call() throws Exception {
          try {
            return new Footer(currentFile.getPath(), readFooter(configuration, currentFile, filter(skipRowGroups)));
          } catch (IOException e) {
            throw new IOException("Could not read footer for file " + currentFile, e);
          }
        }
      });
    }
    try {
      return runAllInParallel(configuration.getInt(PARQUET_READ_PARALLELISM, 5), footers);
    } catch (ExecutionException e) {
      throw new IOException("Could not read footer: " + e.getMessage(), e.getCause());
    }
  }

  /**
   * Read the footers of all the files under that path (recursively)
   * not using summary files.
   *
   * @param configuration a configuration
   * @param fileStatus a file status to recursively list
   * @param skipRowGroups whether to skip reading row group metadata
   * @return a list of footers
   * @throws IOException if an exception is thrown while reading the footers
   * @deprecated will be removed in 2.0.0;
   *             use {@link ParquetFileReader#open(InputFile, ParquetReadOptions)}
   */
  @Deprecated
  public static List<Footer> readAllFootersInParallel(Configuration configuration, FileStatus fileStatus, boolean skipRowGroups) throws IOException {
    List<FileStatus> statuses = listFiles(configuration, fileStatus);
    return readAllFootersInParallel(configuration, statuses, skipRowGroups);
  }

  /**
   * Read the footers of all the files under that path (recursively)
   * not using summary files.
   * rowGroups are not skipped
   * @param configuration the configuration to access the FS
   * @param fileStatus the root dir
   * @return all the footers
   * @throws IOException if an exception is thrown while reading the footers
   * @deprecated will be removed in 2.0.0;
   *             use {@link ParquetFileReader#open(InputFile, ParquetReadOptions)}
   */
  @Deprecated
  public static List<Footer> readAllFootersInParallel(Configuration configuration, FileStatus fileStatus) throws IOException {
    return readAllFootersInParallel(configuration, fileStatus, false);
  }

  /**
   * @param configuration a configuration
   * @param path a file path
   * @return a list of footers
   * @throws IOException if an exception is thrown while reading the footers
   * @deprecated will be removed in 2.0.0;
   *             use {@link ParquetFileReader#open(InputFile, ParquetReadOptions)}
   */
  @Deprecated
  public static List<Footer> readFooters(Configuration configuration, Path path) throws IOException {
    return readFooters(configuration, status(configuration, path));
  }

  private static FileStatus status(Configuration configuration, Path path) throws IOException {
    return path.getFileSystem(configuration).getFileStatus(path);
  }

  /**
   * this always returns the row groups
   * @param configuration a configuration
   * @param pathStatus a file status to read footers from
   * @return a list of footers
   * @throws IOException if an exception is thrown while reading the footers
   * @deprecated will be removed in 2.0.0;
   *             use {@link ParquetFileReader#open(InputFile, ParquetReadOptions)}
   */
  @Deprecated
  public static List<Footer> readFooters(Configuration configuration, FileStatus pathStatus) throws IOException {
    return readFooters(configuration, pathStatus, false);
  }

  /**
   * Read the footers of all the files under that path (recursively)
   * using summary files if possible
   * @param configuration the configuration to access the FS
   * @param pathStatus the root dir
   * @param skipRowGroups whether to skip reading row group metadata
   * @return all the footers
   * @throws IOException if an exception is thrown while reading the footers
   * @deprecated will be removed in 2.0.0;
   *             use {@link ParquetFileReader#open(InputFile, ParquetReadOptions)}
   */
  @Deprecated
  public static List<Footer> readFooters(Configuration configuration, FileStatus pathStatus, boolean skipRowGroups) throws IOException {
    List<FileStatus> files = listFiles(configuration, pathStatus);
    return readAllFootersInParallelUsingSummaryFiles(configuration, files, skipRowGroups);
  }

  private static List<FileStatus> listFiles(Configuration conf, FileStatus fileStatus) throws IOException {
    if (fileStatus.isDir()) {
      FileSystem fs = fileStatus.getPath().getFileSystem(conf);
      FileStatus[] list = fs.listStatus(fileStatus.getPath(), HiddenFileFilter.INSTANCE);
      List<FileStatus> result = new ArrayList<FileStatus>();
      for (FileStatus sub : list) {
        result.addAll(listFiles(conf, sub));
      }
      return result;
    } else {
      return Arrays.asList(fileStatus);
    }
  }

  /**
   * Specifically reads a given summary file
   * @param configuration a configuration
   * @param summaryStatus file status for a summary file
   * @return the metadata translated for each file
   * @throws IOException if an exception is thrown while reading the summary file
   * @deprecated metadata files are not recommended and will be removed in 2.0.0
   */
  @Deprecated
  public static List<Footer> readSummaryFile(Configuration configuration, FileStatus summaryStatus) throws IOException {
    final Path parent = summaryStatus.getPath().getParent();
    ParquetMetadata mergedFooters = readFooter(configuration, summaryStatus, filter(false));
    return footersFromSummaryFile(parent, mergedFooters);
  }

  static ParquetMetadata readSummaryMetadata(Configuration configuration, Path basePath, boolean skipRowGroups) throws IOException {
    Path metadataFile = new Path(basePath, PARQUET_METADATA_FILE);
    Path commonMetaDataFile = new Path(basePath, PARQUET_COMMON_METADATA_FILE);
    FileSystem fileSystem = basePath.getFileSystem(configuration);
    if (skipRowGroups && fileSystem.exists(commonMetaDataFile)) {
      // reading the summary file that does not contain the row groups
      LOG.info("reading summary file: {}", commonMetaDataFile);
      return readFooter(configuration, commonMetaDataFile, filter(skipRowGroups));
    } else if (fileSystem.exists(metadataFile)) {
      LOG.info("reading summary file: {}", metadataFile);
      return readFooter(configuration, metadataFile, filter(skipRowGroups));
    } else {
      return null;
    }
  }

  static List<Footer> footersFromSummaryFile(final Path parent, ParquetMetadata mergedFooters) {
    Map<Path, ParquetMetadata> footers = new HashMap<Path, ParquetMetadata>();
    List<BlockMetaData> blocks = mergedFooters.getBlocks();
    for (BlockMetaData block : blocks) {
      String path = block.getPath();
      Path fullPath = new Path(parent, path);
      ParquetMetadata current = footers.get(fullPath);
      if (current == null) {
        current = new ParquetMetadata(mergedFooters.getFileMetaData(), new ArrayList<BlockMetaData>());
        footers.put(fullPath, current);
      }
      current.getBlocks().add(block);
    }
    List<Footer> result = new ArrayList<Footer>();
    for (Entry<Path, ParquetMetadata> entry : footers.entrySet()) {
      result.add(new Footer(entry.getKey(), entry.getValue()));
    }
    return result;
  }

  /**
   * Reads the meta data block in the footer of the file
   * @param configuration a configuration
   * @param file the parquet File
   * @return the metadata blocks in the footer
   * @throws IOException if an error occurs while reading the file
   * @deprecated will be removed in 2.0.0;
   *             use {@link ParquetFileReader#open(InputFile, ParquetReadOptions)}
   */
  @Deprecated
  public static final ParquetMetadata readFooter(Configuration configuration, Path file) throws IOException {
    return readFooter(configuration, file, NO_FILTER);
  }

  /**
   * Reads the meta data in the footer of the file.
   * Skipping row groups (or not) based on the provided filter
   * @param configuration a configuration
   * @param file the Parquet File
   * @param filter the filter to apply to row groups
   * @return the metadata with row groups filtered.
   * @throws IOException  if an error occurs while reading the file
   * @deprecated will be removed in 2.0.0;
   *             use {@link ParquetFileReader#open(InputFile, ParquetReadOptions)}
   */
  public static ParquetMetadata readFooter(Configuration configuration, Path file, MetadataFilter filter) throws IOException {
    return readFooter(HadoopInputFile.fromPath(file, configuration), filter);
  }

  /**
   * @param configuration a configuration
   * @param file the Parquet File
   * @return the metadata with row groups.
   * @throws IOException  if an error occurs while reading the file
   * @deprecated will be removed in 2.0.0;
   *             use {@link ParquetFileReader#open(InputFile, ParquetReadOptions)}
   */
  @Deprecated
  public static final ParquetMetadata readFooter(Configuration configuration, FileStatus file) throws IOException {
    return readFooter(configuration, file, NO_FILTER);
  }

  /**
   * Reads the meta data block in the footer of the file
   * @param configuration a configuration
   * @param file the parquet File
   * @param filter the filter to apply to row groups
   * @return the metadata blocks in the footer
   * @throws IOException if an error occurs while reading the file
   * @deprecated will be removed in 2.0.0;
   *             use {@link ParquetFileReader#open(InputFile, ParquetReadOptions)}
   */
  @Deprecated
  public static final ParquetMetadata readFooter(Configuration configuration, FileStatus file, MetadataFilter filter) throws IOException {
    return readFooter(HadoopInputFile.fromStatus(file, configuration), filter);
  }

  /**
   * Reads the meta data block in the footer of the file using provided input stream
   * @param file a {@link InputFile} to read
   * @param filter the filter to apply to row groups
   * @return the metadata blocks in the footer
   * @throws IOException if an error occurs while reading the file
   * @deprecated will be removed in 2.0.0;
   *             use {@link ParquetFileReader#open(InputFile, ParquetReadOptions)}
   */
  @Deprecated
  public static final ParquetMetadata readFooter(InputFile file, MetadataFilter filter) throws IOException {
    ParquetReadOptions options;
    if (file instanceof HadoopInputFile) {
      options = HadoopReadOptions.builder(((HadoopInputFile) file).getConfiguration())
          .withMetadataFilter(filter).build();
    } else {
      options = ParquetReadOptions.builder().withMetadataFilter(filter).build();
    }

    try (SeekableInputStream in = file.newStream()) {
      return readFooter(file, options, in);
    }
  }

  private static final ParquetMetadata readFooter(InputFile file, ParquetReadOptions options, SeekableInputStream f) throws IOException {
    ParquetMetadataConverter converter = new ParquetMetadataConverter(options);
    return readFooter(file, options, f, converter);
  }

  private static final ParquetMetadata readFooter(InputFile file, ParquetReadOptions options, SeekableInputStream f, ParquetMetadataConverter converter) throws IOException {
    long fileLen = file.getLength();
    String filePath = file.toString();
    LOG.debug("File length {}", fileLen);
    int FOOTER_LENGTH_SIZE = 4;
    if (fileLen < MAGIC.length + FOOTER_LENGTH_SIZE + MAGIC.length) { // MAGIC + data + footer + footerIndex + MAGIC
      throw new RuntimeException(filePath + " is not a Parquet file (too small length: " + fileLen + ")");
    }
    long footerLengthIndex = fileLen - FOOTER_LENGTH_SIZE - MAGIC.length;
    LOG.debug("reading footer index at {}", footerLengthIndex);

    f.seek(footerLengthIndex);
    int footerLength = readIntLittleEndian(f);
    byte[] magic = new byte[MAGIC.length];
    f.readFully(magic);
    if (!Arrays.equals(MAGIC, magic)) {
      throw new RuntimeException(filePath + " is not a Parquet file. expected magic number at tail " + Arrays.toString(MAGIC) + " but found " + Arrays.toString(magic));
    }
    long footerIndex = footerLengthIndex - footerLength;
    LOG.debug("read footer length: {}, footer index: {}", footerLength, footerIndex);
    if (footerIndex < MAGIC.length || footerIndex >= footerLengthIndex) {
      throw new RuntimeException("corrupted file: the footer index is not within the file: " + footerIndex);
    }
    f.seek(footerIndex);
    return converter.readParquetMetadata(f, options.getMetadataFilter());
  }

  /**
   * @param conf a configuration
   * @param file a file path to open
   * @return a parquet file reader
   * @throws IOException if there is an error while opening the file
   * @deprecated will be removed in 2.0.0; use {@link #open(InputFile)}
   */
  @Deprecated
  public static ParquetFileReader open(Configuration conf, Path file) throws IOException {
    return new ParquetFileReader(HadoopInputFile.fromPath(file, conf),
        HadoopReadOptions.builder(conf).build());
  }

  /**
   * @param conf a configuration
   * @param file a file path to open
   * @param filter a metadata filter
   * @return a parquet file reader
   * @throws IOException if there is an error while opening the file
   * @deprecated will be removed in 2.0.0; use {@link #open(InputFile,ParquetReadOptions)}
   */
  @Deprecated
  public static ParquetFileReader open(Configuration conf, Path file, MetadataFilter filter) throws IOException {
    return open(HadoopInputFile.fromPath(file, conf),
        HadoopReadOptions.builder(conf).withMetadataFilter(filter).build());
  }

  /**
   * @param conf a configuration
   * @param file a file path to open
   * @param footer a footer for the file if already loaded
   * @return a parquet file reader
   * @throws IOException if there is an error while opening the file
   * @deprecated will be removed in 2.0.0
   */
  @Deprecated
  public static ParquetFileReader open(Configuration conf, Path file, ParquetMetadata footer) throws IOException {
    return new ParquetFileReader(conf, file, footer);
  }

  /**
   * Open a {@link InputFile file}.
   *
   * @param file an input file
   * @return an open ParquetFileReader
   * @throws IOException if there is an error while opening the file
   */
  public static ParquetFileReader open(InputFile file) throws IOException {
    return new ParquetFileReader(file, ParquetReadOptions.builder().build());
  }

  /**
   * Open a {@link InputFile file} with {@link ParquetReadOptions options}.
   *
   * @param file an input file
   * @param options parquet read options
   * @return an open ParquetFileReader
   * @throws IOException if there is an error while opening the file
   */
  public static ParquetFileReader open(InputFile file, ParquetReadOptions options) throws IOException {
    return new ParquetFileReader(file, options);
  }

  private final InputFile file;
  private final SeekableInputStream f;
  private final ParquetReadOptions options;
  private final Map<ColumnPath, ColumnDescriptor> paths = new HashMap<>();
  private final FileMetaData fileMetaData; // may be null
  private final List<BlockMetaData> blocks;
  private final List<ColumnIndexStore> blockIndexStores;
  private final List<RowRanges> blockRowRanges;

  // not final. in some cases, this may be lazily loaded for backward-compat.
  private ParquetMetadata footer;

  private int currentBlock = 0;
  private ColumnChunkPageReadStore currentRowGroup = null;
  private DictionaryPageReader nextDictionaryReader = null;

  /**
   * @param configuration the Hadoop conf
   * @param filePath Path for the parquet file
   * @param blocks the blocks to read
   * @param columns the columns to read (their path)
   * @throws IOException if the file can not be opened
   * @deprecated will be removed in 2.0.0.
   */
  @Deprecated
  public ParquetFileReader(Configuration configuration, Path filePath, List<BlockMetaData> blocks,
                           List<ColumnDescriptor> columns) throws IOException {
    this(configuration, null, filePath, blocks, columns);
  }

  /**
   * @param configuration the Hadoop conf
   * @param fileMetaData fileMetaData for parquet file
   * @param filePath Path for the parquet file
   * @param blocks the blocks to read
   * @param columns the columns to read (their path)
   * @throws IOException if the file can not be opened
   * @deprecated will be removed in 2.0.0.
   */
  @Deprecated
  public ParquetFileReader(
      Configuration configuration, FileMetaData fileMetaData,
      Path filePath, List<BlockMetaData> blocks, List<ColumnDescriptor> columns) throws IOException {
    this.converter = new ParquetMetadataConverter(configuration);
    this.file = HadoopInputFile.fromPath(filePath, configuration);
    this.fileMetaData = fileMetaData;
    this.f = file.newStream();
    this.options = HadoopReadOptions.builder(configuration).build();
    this.blocks = filterRowGroups(blocks);
    this.blockIndexStores = listWithNulls(this.blocks.size());
    this.blockRowRanges = listWithNulls(this.blocks.size());
    for (ColumnDescriptor col : columns) {
      paths.put(ColumnPath.get(col.getPath()), col);
    }
  }

  /**
   * @param conf the Hadoop Configuration
   * @param file Path to a parquet file
   * @param filter a {@link MetadataFilter} for selecting row groups
   * @throws IOException if the file can not be opened
   * @deprecated will be removed in 2.0.0.
   */
  @Deprecated
  public ParquetFileReader(Configuration conf, Path file, MetadataFilter filter) throws IOException {
    this(HadoopInputFile.fromPath(file, conf),
        HadoopReadOptions.builder(conf).withMetadataFilter(filter).build());
  }

  /**
   * @param conf the Hadoop Configuration
   * @param file Path to a parquet file
   * @param footer a {@link ParquetMetadata} footer already read from the file
   * @throws IOException if the file can not be opened
   * @deprecated will be removed in 2.0.0.
   */
  @Deprecated
  public ParquetFileReader(Configuration conf, Path file, ParquetMetadata footer) throws IOException {
    this.converter = new ParquetMetadataConverter(conf);
    this.file = HadoopInputFile.fromPath(file, conf);
    this.f = this.file.newStream();
    this.options = HadoopReadOptions.builder(conf).build();
    this.footer = footer;
    this.fileMetaData = footer.getFileMetaData();
    this.blocks = filterRowGroups(footer.getBlocks());
    this.blockIndexStores = listWithNulls(this.blocks.size());
    this.blockRowRanges = listWithNulls(this.blocks.size());
    for (ColumnDescriptor col : footer.getFileMetaData().getSchema().getColumns()) {
      paths.put(ColumnPath.get(col.getPath()), col);
    }
  }

  public ParquetFileReader(InputFile file, ParquetReadOptions options) throws IOException {
    this.converter = new ParquetMetadataConverter(options);
    this.file = file;
    this.f = file.newStream();
    this.options = options;
    try {
      this.footer = readFooter(file, options, f, converter);
    } catch (Exception e) {
      // In case that reading footer throws an exception in the constructor, the new stream
      // should be closed. Otherwise, there's no way to close this outside.
      f.close();
      throw e;
    }
    this.fileMetaData = footer.getFileMetaData();
    this.blocks = filterRowGroups(footer.getBlocks());
    this.blockIndexStores = listWithNulls(this.blocks.size());
    this.blockRowRanges = listWithNulls(this.blocks.size());
    for (ColumnDescriptor col : footer.getFileMetaData().getSchema().getColumns()) {
      paths.put(ColumnPath.get(col.getPath()), col);
    }
  }

  private static <T> List<T> listWithNulls(int size) {
    return Stream.generate(() -> (T) null).limit(size).collect(Collectors.toCollection(ArrayList<T>::new));
  }

  public ParquetMetadata getFooter() {
    if (footer == null) {
      try {
        // don't read the row groups because this.blocks is always set
        this.footer = readFooter(file, options, f, converter);
      } catch (IOException e) {
        throw new ParquetDecodingException("Unable to read file footer", e);
      }
    }
    return footer;
  }

  public FileMetaData getFileMetaData() {
    if (fileMetaData != null) {
      return fileMetaData;
    }
    return getFooter().getFileMetaData();
  }

  public long getRecordCount() {
    long total = 0;
    for (BlockMetaData block : blocks) {
      total += block.getRowCount();
    }
    return total;
  }

  long getFilteredRecordCount() {
    if (!options.useColumnIndexFilter()) {
      return getRecordCount();
    }
    long total = 0;
    for (int i = 0, n = blocks.size(); i < n; ++i) {
      total += getRowRanges(i).rowCount();
    }
    return total;
  }

  /**
   * @return the path for this file
   * @deprecated will be removed in 2.0.0; use {@link #getFile()} instead
   */
  @Deprecated
  public Path getPath() {
    return new Path(file.toString());
  }

  public String getFile() {
    return file.toString();
  }

  private List<BlockMetaData> filterRowGroups(List<BlockMetaData> blocks) throws IOException {
    // set up data filters based on configured levels
    List<RowGroupFilter.FilterLevel> levels = new ArrayList<>();

    if (options.useStatsFilter()) {
      levels.add(STATISTICS);
    }

    if (options.useDictionaryFilter()) {
      levels.add(DICTIONARY);
    }

    FilterCompat.Filter recordFilter = options.getRecordFilter();
    if (recordFilter != null) {
      return RowGroupFilter.filterRowGroups(levels, recordFilter, blocks, this);
    }

    return blocks;
  }

  public List<BlockMetaData> getRowGroups() {
    return blocks;
  }

  public void setRequestedSchema(MessageType projection) {
    paths.clear();
    for (ColumnDescriptor col : projection.getColumns()) {
      paths.put(ColumnPath.get(col.getPath()), col);
    }
  }

  public void appendTo(ParquetFileWriter writer) throws IOException {
    writer.appendRowGroups(f, blocks, true);
  }

  /**
   * Reads all the columns requested from the row group at the current file position.
   * @throws IOException if an error occurs while reading
   * @return the PageReadStore which can provide PageReaders for each column.
   */
  public PageReadStore readNextRowGroup() throws IOException {
    if (currentBlock == blocks.size()) {
      return null;
    }
    BlockMetaData block = blocks.get(currentBlock);
    if (block.getRowCount() == 0) {
      throw new RuntimeException("Illegal row group of 0 rows");
    }
    this.currentRowGroup = new ColumnChunkPageReadStore(block.getRowCount());
    // prepare the list of consecutive parts to read them in one scan
    List<ConsecutivePartList> allParts = new ArrayList<ConsecutivePartList>();
    ConsecutivePartList currentParts = null;
    for (ColumnChunkMetaData mc : block.getColumns()) {
      ColumnPath pathKey = mc.getPath();
      BenchmarkCounter.incrementTotalBytes(mc.getTotalSize());
      ColumnDescriptor columnDescriptor = paths.get(pathKey);
      if (columnDescriptor != null) {
        long startingPos = mc.getStartingPos();
        // first part or not consecutive => new list
        if (currentParts == null || currentParts.endPos() != startingPos) {
          currentParts = new ConsecutivePartList(startingPos);
          allParts.add(currentParts);
        }
        currentParts.addChunk(new ChunkDescriptor(columnDescriptor, mc, startingPos, (int)mc.getTotalSize()));
      }
    }
    // actually read all the chunks
    ChunkListBuilder builder = new ChunkListBuilder();
    for (ConsecutivePartList consecutiveChunks : allParts) {
      consecutiveChunks.readAll(f, builder);
    }
    for (Chunk chunk : builder.build()) {
      currentRowGroup.addColumn(chunk.descriptor.col, chunk.readAllPages());
    }

    // avoid re-reading bytes the dictionary reader is used after this call
    if (nextDictionaryReader != null) {
      nextDictionaryReader.setRowGroup(currentRowGroup);
    }

    advanceToNextBlock();

    return currentRowGroup;
  }

  /**
   * Reads all the columns requested from the row group at the current file position. It may skip specific pages based
   * on the column indexes according to the actual filter. As the rows are not aligned among the pages of the different
   * columns row synchronization might be required.
   *
   * @return the PageReadStore which can provide PageReaders for each column
   * @throws IOException
   *           if any I/O error occurs while reading
   * @see {@link PageReadStore#isInPageFilteringMode()}
   */
  public PageReadStore readNextFilteredRowGroup() throws IOException {
    if (currentBlock == blocks.size()) {
      return null;
    }
    if (!options.useColumnIndexFilter()) {
      return readNextRowGroup();
    }
    BlockMetaData block = blocks.get(currentBlock);
    if (block.getRowCount() == 0) {
      throw new RuntimeException("Illegal row group of 0 rows");
    }
    ColumnIndexStore ciStore = getColumnIndexStore(currentBlock);
    RowRanges rowRanges = getRowRanges(currentBlock);
    long rowCount = rowRanges.rowCount();
    if (rowCount == 0) {
      // There are no matching rows -> skipping this row-group
      advanceToNextBlock();
      return readNextFilteredRowGroup();
    }
    if (rowCount == block.getRowCount()) {
      // All rows are matching -> fall back to the non-filtering path
      return readNextRowGroup();
    }

    this.currentRowGroup = new ColumnChunkPageReadStore(rowRanges);
    // prepare the list of consecutive parts to read them in one scan
    ChunkListBuilder builder = new ChunkListBuilder();
    List<ConsecutivePartList> allParts = new ArrayList<ConsecutivePartList>();
    ConsecutivePartList currentParts = null;
    for (ColumnChunkMetaData mc : block.getColumns()) {
      ColumnPath pathKey = mc.getPath();
      ColumnDescriptor columnDescriptor = paths.get(pathKey);
      if (columnDescriptor != null) {
        OffsetIndex offsetIndex = ciStore.getOffsetIndex(mc.getPath());

        OffsetIndex filteredOffsetIndex = filterOffsetIndex(offsetIndex, rowRanges,
            block.getRowCount());
        for (OffsetRange range : calculateOffsetRanges(filteredOffsetIndex, mc, offsetIndex.getOffset(0))) {
          BenchmarkCounter.incrementTotalBytes(range.getLength());
          long startingPos = range.getOffset();
          // first part or not consecutive => new list
          if (currentParts == null || currentParts.endPos() != startingPos) {
            currentParts = new ConsecutivePartList(startingPos);
            allParts.add(currentParts);
          }
          ChunkDescriptor chunkDescriptor = new ChunkDescriptor(columnDescriptor, mc, startingPos,
              (int) range.getLength());
          currentParts.addChunk(chunkDescriptor);
          builder.setOffsetIndex(chunkDescriptor, filteredOffsetIndex);
        }
      }
    }
    // actually read all the chunks
    for (ConsecutivePartList consecutiveChunks : allParts) {
      consecutiveChunks.readAll(f, builder);
    }
    for (Chunk chunk : builder.build()) {
      currentRowGroup.addColumn(chunk.descriptor.col, chunk.readAllPages());
    }

    // avoid re-reading bytes the dictionary reader is used after this call
    if (nextDictionaryReader != null) {
      nextDictionaryReader.setRowGroup(currentRowGroup);
    }

    advanceToNextBlock();

    return currentRowGroup;
  }

  private ColumnIndexStore getColumnIndexStore(int blockIndex) {
    ColumnIndexStore ciStore = blockIndexStores.get(blockIndex);
    if (ciStore == null) {
      ciStore = ColumnIndexStoreImpl.create(this, blocks.get(blockIndex), paths.keySet());
      blockIndexStores.set(blockIndex, ciStore);
    }
    return ciStore;
  }

  private RowRanges getRowRanges(int blockIndex) {
    RowRanges rowRanges = blockRowRanges.get(blockIndex);
    if (rowRanges == null) {
      rowRanges = ColumnIndexFilter.calculateRowRanges(options.getRecordFilter(), getColumnIndexStore(blockIndex),
          paths.keySet(), blocks.get(blockIndex).getRowCount());
      blockRowRanges.set(blockIndex, rowRanges);
    }
    return rowRanges;
  }

  public boolean skipNextRowGroup() {
    return advanceToNextBlock();
  }

  private boolean advanceToNextBlock() {
    if (currentBlock == blocks.size()) {
      return false;
    }

    // update the current block and instantiate a dictionary reader for it
    ++currentBlock;
    this.nextDictionaryReader = null;

    return true;
  }

  /**
   * Returns a {@link DictionaryPageReadStore} for the row group that would be
   * returned by calling {@link #readNextRowGroup()} or skipped by calling
   * {@link #skipNextRowGroup()}.
   *
   * @return a DictionaryPageReadStore for the next row group
   */
  public DictionaryPageReadStore getNextDictionaryReader() {
    if (nextDictionaryReader == null && currentBlock < blocks.size()) {
      this.nextDictionaryReader = getDictionaryReader(blocks.get(currentBlock));
    }
    return nextDictionaryReader;
  }

  public DictionaryPageReader getDictionaryReader(BlockMetaData block) {
    return new DictionaryPageReader(this, block);
  }

  /**
   * Reads and decompresses a dictionary page for the given column chunk.
   *
   * Returns null if the given column chunk has no dictionary page.
   *
   * @param meta a column's ColumnChunkMetaData to read the dictionary from
   * @return an uncompressed DictionaryPage or null
   * @throws IOException if there is an error while reading the dictionary
   */
  DictionaryPage readDictionary(ColumnChunkMetaData meta) throws IOException {
    if (!meta.getEncodings().contains(Encoding.PLAIN_DICTIONARY) &&
        !meta.getEncodings().contains(Encoding.RLE_DICTIONARY)) {
      return null;
    }

    // TODO: this should use getDictionaryPageOffset() but it isn't reliable.
    if (f.getPos() != meta.getStartingPos()) {
      f.seek(meta.getStartingPos());
    }

    PageHeader pageHeader = Util.readPageHeader(f);
    if (!pageHeader.isSetDictionary_page_header()) {
      return null; // TODO: should this complain?
    }

    DictionaryPage compressedPage = readCompressedDictionary(pageHeader, f);
    BytesInputDecompressor decompressor = options.getCodecFactory().getDecompressor(meta.getCodec());

    return new DictionaryPage(
        decompressor.decompress(compressedPage.getBytes(), compressedPage.getUncompressedSize()),
        compressedPage.getDictionarySize(),
        compressedPage.getEncoding());
  }

  private DictionaryPage readCompressedDictionary(
      PageHeader pageHeader, SeekableInputStream fin) throws IOException {
    DictionaryPageHeader dictHeader = pageHeader.getDictionary_page_header();

    int uncompressedPageSize = pageHeader.getUncompressed_page_size();
    int compressedPageSize = pageHeader.getCompressed_page_size();

    byte [] dictPageBytes = new byte[compressedPageSize];
    fin.readFully(dictPageBytes);

    BytesInput bin = BytesInput.from(dictPageBytes);

    return new DictionaryPage(
        bin, uncompressedPageSize, dictHeader.getNum_values(),
        converter.getEncoding(dictHeader.getEncoding()));
  }

  /**
   * @param column
   *          the column chunk which the column index is to be returned for
   * @return the column index for the specified column chunk or {@code null} if there is no index
   * @throws IOException
   *           if any I/O error occurs during reading the file
   */
  @Private
  public ColumnIndex readColumnIndex(ColumnChunkMetaData column) throws IOException {
    IndexReference ref = column.getColumnIndexReference();
    if (ref == null) {
      return null;
    }
    f.seek(ref.getOffset());
    return ParquetMetadataConverter.fromParquetColumnIndex(column.getPrimitiveType(), Util.readColumnIndex(f));
  }

  /**
   * @param column
   *          the column chunk which the offset index is to be returned for
   * @return the offset index for the specified column chunk or {@code null} if there is no index
   * @throws IOException
   *           if any I/O error occurs during reading the file
   */
  @Private
  public OffsetIndex readOffsetIndex(ColumnChunkMetaData column) throws IOException {
    IndexReference ref = column.getOffsetIndexReference();
    if (ref == null) {
      return null;
    }
    f.seek(ref.getOffset());
    return ParquetMetadataConverter.fromParquetOffsetIndex(Util.readOffsetIndex(f));
  }

  @Override
  public void close() throws IOException {
    try {
      if (f != null) {
        f.close();
      }
    } finally {
      options.getCodecFactory().release();
    }
  }

  /*
   * Builder to concatenate the buffers of the discontinuous parts for the same column. These parts are generated as a
   * result of the column-index based filtering when some pages might be skipped at reading.
   */
  private class ChunkListBuilder {
    private class ChunkData {
      final List<ByteBuffer> buffers = new ArrayList<>();
      OffsetIndex offsetIndex;
    }

    private final Map<ChunkDescriptor, ChunkData> map = new HashMap<>();
    private ChunkDescriptor lastDescriptor;
    private SeekableInputStream f;

    void add(ChunkDescriptor descriptor, List<ByteBuffer> buffers, SeekableInputStream f) {
      ChunkData data = map.get(descriptor);
      if (data == null) {
        data = new ChunkData();
        map.put(descriptor, data);
      }
      data.buffers.addAll(buffers);

      lastDescriptor = descriptor;
      this.f = f;
    }

    void setOffsetIndex(ChunkDescriptor descriptor, OffsetIndex offsetIndex) {
      ChunkData data = map.get(descriptor);
      if (data == null) {
        data = new ChunkData();
        map.put(descriptor, data);
      }
      data.offsetIndex = offsetIndex;
    }

    List<Chunk> build() {
      List<Chunk> chunks = new ArrayList<>();
      for (Entry<ChunkDescriptor, ChunkData> entry : map.entrySet()) {
        ChunkDescriptor descriptor = entry.getKey();
        ChunkData data = entry.getValue();
        if (descriptor.equals(lastDescriptor)) {
          // because of a bug, the last chunk might be larger than descriptor.size
          chunks.add(new WorkaroundChunk(lastDescriptor, data.buffers, f, data.offsetIndex));
        } else {
          chunks.add(new Chunk(descriptor, data.buffers, data.offsetIndex));
        }
      }
      return chunks;
    }
  }

  /**
   * The data for a column chunk
   */
  private class Chunk {

    protected final ChunkDescriptor descriptor;
    protected final ByteBufferInputStream stream;
    final OffsetIndex offsetIndex;

    /**
     * @param descriptor descriptor for the chunk
     * @param buffers ByteBuffers that contain the chunk
     * @param offsetIndex the offset index for this column; might be null
     */
    public Chunk(ChunkDescriptor descriptor, List<ByteBuffer> buffers, OffsetIndex offsetIndex) {
      this.descriptor = descriptor;
      this.stream = ByteBufferInputStream.wrap(buffers);
      this.offsetIndex = offsetIndex;
    }

    protected PageHeader readPageHeader() throws IOException {
      return Util.readPageHeader(stream);
    }

    /**
     * Read all of the pages in a given column chunk.
     * @return the list of pages
     */
    public ColumnChunkPageReader readAllPages() throws IOException {
      List<DataPage> pagesInChunk = new ArrayList<DataPage>();
      DictionaryPage dictionaryPage = null;
      PrimitiveType type = getFileMetaData().getSchema()
          .getType(descriptor.col.getPath()).asPrimitiveType();
      long valuesCountReadSoFar = 0;
      int dataPageCountReadSoFar = 0;
      while (hasMorePages(valuesCountReadSoFar, dataPageCountReadSoFar)) {
        PageHeader pageHeader = readPageHeader();
        int uncompressedPageSize = pageHeader.getUncompressed_page_size();
        int compressedPageSize = pageHeader.getCompressed_page_size();
        switch (pageHeader.type) {
          case DICTIONARY_PAGE:
            // there is only one dictionary page per column chunk
            if (dictionaryPage != null) {
              throw new ParquetDecodingException("more than one dictionary page in column " + descriptor.col);
            }
            DictionaryPageHeader dicHeader = pageHeader.getDictionary_page_header();
            dictionaryPage =
                new DictionaryPage(
                    this.readAsBytesInput(compressedPageSize),
                    uncompressedPageSize,
                    dicHeader.getNum_values(),
                    converter.getEncoding(dicHeader.getEncoding())
                    );
            break;
          case DATA_PAGE:
            DataPageHeader dataHeaderV1 = pageHeader.getData_page_header();
            pagesInChunk.add(
                new DataPageV1(
                    this.readAsBytesInput(compressedPageSize),
                    dataHeaderV1.getNum_values(),
                    uncompressedPageSize,
                    converter.fromParquetStatistics(
                        getFileMetaData().getCreatedBy(),
                        dataHeaderV1.getStatistics(),
                        type),
                    converter.getEncoding(dataHeaderV1.getRepetition_level_encoding()),
                    converter.getEncoding(dataHeaderV1.getDefinition_level_encoding()),
                    converter.getEncoding(dataHeaderV1.getEncoding())
                    ));
            valuesCountReadSoFar += dataHeaderV1.getNum_values();
            ++dataPageCountReadSoFar;
            break;
          case DATA_PAGE_V2:
            DataPageHeaderV2 dataHeaderV2 = pageHeader.getData_page_header_v2();
            int dataSize = compressedPageSize - dataHeaderV2.getRepetition_levels_byte_length() - dataHeaderV2.getDefinition_levels_byte_length();
            pagesInChunk.add(
                new DataPageV2(
                    dataHeaderV2.getNum_rows(),
                    dataHeaderV2.getNum_nulls(),
                    dataHeaderV2.getNum_values(),
                    this.readAsBytesInput(dataHeaderV2.getRepetition_levels_byte_length()),
                    this.readAsBytesInput(dataHeaderV2.getDefinition_levels_byte_length()),
                    converter.getEncoding(dataHeaderV2.getEncoding()),
                    this.readAsBytesInput(dataSize),
                    uncompressedPageSize,
                    converter.fromParquetStatistics(
                        getFileMetaData().getCreatedBy(),
                        dataHeaderV2.getStatistics(),
                        type),
                    dataHeaderV2.isIs_compressed()
                    ));
            valuesCountReadSoFar += dataHeaderV2.getNum_values();
            ++dataPageCountReadSoFar;
            break;
          default:
            LOG.debug("skipping page of type {} of size {}", pageHeader.getType(), compressedPageSize);
            stream.skipFully(compressedPageSize);
            break;
        }
      }
      if (offsetIndex == null && valuesCountReadSoFar != descriptor.metadata.getValueCount()) {
        // Would be nice to have a CorruptParquetFileException or something as a subclass?
        throw new IOException(
            "Expected " + descriptor.metadata.getValueCount() + " values in column chunk at " +
            getPath() + " offset " + descriptor.metadata.getFirstDataPageOffset() +
            " but got " + valuesCountReadSoFar + " values instead over " + pagesInChunk.size()
            + " pages ending at file offset " + (descriptor.fileOffset + stream.position()));
      }
      BytesInputDecompressor decompressor = options.getCodecFactory().getDecompressor(descriptor.metadata.getCodec());
      return new ColumnChunkPageReader(decompressor, pagesInChunk, dictionaryPage, offsetIndex,
          blocks.get(currentBlock).getRowCount());
    }

    private boolean hasMorePages(long valuesCountReadSoFar, int dataPageCountReadSoFar) {
      return offsetIndex == null ? valuesCountReadSoFar < descriptor.metadata.getValueCount()
          : dataPageCountReadSoFar < offsetIndex.getPageCount();
    }

    /**
     * @param size the size of the page
     * @return the page
     * @throws IOException if there is an error while reading from the file stream
     */
    public BytesInput readAsBytesInput(int size) throws IOException {
      return BytesInput.from(stream.sliceBuffers(size));
    }

  }

  /**
   * deals with a now fixed bug where compressedLength was missing a few bytes.
   */
  private class WorkaroundChunk extends Chunk {

    private final SeekableInputStream f;

    /**
     * @param descriptor the descriptor of the chunk
     * @param f the file stream positioned at the end of this chunk
     */
    private WorkaroundChunk(ChunkDescriptor descriptor, List<ByteBuffer> buffers, SeekableInputStream f, OffsetIndex offsetIndex) {
      super(descriptor, buffers, offsetIndex);
      this.f = f;
    }

    protected PageHeader readPageHeader() throws IOException {
      PageHeader pageHeader;
      stream.mark(8192); // headers should not be larger than 8k
      try {
        pageHeader = Util.readPageHeader(stream);
      } catch (IOException e) {
        // this is to workaround a bug where the compressedLength
        // of the chunk is missing the size of the header of the dictionary
        // to allow reading older files (using dictionary) we need this.
        // usually 13 to 19 bytes are missing
        // if the last page is smaller than this, the page header itself is truncated in the buffer.
        stream.reset(); // resetting the buffer to the position before we got the error
        LOG.info("completing the column chunk to read the page header");
        pageHeader = Util.readPageHeader(new SequenceInputStream(stream, f)); // trying again from the buffer + remainder of the stream.
      }
      return pageHeader;
    }

    public BytesInput readAsBytesInput(int size) throws IOException {
      int available = stream.available();
      if (size > available) {
        // this is to workaround a bug where the compressedLength
        // of the chunk is missing the size of the header of the dictionary
        // to allow reading older files (using dictionary) we need this.
        // usually 13 to 19 bytes are missing
        int missingBytes = size - available;
        LOG.info("completed the column chunk with {} bytes", missingBytes);

        List<ByteBuffer> buffers = new ArrayList<>();
        buffers.addAll(stream.sliceBuffers(available));

        ByteBuffer lastBuffer = ByteBuffer.allocate(missingBytes);
        f.readFully(lastBuffer);
        buffers.add(lastBuffer);

        return BytesInput.from(buffers);
      }

      return super.readAsBytesInput(size);
    }

  }


  /**
   * Information needed to read a column chunk or a part of it.
   */
  private static class ChunkDescriptor {

    private final ColumnDescriptor col;
    private final ColumnChunkMetaData metadata;
    private final long fileOffset;
    private final int size;

    /**
     * @param col column this chunk is part of
     * @param metadata metadata for the column
     * @param fileOffset offset in the file where this chunk starts
     * @param size size of the chunk
     */
    private ChunkDescriptor(
        ColumnDescriptor col,
        ColumnChunkMetaData metadata,
        long fileOffset,
        int size) {
      super();
      this.col = col;
      this.metadata = metadata;
      this.fileOffset = fileOffset;
      this.size = size;
    }

    @Override
    public int hashCode() {
      return col.hashCode();
    }

    @Override
    public boolean equals(Object obj) {
      if (this == obj) {
        return true;
      } else if (obj instanceof ChunkDescriptor) {
        return col.equals(((ChunkDescriptor) obj).col);
      } else {
        return false;
      }
    }
  }

  /**
   * Describes a list of consecutive parts to be read at once. A consecutive part may contain whole column chunks or
   * only parts of them (some pages).
   */
  private class ConsecutivePartList {

    private final long offset;
    private int length;
    private final List<ChunkDescriptor> chunks = new ArrayList<ChunkDescriptor>();

    /**
     * @param offset where the first chunk starts
     */
    ConsecutivePartList(long offset) {
      this.offset = offset;
    }

    /**
     * adds a chunk to the list.
     * It must be consecutive to the previous chunk
     * @param descriptor a chunk descriptor
     */
    public void addChunk(ChunkDescriptor descriptor) {
      chunks.add(descriptor);
      length += descriptor.size;
    }

    /**
     * @param f file to read the chunks from
     * @param builder used to build chunk list to read the pages for the different columns
     * @throws IOException if there is an error while reading from the stream
     */
<<<<<<< HEAD
    public void readAll(SeekableInputStream f, ChunkListBuilder builder) throws IOException {
      f.seek(offset);

      int fullAllocations = length / options.getMaxAllocationSize();
      int lastAllocationSize = length % options.getMaxAllocationSize();

      int numAllocations = fullAllocations + (lastAllocationSize > 0 ? 1 : 0);
      List<ByteBuffer> buffers = new ArrayList<>(numAllocations);

      for (int i = 0; i < fullAllocations; i += 1) {
        buffers.add(options.getAllocator().allocate(options.getMaxAllocationSize()));
      }

      if (lastAllocationSize > 0) {
        buffers.add(options.getAllocator().allocate(lastAllocationSize));
      }

      for (ByteBuffer buffer : buffers) {
        f.readFully(buffer);
        buffer.flip();
      }
=======
    public List<Chunk> readAll(SeekableInputStream f) throws IOException {
      List<Chunk> result = new ArrayList<>(chunks.size());
      List<ByteBuffer> buffers = readBlocks(f, offset, length);
>>>>>>> a150f245

      // report in a counter the data we just scanned
      BenchmarkCounter.incrementBytesRead(length);
      ByteBufferInputStream stream = ByteBufferInputStream.wrap(buffers);
      for (int i = 0; i < chunks.size(); i++) {
        ChunkDescriptor descriptor = chunks.get(i);
        builder.add(descriptor, stream.sliceBuffers(descriptor.size), f);
      }
    }

    /**
     * @return the position following the last byte of these chunks
     */
    public long endPos() {
      return offset + length;
    }

  }

  /**
   * @param f file to read the blocks from
   * @return the ByteBuffer blocks
   * @throws IOException if there is an error while reading from the stream
   */
  List<ByteBuffer> readBlocks(SeekableInputStream f, long offset, int length) throws IOException {
    f.seek(offset);

    int fullAllocations = length / options.getMaxAllocationSize();
    int lastAllocationSize = length % options.getMaxAllocationSize();

    int numAllocations = fullAllocations + (lastAllocationSize > 0 ? 1 : 0);
    List<ByteBuffer> buffers = new ArrayList<>(numAllocations);

    for (int i = 0; i < fullAllocations; i++) {
      buffers.add(options.getAllocator().allocate(options.getMaxAllocationSize()));
    }

    if (lastAllocationSize > 0) {
      buffers.add(options.getAllocator().allocate(lastAllocationSize));
    }

    for (ByteBuffer buffer : buffers) {
      f.readFully(buffer);
      buffer.flip();
    }
    return buffers;
  }

  Optional<PageReader> readColumnInBlock(int blockIndex, ColumnDescriptor columnDescriptor) {
    BlockMetaData block = blocks.get(blockIndex);
    if (block.getRowCount() == 0) {
      throw new RuntimeException("Illegal row group of 0 rows");
    }
    Optional<ColumnChunkMetaData> mc = findColumnByPath(block, columnDescriptor.getPath());

    return mc.map(column -> new ChunkDescriptor(columnDescriptor, column, column.getStartingPos(), (int) column.getTotalSize()))
      .map(chunk -> readChunk(f, chunk));
  }

  private ColumnChunkPageReader readChunk(SeekableInputStream f, ChunkDescriptor descriptor) {
    try {
      List<ByteBuffer> buffers = readBlocks(f, descriptor.fileOffset, descriptor.size);
      ByteBufferInputStream stream = ByteBufferInputStream.wrap(buffers);
      Chunk chunk = new WorkaroundChunk(descriptor, stream.sliceBuffers(descriptor.size), f);
      return chunk.readAllPages();
    } catch (IOException e) {
      throw new RuntimeException(e);
    }
  }

  private Optional<ColumnChunkMetaData> findColumnByPath(BlockMetaData block, String[] path) {
    for (ColumnChunkMetaData column : block.getColumns()) {
      if (Arrays.equals(column.getPath().toArray(), path)) {
        return Optional.of(column);
      }
    }
    return Optional.empty();
  }

  public int blocksCount() {
    return blocks.size();
  }

  public BlockMetaData getBlockMetaData(int blockIndex) {
    return blocks.get(blockIndex);
  }

}<|MERGE_RESOLUTION|>--- conflicted
+++ resolved
@@ -59,16 +59,6 @@
 import org.apache.parquet.HadoopReadOptions;
 import org.apache.parquet.ParquetReadOptions;
 import org.apache.parquet.bytes.ByteBufferInputStream;
-<<<<<<< HEAD
-=======
-import org.apache.parquet.column.Encoding;
-import org.apache.parquet.column.page.DictionaryPageReadStore;
-import org.apache.parquet.column.page.PageReader;
-import org.apache.parquet.compression.CompressionCodecFactory.BytesInputDecompressor;
-import org.apache.parquet.filter2.compat.FilterCompat;
-import org.apache.parquet.filter2.compat.RowGroupFilter;
-
->>>>>>> a150f245
 import org.apache.parquet.bytes.BytesInput;
 import org.apache.parquet.column.ColumnDescriptor;
 import org.apache.parquet.column.Encoding;
@@ -77,6 +67,7 @@
 import org.apache.parquet.column.page.DataPageV2;
 import org.apache.parquet.column.page.DictionaryPage;
 import org.apache.parquet.column.page.DictionaryPageReadStore;
+import org.apache.parquet.column.page.PageReader;
 import org.apache.parquet.column.page.PageReadStore;
 import org.apache.parquet.compression.CompressionCodecFactory.BytesInputDecompressor;
 import org.apache.parquet.filter2.compat.FilterCompat;
@@ -1416,33 +1407,8 @@
      * @param builder used to build chunk list to read the pages for the different columns
      * @throws IOException if there is an error while reading from the stream
      */
-<<<<<<< HEAD
     public void readAll(SeekableInputStream f, ChunkListBuilder builder) throws IOException {
-      f.seek(offset);
-
-      int fullAllocations = length / options.getMaxAllocationSize();
-      int lastAllocationSize = length % options.getMaxAllocationSize();
-
-      int numAllocations = fullAllocations + (lastAllocationSize > 0 ? 1 : 0);
-      List<ByteBuffer> buffers = new ArrayList<>(numAllocations);
-
-      for (int i = 0; i < fullAllocations; i += 1) {
-        buffers.add(options.getAllocator().allocate(options.getMaxAllocationSize()));
-      }
-
-      if (lastAllocationSize > 0) {
-        buffers.add(options.getAllocator().allocate(lastAllocationSize));
-      }
-
-      for (ByteBuffer buffer : buffers) {
-        f.readFully(buffer);
-        buffer.flip();
-      }
-=======
-    public List<Chunk> readAll(SeekableInputStream f) throws IOException {
-      List<Chunk> result = new ArrayList<>(chunks.size());
       List<ByteBuffer> buffers = readBlocks(f, offset, length);
->>>>>>> a150f245
 
       // report in a counter the data we just scanned
       BenchmarkCounter.incrementBytesRead(length);
@@ -1506,7 +1472,7 @@
     try {
       List<ByteBuffer> buffers = readBlocks(f, descriptor.fileOffset, descriptor.size);
       ByteBufferInputStream stream = ByteBufferInputStream.wrap(buffers);
-      Chunk chunk = new WorkaroundChunk(descriptor, stream.sliceBuffers(descriptor.size), f);
+      Chunk chunk = new WorkaroundChunk(descriptor, stream.sliceBuffers(descriptor.size), f, null);
       return chunk.readAllPages();
     } catch (IOException e) {
       throw new RuntimeException(e);
