/* 
 * Licensed to the Apache Software Foundation (ASF) under one
 * or more contributor license agreements.  See the NOTICE file
 * distributed with this work for additional information
 * regarding copyright ownership.  The ASF licenses this file
 * to you under the Apache License, Version 2.0 (the
 * "License"); you may not use this file except in compliance
 * with the License.  You may obtain a copy of the License at
 * 
 *   http://www.apache.org/licenses/LICENSE-2.0
 * 
 * Unless required by applicable law or agreed to in writing,
 * software distributed under the License is distributed on an
 * "AS IS" BASIS, WITHOUT WARRANTIES OR CONDITIONS OF ANY
 * KIND, either express or implied.  See the License for the
 * specific language governing permissions and limitations
 * under the License.
 */
package org.apache.parquet.hadoop;

import static org.apache.parquet.format.Util.writeFileMetaData;
import static org.apache.parquet.hadoop.ParquetWriter.DEFAULT_BLOCK_SIZE;
import static org.apache.parquet.hadoop.ParquetWriter.MAX_PADDING_SIZE_DEFAULT;

import java.io.IOException;
import java.io.OutputStream;
import java.nio.charset.Charset;
import java.util.ArrayList;
import java.util.HashMap;
import java.util.HashSet;
import java.util.LinkedHashSet;
import java.util.List;
import java.util.Map;
import java.util.Map.Entry;
import java.util.Set;

import org.apache.hadoop.conf.Configuration;
import org.apache.hadoop.fs.FSDataInputStream;
import org.apache.hadoop.fs.FSDataOutputStream;
import org.apache.hadoop.fs.FileSystem;
import org.apache.hadoop.fs.Path;

import org.apache.parquet.Preconditions;
import org.apache.parquet.Strings;
import org.apache.parquet.Version;
import org.apache.parquet.bytes.BytesInput;
import org.apache.parquet.bytes.BytesUtils;
import org.apache.parquet.column.ColumnDescriptor;
import org.apache.parquet.column.Encoding;
import org.apache.parquet.column.EncodingStats;
import org.apache.parquet.column.page.DictionaryPage;
import org.apache.parquet.column.statistics.Statistics;
import org.apache.parquet.hadoop.ParquetOutputFormat.JobSummaryLevel;
import org.apache.parquet.hadoop.metadata.ColumnPath;
import org.apache.parquet.format.converter.ParquetMetadataConverter;
import org.apache.parquet.hadoop.metadata.BlockMetaData;
import org.apache.parquet.hadoop.metadata.ColumnChunkMetaData;
import org.apache.parquet.hadoop.metadata.CompressionCodecName;
import org.apache.parquet.hadoop.metadata.FileMetaData;
import org.apache.parquet.hadoop.metadata.GlobalMetaData;
import org.apache.parquet.hadoop.metadata.ParquetMetadata;
import org.apache.parquet.hadoop.util.HadoopStreams;
import org.apache.parquet.io.SeekableInputStream;
import org.apache.parquet.io.ParquetEncodingException;
import org.apache.parquet.schema.MessageType;
import org.apache.parquet.schema.PrimitiveType.PrimitiveTypeName;
import org.apache.parquet.schema.TypeUtil;

import org.slf4j.Logger;
import org.slf4j.LoggerFactory;

/**
 * Internal implementation of the Parquet file writer as a block container
 *
 * @author Julien Le Dem
 *
 */
public class ParquetFileWriter {
  private static final Logger LOGGER = LoggerFactory.getLogger(ParquetFileWriter.class);
  private static final boolean DEBUG_ENABLED = LOGGER.isDebugEnabled();
  private static final boolean WARN_ENABLED = LOGGER.isWarnEnabled();
  private static final boolean INFO_ENABLED = LOGGER.isInfoEnabled();
  private static final boolean ERROR_ENABLED = LOGGER.isErrorEnabled();


  private static ParquetMetadataConverter metadataConverter = new ParquetMetadataConverter();

  public static final String PARQUET_METADATA_FILE = "_metadata";
  public static final String MAGIC_STR = "PAR1";
  public static final byte[] MAGIC = MAGIC_STR.getBytes(Charset.forName("ASCII"));
  public static final String PARQUET_COMMON_METADATA_FILE = "_common_metadata";
  public static final int CURRENT_VERSION = 1;

  // need to supply a buffer size when setting block size. this is the default
  // for hadoop 1 to present. copying it avoids loading DFSConfigKeys.
  private static final int DFS_BUFFER_SIZE_DEFAULT = 4096;

  // visible for testing
  static final Set<String> BLOCK_FS_SCHEMES = new HashSet<String>();
  static {
    BLOCK_FS_SCHEMES.add("hdfs");
    BLOCK_FS_SCHEMES.add("webhdfs");
    BLOCK_FS_SCHEMES.add("viewfs");
  }

  private static boolean supportsBlockSize(FileSystem fs) {
    return BLOCK_FS_SCHEMES.contains(fs.getUri().getScheme());
  }

  // File creation modes
  public static enum Mode {
    CREATE,
    OVERWRITE
  }

  private final MessageType schema;
  private final FSDataOutputStream out;
  private final AlignmentStrategy alignment;

  // file data
  private List<BlockMetaData> blocks = new ArrayList<BlockMetaData>();

  // row group data
  private BlockMetaData currentBlock; // appended to by endColumn

  // row group data set at the start of a row group
  private long currentRecordCount; // set in startBlock

  // column chunk data accumulated as pages are written
  private EncodingStats.Builder encodingStatsBuilder;
  private Set<Encoding> currentEncodings;
  private long uncompressedLength;
  private long compressedLength;
  private Statistics currentStatistics; // accumulated in writePage(s)

  // column chunk data set at the start of a column
  private CompressionCodecName currentChunkCodec; // set in startColumn
  private ColumnPath currentChunkPath;            // set in startColumn
  private PrimitiveTypeName currentChunkType;     // set in startColumn
  private long currentChunkValueCount;            // set in startColumn
  private long currentChunkFirstDataPage;         // set in startColumn (out.pos())
  private long currentChunkDictionaryPageOffset;  // set in writeDictionaryPage

  /**
   * Captures the order in which methods should be called
   *
   * @author Julien Le Dem
   *
   */
  private enum STATE {
    NOT_STARTED {
      STATE start() {
        return STARTED;
      }
    },
    STARTED {
      STATE startBlock() {
        return BLOCK;
      }
      STATE end() {
        return ENDED;
      }
    },
    BLOCK  {
      STATE startColumn() {
        return COLUMN;
      }
      STATE endBlock() {
        return STARTED;
      }
    },
    COLUMN {
      STATE endColumn() {
        return BLOCK;
      };
      STATE write() {
        return this;
      }
    },
    ENDED;

    STATE start() throws IOException { return error(); }
    STATE startBlock() throws IOException { return error(); }
    STATE startColumn() throws IOException { return error(); }
    STATE write() throws IOException { return error(); }
    STATE endColumn() throws IOException { return error(); }
    STATE endBlock() throws IOException { return error(); }
    STATE end() throws IOException { return error(); }

    private final STATE error() throws IOException {
      throw new IOException("The file being written is in an invalid state. Probably caused by an error thrown previously. Current state: " + this.name());
    }
  }

  private STATE state = STATE.NOT_STARTED;

  /**
   * @param configuration Hadoop configuration
   * @param schema the schema of the data
   * @param file the file to write to
   * @throws IOException if the file can not be created
   */
  public ParquetFileWriter(Configuration configuration, MessageType schema,
      Path file) throws IOException {
    this(configuration, schema, file, Mode.CREATE, DEFAULT_BLOCK_SIZE,
        MAX_PADDING_SIZE_DEFAULT);
  }

  /**
   * @param configuration Hadoop configuration
   * @param schema the schema of the data
   * @param file the file to write to
   * @param mode file creation mode
   * @throws IOException if the file can not be created
   */
  public ParquetFileWriter(Configuration configuration, MessageType schema,
                           Path file, Mode mode) throws IOException {
    this(configuration, schema, file, mode, DEFAULT_BLOCK_SIZE,
        MAX_PADDING_SIZE_DEFAULT);
  }

  /**
   * @param configuration Hadoop configuration
   * @param schema the schema of the data
   * @param file the file to write to
   * @param mode file creation mode
   * @param rowGroupSize the row group size
   * @throws IOException if the file can not be created
   */
  public ParquetFileWriter(Configuration configuration, MessageType schema,
                           Path file, Mode mode, long rowGroupSize,
                           int maxPaddingSize)
      throws IOException {
    TypeUtil.checkValidWriteSchema(schema);
    this.schema = schema;
    FileSystem fs = file.getFileSystem(configuration);
    boolean overwriteFlag = (mode == Mode.OVERWRITE);

    if (supportsBlockSize(fs)) {
      // use the default block size, unless row group size is larger
      long dfsBlockSize = Math.max(fs.getDefaultBlockSize(file), rowGroupSize);

      this.alignment = PaddingAlignment.get(
          dfsBlockSize, rowGroupSize, maxPaddingSize);
      this.out = fs.create(file, overwriteFlag, DFS_BUFFER_SIZE_DEFAULT,
          fs.getDefaultReplication(file), dfsBlockSize);

    } else {
      this.alignment = NoAlignment.get(rowGroupSize);
      this.out = fs.create(file, overwriteFlag);
    }

    this.encodingStatsBuilder = new EncodingStats.Builder();
  }

  /**
   * FOR TESTING ONLY.
   *
   * @param configuration Hadoop configuration
   * @param schema the schema of the data
   * @param file the file to write to
   * @param rowAndBlockSize the row group size
   * @throws IOException if the file can not be created
   */
  ParquetFileWriter(Configuration configuration, MessageType schema,
                    Path file, long rowAndBlockSize, int maxPaddingSize)
      throws IOException {
    FileSystem fs = file.getFileSystem(configuration);
    this.schema = schema;
    this.alignment = PaddingAlignment.get(
        rowAndBlockSize, rowAndBlockSize, maxPaddingSize);
    this.out = fs.create(file, true, DFS_BUFFER_SIZE_DEFAULT,
        fs.getDefaultReplication(file), rowAndBlockSize);
    this.encodingStatsBuilder = new EncodingStats.Builder();
  }

  /**
   * start the file
   * @throws IOException
   */
  public void start() throws IOException {
    state = state.start();
    if (DEBUG_ENABLED) {
      LOGGER.debug(out.getPos() + ": start");
    }
    out.write(MAGIC);
  }

  /**
   * start a block
   * @param recordCount the record count in this block
   * @throws IOException
   */
  public void startBlock(long recordCount) throws IOException {
    state = state.startBlock();
    if (DEBUG_ENABLED) {
      LOGGER.debug(out.getPos() + ": start block");
    }
//    out.write(MAGIC); // TODO: add a magic delimiter

    alignment.alignForRowGroup(out);

    currentBlock = new BlockMetaData();
    currentRecordCount = recordCount;
  }

  /**
   * start a column inside a block
   * @param descriptor the column descriptor
   * @param valueCount the value count in this column
   * @param compressionCodecName
   * @throws IOException
   */
  public void startColumn(ColumnDescriptor descriptor,
                          long valueCount,
                          CompressionCodecName compressionCodecName) throws IOException {
    state = state.startColumn();
    encodingStatsBuilder.clear();
    currentEncodings = new HashSet<Encoding>();
    currentChunkPath = ColumnPath.get(descriptor.getPath());
    currentChunkType = descriptor.getType();
    currentChunkCodec = compressionCodecName;
    currentChunkValueCount = valueCount;
    currentChunkFirstDataPage = out.getPos();
    compressedLength = 0;
    uncompressedLength = 0;
    // need to know what type of stats to initialize to
    // better way to do this?
    currentStatistics = Statistics.getStatsBasedOnType(currentChunkType);
  }

  /**
   * writes a dictionary page page
   * @param dictionaryPage the dictionary page
   */
  public void writeDictionaryPage(DictionaryPage dictionaryPage) throws IOException {
    state = state.write();
    if (DEBUG_ENABLED) {
      LOGGER.debug(out.getPos() + ": write dictionary page: " + dictionaryPage.getDictionarySize() + " values");
    }
    currentChunkDictionaryPageOffset = out.getPos();
    int uncompressedSize = dictionaryPage.getUncompressedSize();
    int compressedPageSize = (int)dictionaryPage.getBytes().size(); // TODO: fix casts
    metadataConverter.writeDictionaryPageHeader(
        uncompressedSize,
        compressedPageSize,
        dictionaryPage.getDictionarySize(),
        dictionaryPage.getEncoding(),
        out);
    long headerSize = out.getPos() - currentChunkDictionaryPageOffset;
    this.uncompressedLength += uncompressedSize + headerSize;
    this.compressedLength += compressedPageSize + headerSize;
    if (DEBUG_ENABLED) {
      LOGGER.debug(out.getPos() + ": write dictionary page content " + compressedPageSize);
    }
    dictionaryPage.getBytes().writeAllTo(out);
    encodingStatsBuilder.addDictEncoding(dictionaryPage.getEncoding());
    currentEncodings.add(dictionaryPage.getEncoding());
  }


  /**
   * writes a single page
   * @param valueCount count of values
   * @param uncompressedPageSize the size of the data once uncompressed
   * @param bytes the compressed data for the page without header
   * @param rlEncoding encoding of the repetition level
   * @param dlEncoding encoding of the definition level
   * @param valuesEncoding encoding of values
   */
  @Deprecated
  public void writeDataPage(
      int valueCount, int uncompressedPageSize,
      BytesInput bytes,
      Encoding rlEncoding,
      Encoding dlEncoding,
      Encoding valuesEncoding) throws IOException {
    state = state.write();
    long beforeHeader = out.getPos();
    if (DEBUG_ENABLED) {
      LOGGER.debug(beforeHeader + ": write data page: " + valueCount + " values");
    }
    int compressedPageSize = (int)bytes.size();
    metadataConverter.writeDataPageHeader(
        uncompressedPageSize, compressedPageSize,
        valueCount,
        rlEncoding,
        dlEncoding,
        valuesEncoding,
        out);
    long headerSize = out.getPos() - beforeHeader;
    this.uncompressedLength += uncompressedPageSize + headerSize;
    this.compressedLength += compressedPageSize + headerSize;
    if (DEBUG_ENABLED) {
      LOGGER.debug(out.getPos() + ": write data page content " + compressedPageSize);
    }
    bytes.writeAllTo(out);
    encodingStatsBuilder.addDataEncoding(valuesEncoding);
    currentEncodings.add(rlEncoding);
    currentEncodings.add(dlEncoding);
    currentEncodings.add(valuesEncoding);
  }

  /**
   * writes a single page
   * @param valueCount count of values
   * @param uncompressedPageSize the size of the data once uncompressed
   * @param bytes the compressed data for the page without header
   * @param rlEncoding encoding of the repetition level
   * @param dlEncoding encoding of the definition level
   * @param valuesEncoding encoding of values
   */
  public void writeDataPage(
      int valueCount, int uncompressedPageSize,
      BytesInput bytes,
      Statistics statistics,
      Encoding rlEncoding,
      Encoding dlEncoding,
      Encoding valuesEncoding) throws IOException {
    state = state.write();
    long beforeHeader = out.getPos();
    if (DEBUG_ENABLED) {
      LOGGER.debug(beforeHeader + ": write data page: " + valueCount + " values");
    }
    int compressedPageSize = (int)bytes.size();
    metadataConverter.writeDataPageHeader(
        uncompressedPageSize, compressedPageSize,
        valueCount,
        statistics,
        rlEncoding,
        dlEncoding,
        valuesEncoding,
        out);
    long headerSize = out.getPos() - beforeHeader;
    this.uncompressedLength += uncompressedPageSize + headerSize;
    this.compressedLength += compressedPageSize + headerSize;
    if (DEBUG_ENABLED) {
      LOGGER.debug(out.getPos() + ": write data page content " + compressedPageSize);
    }
    bytes.writeAllTo(out);
    currentStatistics.mergeStatistics(statistics);
    encodingStatsBuilder.addDataEncoding(valuesEncoding);
    currentEncodings.add(rlEncoding);
    currentEncodings.add(dlEncoding);
    currentEncodings.add(valuesEncoding);
  }

  /**
   * writes a number of pages at once
   * @param bytes bytes to be written including page headers
   * @param uncompressedTotalPageSize total uncompressed size (without page headers)
   * @param compressedTotalPageSize total compressed size (without page headers)
   * @throws IOException
   */
  void writeDataPages(BytesInput bytes,
                      long uncompressedTotalPageSize,
                      long compressedTotalPageSize,
                      Statistics totalStats,
                      Set<Encoding> rlEncodings,
                      Set<Encoding> dlEncodings,
                      List<Encoding> dataEncodings) throws IOException {
    state = state.write();
     if (DEBUG_ENABLED) {
       LOGGER.debug(out.getPos() + ": write data pages");
     }
    long headersSize = bytes.size() - compressedTotalPageSize;
    this.uncompressedLength += uncompressedTotalPageSize + headersSize;
    this.compressedLength += compressedTotalPageSize + headersSize;
     if (DEBUG_ENABLED) {
       LOGGER.debug(out.getPos() + ": write data pages content");
     }
    bytes.writeAllTo(out);
    encodingStatsBuilder.addDataEncodings(dataEncodings);
    if (rlEncodings.isEmpty()) {
      encodingStatsBuilder.withV2Pages();
    }
    currentEncodings.addAll(rlEncodings);
    currentEncodings.addAll(dlEncodings);
    currentEncodings.addAll(dataEncodings);
    currentStatistics = totalStats;
  }

  /**
   * end a column (once all rep, def and data have been written)
   * @throws IOException
   */
  public void endColumn() throws IOException {
    state = state.endColumn();
    if (DEBUG_ENABLED) {
      LOGGER.debug(out.getPos() + ": end column");
    }
    currentBlock.addColumn(ColumnChunkMetaData.get(
        currentChunkPath,
        currentChunkType,
        currentChunkCodec,
        encodingStatsBuilder.build(),
        currentEncodings,
        currentStatistics,
        currentChunkFirstDataPage,
        currentChunkDictionaryPageOffset,
        currentChunkValueCount,
        compressedLength,
        uncompressedLength));
    this.currentBlock.setTotalByteSize(currentBlock.getTotalByteSize() + uncompressedLength);
    this.uncompressedLength = 0;
    this.compressedLength = 0;
  }

  /**
   * ends a block once all column chunks have been written
   * @throws IOException
   */
  public void endBlock() throws IOException {
    state = state.endBlock();
    if (DEBUG_ENABLED) {
      LOGGER.debug(out.getPos() + ": end block");
    }
    currentBlock.setRowCount(currentRecordCount);
    blocks.add(currentBlock);
    currentBlock = null;
  }

  public void appendFile(Configuration conf, Path file) throws IOException {
    ParquetFileReader.open(conf, file).appendTo(this);
  }

  public void appendRowGroups(FSDataInputStream file,
                              List<BlockMetaData> rowGroups,
                              boolean dropColumns) throws IOException {
    appendRowGroups(HadoopStreams.wrap(file), rowGroups, dropColumns);
  }

  public void appendRowGroups(SeekableInputStream file,
                              List<BlockMetaData> rowGroups,
                              boolean dropColumns) throws IOException {
    for (BlockMetaData block : rowGroups) {
      appendRowGroup(file, block, dropColumns);
    }
  }

  public void appendRowGroup(FSDataInputStream from, BlockMetaData rowGroup,
                             boolean dropColumns) throws IOException {
    appendRowGroup(from, rowGroup, dropColumns);
  }

  public void appendRowGroup(SeekableInputStream from, BlockMetaData rowGroup,
    boolean dropColumns) throws IOException {
    startBlock(rowGroup.getRowCount());

    Map<String, ColumnChunkMetaData> columnsToCopy =
        new HashMap<String, ColumnChunkMetaData>();
    for (ColumnChunkMetaData chunk : rowGroup.getColumns()) {
      columnsToCopy.put(chunk.getPath().toDotString(), chunk);
    }

    List<ColumnChunkMetaData> columnsInOrder =
        new ArrayList<ColumnChunkMetaData>();

    for (ColumnDescriptor descriptor : schema.getColumns()) {
      String path = ColumnPath.get(descriptor.getPath()).toDotString();
      ColumnChunkMetaData chunk = columnsToCopy.remove(path);
      if (chunk != null) {
        columnsInOrder.add(chunk);
      } else {
        throw new IllegalArgumentException(String.format(
            "Missing column '%s', cannot copy row group: %s", path, rowGroup));
      }
    }

    // complain if some columns would be dropped and that's not okay
    if (!dropColumns && !columnsToCopy.isEmpty()) {
      throw new IllegalArgumentException(String.format(
          "Columns cannot be copied (missing from target schema): %s",
          Strings.join(columnsToCopy.keySet(), ", ")));
    }

    // copy the data for all chunks
    long start = -1;
    long length = 0;
    long blockCompressedSize = 0;
    for (int i = 0; i < columnsInOrder.size(); i += 1) {
      ColumnChunkMetaData chunk = columnsInOrder.get(i);

      // get this chunk's start position in the new file
      long newChunkStart = out.getPos() + length;

      // add this chunk to be copied with any previous chunks
      if (start < 0) {
        // no previous chunk included, start at this chunk's starting pos
        start = chunk.getStartingPos();
      }
      length += chunk.getTotalSize();

      if ((i + 1) == columnsInOrder.size() ||
          columnsInOrder.get(i + 1).getStartingPos() != (start + length)) {
        // not contiguous. do the copy now.
        copy(from, out, start, length);
        // reset to start at the next column chunk
        start = -1;
        length = 0;
      }

      currentBlock.addColumn(ColumnChunkMetaData.get(
          chunk.getPath(),
          chunk.getType(),
          chunk.getCodec(),
          chunk.getEncodingStats(),
          chunk.getEncodings(),
          chunk.getStatistics(),
          newChunkStart,
          newChunkStart,
          chunk.getValueCount(),
          chunk.getTotalSize(),
          chunk.getTotalUncompressedSize()));

      blockCompressedSize += chunk.getTotalSize();
    }

    currentBlock.setTotalByteSize(blockCompressedSize);

    endBlock();
  }

  // Buffers for the copy function.
  private static final ThreadLocal<byte[]> COPY_BUFFER =
      new ThreadLocal<byte[]>() {
        @Override
        protected byte[] initialValue() {
          return new byte[8192];
        }
      };

  /**
   * Copy from a FS input stream to an output stream. Thread-safe
   *
   * @param from a {@link FSDataInputStream}
   * @param to any {@link OutputStream}
   * @param start where in the from stream to start copying
   * @param length the number of bytes to copy
   * @throws IOException
   */
<<<<<<< HEAD
  private static void copy(FSDataInputStream from, FSDataOutputStream to,
                          long start, long length) throws IOException{
    if (DEBUG_ENABLED) {
      LOGGER.debug("Copying " + length + " bytes at " + start + " to " + to.getPos());
    }
=======
  private static void copy(SeekableInputStream from, FSDataOutputStream to,
                           long start, long length) throws IOException{
    if (DEBUG) LOG.debug(
        "Copying " + length + " bytes at " + start + " to " + to.getPos());
>>>>>>> 255f1083
    from.seek(start);
    long bytesCopied = 0;
    byte[] buffer = COPY_BUFFER.get();
    while (bytesCopied < length) {
      long bytesLeft = length - bytesCopied;
      int bytesRead = from.read(buffer, 0,
          (buffer.length < bytesLeft ? buffer.length : (int) bytesLeft));
      if (bytesRead < 0) {
        throw new IllegalArgumentException(
            "Unexpected end of input file at " + start + bytesCopied);
      }
      to.write(buffer, 0, bytesRead);
      bytesCopied += bytesRead;
    }
  }

  /**
   * ends a file once all blocks have been written.
   * closes the file.
   * @param extraMetaData the extra meta data to write in the footer
   * @throws IOException
   */
  public void end(Map<String, String> extraMetaData) throws IOException {
    state = state.end();
    if (DEBUG_ENABLED) {
      LOGGER.debug(out.getPos() + ": end");
    }
    ParquetMetadata footer = new ParquetMetadata(new FileMetaData(schema, extraMetaData, Version.FULL_VERSION), blocks);
    serializeFooter(footer, out);
    out.close();
  }

  private static void serializeFooter(ParquetMetadata footer, FSDataOutputStream out) throws IOException {
    long footerIndex = out.getPos();
    org.apache.parquet.format.FileMetaData parquetMetadata = metadataConverter.toParquetMetadata(CURRENT_VERSION, footer);
    writeFileMetaData(parquetMetadata, out);
    if (DEBUG_ENABLED) {
      LOGGER.debug(out.getPos() + ": footer length = " + (out.getPos() - footerIndex));
    }
    BytesUtils.writeIntLittleEndian(out, (int) (out.getPos() - footerIndex));
    out.write(MAGIC);
  }

  /**
   * Given a list of metadata files, merge them into a single ParquetMetadata
   * Requires that the schemas be compatible, and the extraMetadata be exactly equal.
   */
  public static ParquetMetadata mergeMetadataFiles(List<Path> files,  Configuration conf) throws IOException {
    Preconditions.checkArgument(!files.isEmpty(), "Cannot merge an empty list of metadata");

    GlobalMetaData globalMetaData = null;
    List<BlockMetaData> blocks = new ArrayList<BlockMetaData>();

    for (Path p : files) {
      ParquetMetadata pmd = ParquetFileReader.readFooter(conf, p, ParquetMetadataConverter.NO_FILTER);
      FileMetaData fmd = pmd.getFileMetaData();
      globalMetaData = mergeInto(fmd, globalMetaData, true);
      blocks.addAll(pmd.getBlocks());
    }

    // collapse GlobalMetaData into a single FileMetaData, which will throw if they are not compatible
    return new ParquetMetadata(globalMetaData.merge(), blocks);
  }

  /**
   * Given a list of metadata files, merge them into a single metadata file.
   * Requires that the schemas be compatible, and the extraMetaData be exactly equal.
   * This is useful when merging 2 directories of parquet files into a single directory, as long
   * as both directories were written with compatible schemas and equal extraMetaData.
   */
  public static void writeMergedMetadataFile(List<Path> files, Path outputPath, Configuration conf) throws IOException {
    ParquetMetadata merged = mergeMetadataFiles(files, conf);
    writeMetadataFile(outputPath, merged, outputPath.getFileSystem(conf));
  }

  /**
   * writes a _metadata and _common_metadata file
   * @param configuration the configuration to use to get the FileSystem
   * @param outputPath the directory to write the _metadata file to
   * @param footers the list of footers to merge
   * @deprecated use the variant of writeMetadataFile that takes a {@link JobSummaryLevel} as an argument.
   * @throws IOException
   */
  @Deprecated
  public static void writeMetadataFile(Configuration configuration, Path outputPath, List<Footer> footers) throws IOException {
    writeMetadataFile(configuration, outputPath, footers, JobSummaryLevel.ALL);
  }

  /**
   * writes _common_metadata file, and optionally a _metadata file depending on the {@link JobSummaryLevel} provided
   */
  public static void writeMetadataFile(Configuration configuration, Path outputPath, List<Footer> footers, JobSummaryLevel level) throws IOException {
    Preconditions.checkArgument(level == JobSummaryLevel.ALL || level == JobSummaryLevel.COMMON_ONLY,
        "Unsupported level: " + level);

    FileSystem fs = outputPath.getFileSystem(configuration);
    outputPath = outputPath.makeQualified(fs);
    ParquetMetadata metadataFooter = mergeFooters(outputPath, footers);

    if (level == JobSummaryLevel.ALL) {
      writeMetadataFile(outputPath, metadataFooter, fs, PARQUET_METADATA_FILE);
    }

    metadataFooter.getBlocks().clear();
    writeMetadataFile(outputPath, metadataFooter, fs, PARQUET_COMMON_METADATA_FILE);
  }

  private static void writeMetadataFile(Path outputPathRoot, ParquetMetadata metadataFooter, FileSystem fs, String parquetMetadataFile)
      throws IOException {
    Path metaDataPath = new Path(outputPathRoot, parquetMetadataFile);
    writeMetadataFile(metaDataPath, metadataFooter, fs);
  }

  private static void writeMetadataFile(Path outputPath, ParquetMetadata metadataFooter, FileSystem fs)
      throws IOException {
    FSDataOutputStream metadata = fs.create(outputPath);
    metadata.write(MAGIC);
    serializeFooter(metadataFooter, metadata);
    metadata.close();
  }

  static ParquetMetadata mergeFooters(Path root, List<Footer> footers) {
    String rootPath = root.toUri().getPath();
    GlobalMetaData fileMetaData = null;
    List<BlockMetaData> blocks = new ArrayList<BlockMetaData>();
    for (Footer footer : footers) {
        String footerPath = footer.getFile().toUri().getPath();
      if (!footerPath.startsWith(rootPath)) {
        throw new ParquetEncodingException(footerPath + " invalid: all the files must be contained in the root " + root);
      }
      footerPath = footerPath.substring(rootPath.length());
      while (footerPath.startsWith("/")) {
        footerPath = footerPath.substring(1);
      }
      fileMetaData = mergeInto(footer.getParquetMetadata().getFileMetaData(), fileMetaData);
      for (BlockMetaData block : footer.getParquetMetadata().getBlocks()) {
        block.setPath(footerPath);
        blocks.add(block);
      }
    }
    return new ParquetMetadata(fileMetaData.merge(), blocks);
  }

  /**
   * @return the current position in the underlying file
   * @throws IOException
   */
  public long getPos() throws IOException {
    return out.getPos();
  }

  public long getNextRowGroupSize() throws IOException {
    return alignment.nextRowGroupSize(out);
  }

  /**
   * Will merge the metadata of all the footers together
   * @param footers the list files footers to merge
   * @return the global meta data for all the footers
   */
  static GlobalMetaData getGlobalMetaData(List<Footer> footers) {
    return getGlobalMetaData(footers, true);
  }

  static GlobalMetaData getGlobalMetaData(List<Footer> footers, boolean strict) {
    GlobalMetaData fileMetaData = null;
    for (Footer footer : footers) {
      ParquetMetadata currentMetadata = footer.getParquetMetadata();
      fileMetaData = mergeInto(currentMetadata.getFileMetaData(), fileMetaData, strict);
    }
    return fileMetaData;
  }

  /**
   * Will return the result of merging toMerge into mergedMetadata
   * @param toMerge the metadata toMerge
   * @param mergedMetadata the reference metadata to merge into
   * @return the result of the merge
   */
  static GlobalMetaData mergeInto(
      FileMetaData toMerge,
      GlobalMetaData mergedMetadata) {
    return mergeInto(toMerge, mergedMetadata, true);
  }

  static GlobalMetaData mergeInto(
      FileMetaData toMerge,
      GlobalMetaData mergedMetadata,
      boolean strict) {
    MessageType schema = null;
    Map<String, Set<String>> newKeyValues = new HashMap<String, Set<String>>();
    Set<String> createdBy = new HashSet<String>();
    if (mergedMetadata != null) {
      schema = mergedMetadata.getSchema();
      newKeyValues.putAll(mergedMetadata.getKeyValueMetaData());
      createdBy.addAll(mergedMetadata.getCreatedBy());
    }
    if ((schema == null && toMerge.getSchema() != null)
        || (schema != null && !schema.equals(toMerge.getSchema()))) {
      schema = mergeInto(toMerge.getSchema(), schema, strict);
    }
    for (Entry<String, String> entry : toMerge.getKeyValueMetaData().entrySet()) {
      Set<String> values = newKeyValues.get(entry.getKey());
      if (values == null) {
        values = new LinkedHashSet<String>();
        newKeyValues.put(entry.getKey(), values);
      }
      values.add(entry.getValue());
    }
    createdBy.add(toMerge.getCreatedBy());
    return new GlobalMetaData(
        schema,
        newKeyValues,
        createdBy);
  }

  /**
   * will return the result of merging toMerge into mergedSchema
   * @param toMerge the schema to merge into mergedSchema
   * @param mergedSchema the schema to append the fields to
   * @return the resulting schema
   */
  static MessageType mergeInto(MessageType toMerge, MessageType mergedSchema) {
    return mergeInto(toMerge, mergedSchema, true);
  }

  /**
   * will return the result of merging toMerge into mergedSchema
   * @param toMerge the schema to merge into mergedSchema
   * @param mergedSchema the schema to append the fields to
   * @param strict should schema primitive types match
   * @return the resulting schema
   */
  static MessageType mergeInto(MessageType toMerge, MessageType mergedSchema, boolean strict) {
    if (mergedSchema == null) {
      return toMerge;
    }

    return mergedSchema.union(toMerge, strict);
  }

  private interface AlignmentStrategy {
    void alignForRowGroup(FSDataOutputStream out) throws IOException;

    long nextRowGroupSize(FSDataOutputStream out) throws IOException;
  }

  private static class NoAlignment implements AlignmentStrategy {
    public static NoAlignment get(long rowGroupSize) {
      return new NoAlignment(rowGroupSize);
    }

    private final long rowGroupSize;

    private NoAlignment(long rowGroupSize) {
      this.rowGroupSize = rowGroupSize;
    }

    @Override
    public void alignForRowGroup(FSDataOutputStream out) {
    }

    @Override
    public long nextRowGroupSize(FSDataOutputStream out) {
      return rowGroupSize;
    }
  }

  /**
   * Alignment strategy that pads when less than half the row group size is
   * left before the next DFS block.
   */
  private static class PaddingAlignment implements AlignmentStrategy {
    private static final byte[] zeros = new byte[4096];

    public static PaddingAlignment get(long dfsBlockSize, long rowGroupSize,
                                       int maxPaddingSize) {
      return new PaddingAlignment(dfsBlockSize, rowGroupSize, maxPaddingSize);
    }

    protected final long dfsBlockSize;
    protected final long rowGroupSize;
    protected final int maxPaddingSize;

    private PaddingAlignment(long dfsBlockSize, long rowGroupSize,
                             int maxPaddingSize) {
      this.dfsBlockSize = dfsBlockSize;
      this.rowGroupSize = rowGroupSize;
      this.maxPaddingSize = maxPaddingSize;
    }

    @Override
    public void alignForRowGroup(FSDataOutputStream out) throws IOException {
      long remaining = dfsBlockSize - (out.getPos() % dfsBlockSize);

      if (isPaddingNeeded(remaining)) {
        if (DEBUG_ENABLED) {
          LOGGER.debug("Adding " + remaining + " bytes of padding (" +
                       "row group size=" + rowGroupSize + "B, " +
                       "block size=" + dfsBlockSize + "B)");
        }
        for (; remaining > 0; remaining -= zeros.length) {
          out.write(zeros, 0, (int) Math.min((long) zeros.length, remaining));
        }
      }
    }

    @Override
    public long nextRowGroupSize(FSDataOutputStream out) throws IOException {
      if (maxPaddingSize <= 0) {
        return rowGroupSize;
      }

      long remaining = dfsBlockSize - (out.getPos() % dfsBlockSize);

      if (isPaddingNeeded(remaining)) {
        return rowGroupSize;
      }

      return Math.min(remaining, rowGroupSize);
    }

    protected boolean isPaddingNeeded(long remaining) {
      return (remaining <= maxPaddingSize);
    }
  }
}<|MERGE_RESOLUTION|>--- conflicted
+++ resolved
@@ -639,18 +639,10 @@
    * @param length the number of bytes to copy
    * @throws IOException
    */
-<<<<<<< HEAD
-  private static void copy(FSDataInputStream from, FSDataOutputStream to,
-                          long start, long length) throws IOException{
-    if (DEBUG_ENABLED) {
-      LOGGER.debug("Copying " + length + " bytes at " + start + " to " + to.getPos());
-    }
-=======
   private static void copy(SeekableInputStream from, FSDataOutputStream to,
                            long start, long length) throws IOException{
-    if (DEBUG) LOG.debug(
+    if (LOGGER.isDebugEnabled()) LOGGER.debug(
         "Copying " + length + " bytes at " + start + " to " + to.getPos());
->>>>>>> 255f1083
     from.seek(start);
     long bytesCopied = 0;
     byte[] buffer = COPY_BUFFER.get();
