/* 
 * Licensed to the Apache Software Foundation (ASF) under one
 * or more contributor license agreements.  See the NOTICE file
 * distributed with this work for additional information
 * regarding copyright ownership.  The ASF licenses this file
 * to you under the Apache License, Version 2.0 (the
 * "License"); you may not use this file except in compliance
 * with the License.  You may obtain a copy of the License at
 * 
 *   http://www.apache.org/licenses/LICENSE-2.0
 * 
 * Unless required by applicable law or agreed to in writing,
 * software distributed under the License is distributed on an
 * "AS IS" BASIS, WITHOUT WARRANTIES OR CONDITIONS OF ANY
 * KIND, either express or implied.  See the License for the
 * specific language governing permissions and limitations
 * under the License.
 */
package org.apache.parquet.hadoop;

import static org.apache.parquet.Preconditions.checkNotNull;
import static org.apache.parquet.hadoop.ParquetWriter.DEFAULT_BLOCK_SIZE;
import static org.apache.parquet.hadoop.util.ContextUtil.getConfiguration;

import java.io.IOException;

import org.apache.hadoop.conf.Configuration;
import org.apache.hadoop.fs.Path;
import org.apache.hadoop.mapred.JobConf;
import org.apache.hadoop.mapreduce.Job;
import org.apache.hadoop.mapreduce.JobContext;
import org.apache.hadoop.mapreduce.OutputCommitter;
import org.apache.hadoop.mapreduce.RecordWriter;
import org.apache.hadoop.mapreduce.TaskAttemptContext;
import org.apache.hadoop.mapreduce.lib.output.FileOutputFormat;

import org.apache.parquet.column.ParquetProperties;
import org.apache.parquet.column.ParquetProperties.WriterVersion;
import org.apache.parquet.hadoop.ParquetFileWriter.Mode;
import org.apache.parquet.hadoop.api.WriteSupport;
import org.apache.parquet.hadoop.api.WriteSupport.WriteContext;
import org.apache.parquet.hadoop.codec.CodecConfig;
import org.apache.parquet.hadoop.metadata.CompressionCodecName;
import org.apache.parquet.hadoop.util.ConfigurationUtil;

import org.slf4j.Logger;
import org.slf4j.LoggerFactory;

/**
 * OutputFormat to write to a Parquet file
 *
 * It requires a {@link WriteSupport} to convert the actual records to the underlying format.
 * It requires the schema of the incoming records. (provided by the write support)
 * It allows storing extra metadata in the footer (for example: for schema compatibility purpose when converting from a different schema language).
 *
 * The format configuration settings in the job configuration:
 * <pre>
 * # The block size is the size of a row group being buffered in memory
 * # this limits the memory usage when writing
 * # Larger values will improve the IO when reading but consume more memory when writing
 * parquet.block.size=134217728 # in bytes, default = 128 * 1024 * 1024
 *
 * # The page size is for compression. When reading, each page can be decompressed independently.
 * # A block is composed of pages. The page is the smallest unit that must be read fully to access a single record.
 * # If this value is too small, the compression will deteriorate
 * parquet.page.size=1048576 # in bytes, default = 1 * 1024 * 1024
 *
 * # There is one dictionary page per column per row group when dictionary encoding is used.
 * # The dictionary page size works like the page size but for dictionary
 * parquet.dictionary.page.size=1048576 # in bytes, default = 1 * 1024 * 1024
 *
 * # The compression algorithm used to compress pages
 * parquet.compression=UNCOMPRESSED # one of: UNCOMPRESSED, SNAPPY, GZIP, LZO. Default: UNCOMPRESSED. Supersedes mapred.output.compress*
 *
 * # The write support class to convert the records written to the OutputFormat into the events accepted by the record consumer
 * # Usually provided by a specific ParquetOutputFormat subclass
 * parquet.write.support.class= # fully qualified name
 *
 * # To enable/disable dictionary encoding
 * parquet.enable.dictionary=true # false to disable dictionary encoding
 *
 * # To enable/disable summary metadata aggregation at the end of a MR job
 * # The default is true (enabled)
 * parquet.enable.summary-metadata=true # false to disable summary aggregation
 *
 * # Maximum size (in bytes) allowed as padding to align row groups
 * # This is also the minimum size of a row group. Default: 0
 * parquet.writer.max-padding=2097152 # 2 MB
 * </pre>
 *
 * If parquet.compression is not set, the following properties are checked (FileOutputFormat behavior).
 * Note that we explicitely disallow custom Codecs
 * <pre>
 * mapred.output.compress=true
 * mapred.output.compression.codec=org.apache.hadoop.io.compress.SomeCodec # the codec must be one of Snappy, GZip or LZO
 * </pre>
 *
 * if none of those is set the data is uncompressed.
 *
 * @author Julien Le Dem
 *
 * @param <T> the type of the materialized records
 */
public class ParquetOutputFormat<T> extends FileOutputFormat<Void, T> {
  private static final Logger LOGGER = LoggerFactory.getLogger(ParquetOutputFormat.class);

  public static enum JobSummaryLevel {
    /**
     * Write no summary files
     */
    NONE,
    /**
     * Write both summary file with row group info and summary file without
     * (both _metadata and _common_metadata)
     */
    ALL,
    /**
     * Write only the summary file without the row group info
     * (_common_metadata only)
     */
    COMMON_ONLY
  }

  /**
   * An alias for JOB_SUMMARY_LEVEL, where true means ALL and false means NONE
   */
  @Deprecated
  public static final String ENABLE_JOB_SUMMARY   = "parquet.enable.summary-metadata";

  /**
   * Must be one of the values in {@link JobSummaryLevel} (case insensitive)
   */
  public static final String JOB_SUMMARY_LEVEL = "parquet.summary.metadata.level";
  public static final String BLOCK_SIZE           = "parquet.block.size";
  public static final String PAGE_SIZE            = "parquet.page.size";
  public static final String COMPRESSION          = "parquet.compression";
  public static final String WRITE_SUPPORT_CLASS  = "parquet.write.support.class";
  public static final String DICTIONARY_PAGE_SIZE = "parquet.dictionary.page.size";
  public static final String ENABLE_DICTIONARY    = "parquet.enable.dictionary";
  public static final String VALIDATION           = "parquet.validation";
  public static final String WRITER_VERSION       = "parquet.writer.version";
  public static final String MEMORY_POOL_RATIO    = "parquet.memory.pool.ratio";
  public static final String MIN_MEMORY_ALLOCATION = "parquet.memory.min.chunk.size";
  public static final String MAX_PADDING_BYTES    = "parquet.writer.max-padding";
  public static final String MIN_ROW_COUNT_FOR_PAGE_SIZE_CHECK = "parquet.page.size.row.check.min";
  public static final String MAX_ROW_COUNT_FOR_PAGE_SIZE_CHECK = "parquet.page.size.row.check.max";
  public static final String ESTIMATE_PAGE_SIZE_CHECK = "parquet.page.size.check.estimate";

  // default to no padding for now
  private static final int DEFAULT_MAX_PADDING_SIZE = 0;

  public static JobSummaryLevel getJobSummaryLevel(Configuration conf) {
    String level = conf.get(JOB_SUMMARY_LEVEL);
    String deprecatedFlag = conf.get(ENABLE_JOB_SUMMARY);

    if (deprecatedFlag != null) {
      if (LOGGER.isWarnEnabled()) {
        LOGGER.warn("Setting " + ENABLE_JOB_SUMMARY + " is deprecated, please use " + JOB_SUMMARY_LEVEL);
      }
    }

    if (level != null && deprecatedFlag != null) {
      if (LOGGER.isWarnEnabled()) {
        LOGGER.warn("Both " + JOB_SUMMARY_LEVEL + " and " + ENABLE_JOB_SUMMARY + " are set! " + ENABLE_JOB_SUMMARY + " will be ignored.");
      }
    }

    if (level != null) {
      return JobSummaryLevel.valueOf(level.toUpperCase());
    }

    if (deprecatedFlag != null) {
      return Boolean.valueOf(deprecatedFlag) ? JobSummaryLevel.ALL : JobSummaryLevel.NONE;
    }

    return JobSummaryLevel.ALL;
  }

  public static void setWriteSupportClass(Job job,  Class<?> writeSupportClass) {
    getConfiguration(job).set(WRITE_SUPPORT_CLASS, writeSupportClass.getName());
  }

  public static void setWriteSupportClass(JobConf job, Class<?> writeSupportClass) {
      job.set(WRITE_SUPPORT_CLASS, writeSupportClass.getName());
  }

  public static Class<?> getWriteSupportClass(Configuration configuration) {
    final String className = configuration.get(WRITE_SUPPORT_CLASS);
    if (className == null) {
      return null;
    }
    final Class<?> writeSupportClass = ConfigurationUtil.getClassFromConfig(configuration, WRITE_SUPPORT_CLASS, WriteSupport.class);
    return writeSupportClass;
  }

  public static void setBlockSize(Job job, int blockSize) {
    getConfiguration(job).setInt(BLOCK_SIZE, blockSize);
  }

  public static void setPageSize(Job job, int pageSize) {
    getConfiguration(job).setInt(PAGE_SIZE, pageSize);
  }

  public static void setDictionaryPageSize(Job job, int pageSize) {
    getConfiguration(job).setInt(DICTIONARY_PAGE_SIZE, pageSize);
  }

  public static void setCompression(Job job, CompressionCodecName compression) {
    getConfiguration(job).set(COMPRESSION, compression.name());
  }

  public static void setEnableDictionary(Job job, boolean enableDictionary) {
    getConfiguration(job).setBoolean(ENABLE_DICTIONARY, enableDictionary);
  }

  public static boolean getEnableDictionary(JobContext jobContext) {
    return getEnableDictionary(getConfiguration(jobContext));
  }

  public static int getBlockSize(JobContext jobContext) {
    return getBlockSize(getConfiguration(jobContext));
  }

  public static int getPageSize(JobContext jobContext) {
    return getPageSize(getConfiguration(jobContext));
  }

  public static int getDictionaryPageSize(JobContext jobContext) {
    return getDictionaryPageSize(getConfiguration(jobContext));
  }

  public static CompressionCodecName getCompression(JobContext jobContext) {
    return getCompression(getConfiguration(jobContext));
  }

  public static boolean isCompressionSet(JobContext jobContext) {
    return isCompressionSet(getConfiguration(jobContext));
  }

  public static void setValidation(JobContext jobContext, boolean validating) {
    setValidation(getConfiguration(jobContext), validating);
  }

  public static boolean getValidation(JobContext jobContext) {
    return getValidation(getConfiguration(jobContext));
  }

  public static boolean getEnableDictionary(Configuration configuration) {
    return configuration.getBoolean(
        ENABLE_DICTIONARY, ParquetProperties.DEFAULT_IS_DICTIONARY_ENABLED);
  }

  public static int getMinRowCountForPageSizeCheck(Configuration configuration) {
    return configuration.getInt(MIN_ROW_COUNT_FOR_PAGE_SIZE_CHECK,
        ParquetProperties.DEFAULT_MINIMUM_RECORD_COUNT_FOR_CHECK);
  }

  public static int getMaxRowCountForPageSizeCheck(Configuration configuration) {
    return configuration.getInt(MAX_ROW_COUNT_FOR_PAGE_SIZE_CHECK,
        ParquetProperties.DEFAULT_MINIMUM_RECORD_COUNT_FOR_CHECK);
  }

  public static boolean getEstimatePageSizeCheck(Configuration configuration) {
    return configuration.getBoolean(ESTIMATE_PAGE_SIZE_CHECK,
        ParquetProperties.DEFAULT_ESTIMATE_ROW_COUNT_FOR_PAGE_SIZE_CHECK);
  }

  @Deprecated
  public static int getBlockSize(Configuration configuration) {
    return configuration.getInt(BLOCK_SIZE, DEFAULT_BLOCK_SIZE);
  }

  public static long getLongBlockSize(Configuration configuration) {
    return configuration.getLong(BLOCK_SIZE, DEFAULT_BLOCK_SIZE);
  }

  public static int getPageSize(Configuration configuration) {
    return configuration.getInt(PAGE_SIZE, ParquetProperties.DEFAULT_PAGE_SIZE);
  }

  public static int getDictionaryPageSize(Configuration configuration) {
    return configuration.getInt(
        DICTIONARY_PAGE_SIZE, ParquetProperties.DEFAULT_DICTIONARY_PAGE_SIZE);
  }

  public static WriterVersion getWriterVersion(Configuration configuration) {
    String writerVersion = configuration.get(
        WRITER_VERSION, ParquetProperties.DEFAULT_WRITER_VERSION.toString());
    return WriterVersion.fromString(writerVersion);
  }

  public static CompressionCodecName getCompression(Configuration configuration) {
    return CodecConfig.getParquetCompressionCodec(configuration);
  }

  public static boolean isCompressionSet(Configuration configuration) {
    return CodecConfig.isParquetCompressionSet(configuration);
  }

  public static void setValidation(Configuration configuration, boolean validating) {
    configuration.setBoolean(VALIDATION, validating);
  }

  public static boolean getValidation(Configuration configuration) {
    return configuration.getBoolean(VALIDATION, false);
  }

  private CompressionCodecName getCodec(TaskAttemptContext taskAttemptContext) {
    return CodecConfig.from(taskAttemptContext).getCodec();
  }

  public static void setMaxPaddingSize(JobContext jobContext, int maxPaddingSize) {
    setMaxPaddingSize(getConfiguration(jobContext), maxPaddingSize);
  }

  public static void setMaxPaddingSize(Configuration conf, int maxPaddingSize) {
    conf.setInt(MAX_PADDING_BYTES, maxPaddingSize);
  }

  private static int getMaxPaddingSize(Configuration conf) {
    // default to no padding, 0% of the row group size
    return conf.getInt(MAX_PADDING_BYTES, DEFAULT_MAX_PADDING_SIZE);
  }


  private WriteSupport<T> writeSupport;
  private ParquetOutputCommitter committer;

  /**
   * constructor used when this OutputFormat in wrapped in another one (In Pig for example)
   * @param writeSupport the class used to convert the incoming records
   */
  public <S extends WriteSupport<T>> ParquetOutputFormat(S writeSupport) {
    this.writeSupport = writeSupport;
  }

  /**
   * used when directly using the output format and configuring the write support implementation
   * using parquet.write.support.class
   */
  public <S extends WriteSupport<T>> ParquetOutputFormat() {
  }

  /**
   * {@inheritDoc}
   */
  @Override
  public RecordWriter<Void, T> getRecordWriter(TaskAttemptContext taskAttemptContext)
      throws IOException, InterruptedException {

    final Configuration conf = getConfiguration(taskAttemptContext);

    CompressionCodecName codec = getCodec(taskAttemptContext);
    String extension = codec.getExtension() + ".parquet";
    Path file = getDefaultWorkFile(taskAttemptContext, extension);
    return getRecordWriter(conf, file, codec);
  }

  public RecordWriter<Void, T> getRecordWriter(TaskAttemptContext taskAttemptContext, Path file)
      throws IOException, InterruptedException {
    return getRecordWriter(getConfiguration(taskAttemptContext), file, getCodec(taskAttemptContext));
  }

  public RecordWriter<Void, T> getRecordWriter(Configuration conf, Path file, CompressionCodecName codec)
        throws IOException, InterruptedException {
    final WriteSupport<T> writeSupport = getWriteSupport(conf);

    ParquetProperties props = ParquetProperties.builder()
        .withPageSize(getPageSize(conf))
        .withDictionaryPageSize(getDictionaryPageSize(conf))
        .withDictionaryEncoding(getEnableDictionary(conf))
        .withWriterVersion(getWriterVersion(conf))
        .estimateRowCountForPageSizeCheck(getEstimatePageSizeCheck(conf))
        .withMinRowCountForPageSizeCheck(getMinRowCountForPageSizeCheck(conf))
        .withMaxRowCountForPageSizeCheck(getMaxRowCountForPageSizeCheck(conf))
        .build();

    long blockSize = getLongBlockSize(conf);
    int maxPaddingSize = getMaxPaddingSize(conf);
    boolean validating = getValidation(conf);

    if (LOGGER.isInfoEnabled()) {
      LOGGER.info("Parquet block size to " + blockSize);
    }
    if (LOGGER.isInfoEnabled()) {
      LOGGER.info("Parquet page size to " + props.getPageSizeThreshold());
    }
    if (LOGGER.isInfoEnabled()) {
      LOGGER.info("Parquet dictionary page size to " + props.getDictionaryPageSizeThreshold());
    }
    if (LOGGER.isInfoEnabled()) {
      LOGGER.info("Dictionary is " + (props.isEnableDictionary() ? "on" : "off"));
    }
    if (LOGGER.isInfoEnabled()) {
      LOGGER.info("Validation is " + (validating ? "on" : "off"));
    }
    if (LOGGER.isInfoEnabled()) {
      LOGGER.info("Writer version is: " + props.getWriterVersion());
    }
    if (LOGGER.isInfoEnabled()) {
      LOGGER.info("Maximum row group padding size is " + maxPaddingSize + " bytes");
    }
    if (LOGGER.isInfoEnabled()) {
      LOGGER.info("Page size checking is: " + (props.estimateNextSizeCheck() ? "estimated" : "constant"));
    }
    if (LOGGER.isInfoEnabled()) {
      LOGGER.info("Min row count for page size check is: " + props.getMinRowCountForPageSizeCheck());
    }
    if (LOGGER.isInfoEnabled()) {
      LOGGER.info("Min row count for page size check is: " + props.getMaxRowCountForPageSizeCheck());
    }

    WriteContext init = writeSupport.init(conf);
    ParquetFileWriter w = new ParquetFileWriter(
        conf, init.getSchema(), file, Mode.CREATE, blockSize, maxPaddingSize);
    w.start();

    float maxLoad = conf.getFloat(ParquetOutputFormat.MEMORY_POOL_RATIO,
        MemoryManager.DEFAULT_MEMORY_POOL_RATIO);
    long minAllocation = conf.getLong(ParquetOutputFormat.MIN_MEMORY_ALLOCATION,
        MemoryManager.DEFAULT_MIN_MEMORY_ALLOCATION);
<<<<<<< HEAD
    if (memoryManager == null) {
      memoryManager = new MemoryManager(maxLoad, minAllocation);
    } else if (memoryManager.getMemoryPoolRatio() != maxLoad) {
      if (LOGGER.isWarnEnabled()) {
        LOGGER.warn("The configuration " + MEMORY_POOL_RATIO + " has been set. It should not " +
                    "be reset by the new value: " + maxLoad);
      }
=======
    synchronized (ParquetOutputFormat.class) {
      if (memoryManager == null) {
        memoryManager = new MemoryManager(maxLoad, minAllocation);
      }
    }
    if (memoryManager.getMemoryPoolRatio() != maxLoad) {
      LOG.warn("The configuration " + MEMORY_POOL_RATIO + " has been set. It should not " +
          "be reset by the new value: " + maxLoad);
>>>>>>> 1f91c79d
    }

    return new ParquetRecordWriter<T>(
        w,
        writeSupport,
        init.getSchema(),
        init.getExtraMetaData(),
        blockSize,
        codec,
        validating,
        props,
        memoryManager,
        conf);
  }

  /**
   * @param configuration to find the configuration for the write support class
   * @return the configured write support
   */
  @SuppressWarnings("unchecked")
  public WriteSupport<T> getWriteSupport(Configuration configuration){
    if (writeSupport != null) return writeSupport;
    Class<?> writeSupportClass = getWriteSupportClass(configuration);
    try {
      return (WriteSupport<T>)checkNotNull(writeSupportClass, "writeSupportClass").newInstance();
    } catch (InstantiationException e) {
      throw new BadConfigurationException("could not instantiate write support class: " + writeSupportClass, e);
    } catch (IllegalAccessException e) {
      throw new BadConfigurationException("could not instantiate write support class: " + writeSupportClass, e);
    }
  }

  @Override
  public OutputCommitter getOutputCommitter(TaskAttemptContext context)
      throws IOException {
    if (committer == null) {
      Path output = getOutputPath(context);
      committer = new ParquetOutputCommitter(output, context);
    }
    return committer;
  }

  /**
   * This memory manager is for all the real writers (InternalParquetRecordWriter) in one task.
   */
  private static MemoryManager memoryManager;

  public synchronized static MemoryManager getMemoryManager() {
    return memoryManager;
  }
}<|MERGE_RESOLUTION|>--- conflicted
+++ resolved
@@ -419,24 +419,16 @@
         MemoryManager.DEFAULT_MEMORY_POOL_RATIO);
     long minAllocation = conf.getLong(ParquetOutputFormat.MIN_MEMORY_ALLOCATION,
         MemoryManager.DEFAULT_MIN_MEMORY_ALLOCATION);
-<<<<<<< HEAD
-    if (memoryManager == null) {
-      memoryManager = new MemoryManager(maxLoad, minAllocation);
-    } else if (memoryManager.getMemoryPoolRatio() != maxLoad) {
+    synchronized (ParquetOutputFormat.class) {
+      if (memoryManager == null) {
+        memoryManager = new MemoryManager(maxLoad, minAllocation);
+      }
+    }
+    if (memoryManager.getMemoryPoolRatio() != maxLoad) {
       if (LOGGER.isWarnEnabled()) {
         LOGGER.warn("The configuration " + MEMORY_POOL_RATIO + " has been set. It should not " +
                     "be reset by the new value: " + maxLoad);
       }
-=======
-    synchronized (ParquetOutputFormat.class) {
-      if (memoryManager == null) {
-        memoryManager = new MemoryManager(maxLoad, minAllocation);
-      }
-    }
-    if (memoryManager.getMemoryPoolRatio() != maxLoad) {
-      LOG.warn("The configuration " + MEMORY_POOL_RATIO + " has been set. It should not " +
-          "be reset by the new value: " + maxLoad);
->>>>>>> 1f91c79d
     }
 
     return new ParquetRecordWriter<T>(
