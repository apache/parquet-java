/*
 * Licensed to the Apache Software Foundation (ASF) under one
 * or more contributor license agreements.  See the NOTICE file
 * distributed with this work for additional information
 * regarding copyright ownership.  The ASF licenses this file
 * to you under the Apache License, Version 2.0 (the
 * "License"); you may not use this file except in compliance
 * with the License.  You may obtain a copy of the License at
 *
 *   http://www.apache.org/licenses/LICENSE-2.0
 *
 * Unless required by applicable law or agreed to in writing,
 * software distributed under the License is distributed on an
 * "AS IS" BASIS, WITHOUT WARRANTIES OR CONDITIONS OF ANY
 * KIND, either express or implied.  See the License for the
 * specific language governing permissions and limitations
 * under the License.
 */
package org.apache.parquet.hadoop;

import static org.apache.parquet.column.ParquetProperties.DEFAULT_BLOOM_FILTER_ENABLED;
import static org.apache.parquet.hadoop.ParquetWriter.DEFAULT_BLOCK_SIZE;
import static org.apache.parquet.hadoop.util.ContextUtil.getConfiguration;

import java.io.IOException;
<<<<<<< HEAD
import java.util.Arrays;
import java.util.HashMap;
import java.util.HashSet;
import java.util.Map;
import java.util.Set;
=======
import java.util.Objects;
>>>>>>> 49e86270

import org.apache.hadoop.conf.Configuration;
import org.apache.hadoop.fs.Path;
import org.apache.hadoop.mapred.JobConf;
import org.apache.hadoop.mapreduce.Job;
import org.apache.hadoop.mapreduce.JobContext;
import org.apache.hadoop.mapreduce.OutputCommitter;
import org.apache.hadoop.mapreduce.RecordWriter;
import org.apache.hadoop.mapreduce.TaskAttemptContext;
import org.apache.hadoop.mapreduce.lib.output.FileOutputFormat;

import org.apache.parquet.column.ParquetProperties;
import org.apache.parquet.column.ParquetProperties.WriterVersion;
import org.apache.parquet.hadoop.ParquetFileWriter.Mode;
import org.apache.parquet.hadoop.api.WriteSupport;
import org.apache.parquet.hadoop.api.WriteSupport.WriteContext;
import org.apache.parquet.hadoop.codec.CodecConfig;
import org.apache.parquet.hadoop.metadata.CompressionCodecName;
import org.apache.parquet.hadoop.util.ConfigurationUtil;
import org.apache.parquet.hadoop.util.HadoopOutputFile;
import org.slf4j.Logger;
import org.slf4j.LoggerFactory;

/**
 * OutputFormat to write to a Parquet file
 *
 * It requires a {@link WriteSupport} to convert the actual records to the underlying format.
 * It requires the schema of the incoming records. (provided by the write support)
 * It allows storing extra metadata in the footer (for example: for schema compatibility purpose when converting from a different schema language).
 *
 * The format configuration settings in the job configuration:
 * <pre>
 * # The block size is the size of a row group being buffered in memory
 * # this limits the memory usage when writing
 * # Larger values will improve the IO when reading but consume more memory when writing
 * parquet.block.size=134217728 # in bytes, default = 128 * 1024 * 1024
 *
 * # The page size is for compression. When reading, each page can be decompressed independently.
 * # A block is composed of pages. The page is the smallest unit that must be read fully to access a single record.
 * # If this value is too small, the compression will deteriorate
 * parquet.page.size=1048576 # in bytes, default = 1 * 1024 * 1024
 *
 * # There is one dictionary page per column per row group when dictionary encoding is used.
 * # The dictionary page size works like the page size but for dictionary
 * parquet.dictionary.page.size=1048576 # in bytes, default = 1 * 1024 * 1024
 *
 * # The compression algorithm used to compress pages
 * parquet.compression=UNCOMPRESSED # one of: UNCOMPRESSED, SNAPPY, GZIP, LZO. Default: UNCOMPRESSED. Supersedes mapred.output.compress*
 *
 * # The write support class to convert the records written to the OutputFormat into the events accepted by the record consumer
 * # Usually provided by a specific ParquetOutputFormat subclass
 * parquet.write.support.class= # fully qualified name
 *
 * # To enable/disable dictionary encoding
 * parquet.enable.dictionary=true # false to disable dictionary encoding
 *
 * # To enable/disable summary metadata aggregation at the end of a MR job
 * # The default is true (enabled)
 * parquet.enable.summary-metadata=true # false to disable summary aggregation
 *
 * # Maximum size (in bytes) allowed as padding to align row groups
 * # This is also the minimum size of a row group. Default: 0
 * parquet.writer.max-padding=2097152 # 2 MB
 * </pre>
 *
 * If parquet.compression is not set, the following properties are checked (FileOutputFormat behavior).
 * Note that we explicitely disallow custom Codecs
 * <pre>
 * mapred.output.compress=true
 * mapred.output.compression.codec=org.apache.hadoop.io.compress.SomeCodec # the codec must be one of Snappy, GZip or LZO
 * </pre>
 *
 * if none of those is set the data is uncompressed.
 *
 * @param <T> the type of the materialized records
 */
public class ParquetOutputFormat<T> extends FileOutputFormat<Void, T> {
  private static final Logger LOG = LoggerFactory.getLogger(ParquetOutputFormat.class);

  public static enum JobSummaryLevel {
    /**
     * Write no summary files
     */
    NONE,
    /**
     * Write both summary file with row group info and summary file without
     * (both _metadata and _common_metadata)
     */
    ALL,
    /**
     * Write only the summary file without the row group info
     * (_common_metadata only)
     */
    COMMON_ONLY
  }

  /**
   * An alias for JOB_SUMMARY_LEVEL, where true means ALL and false means NONE
   */
  @Deprecated
  public static final String ENABLE_JOB_SUMMARY   = "parquet.enable.summary-metadata";

  /**
   * Must be one of the values in {@link JobSummaryLevel} (case insensitive)
   */
  public static final String JOB_SUMMARY_LEVEL = "parquet.summary.metadata.level";
  public static final String BLOCK_SIZE           = "parquet.block.size";
  public static final String PAGE_SIZE            = "parquet.page.size";
  public static final String COMPRESSION          = "parquet.compression";
  public static final String WRITE_SUPPORT_CLASS  = "parquet.write.support.class";
  public static final String DICTIONARY_PAGE_SIZE = "parquet.dictionary.page.size";
  public static final String ENABLE_DICTIONARY    = "parquet.enable.dictionary";
  public static final String VALIDATION           = "parquet.validation";
  public static final String WRITER_VERSION       = "parquet.writer.version";
  public static final String MEMORY_POOL_RATIO    = "parquet.memory.pool.ratio";
  public static final String MIN_MEMORY_ALLOCATION = "parquet.memory.min.chunk.size";
  public static final String MAX_PADDING_BYTES    = "parquet.writer.max-padding";
  public static final String MIN_ROW_COUNT_FOR_PAGE_SIZE_CHECK = "parquet.page.size.row.check.min";
  public static final String MAX_ROW_COUNT_FOR_PAGE_SIZE_CHECK = "parquet.page.size.row.check.max";
  public static final String ESTIMATE_PAGE_SIZE_CHECK = "parquet.page.size.check.estimate";
  public static final String COLUMN_INDEX_TRUNCATE_LENGTH = "parquet.columnindex.truncate.length";
  public static final String STATISTICS_TRUNCATE_LENGTH = "parquet.statistics.truncate.length";
<<<<<<< HEAD
  public static final String BLOOM_FILTER_COLUMN_NAMES = "parquet.bloom.filter.column.names";
=======
  public static final String BLOOM_FILTER_ENABLED = "parquet.bloom.filter.enabled";
>>>>>>> 49e86270
  public static final String BLOOM_FILTER_EXPECTED_NDV = "parquet.bloom.filter.expected.ndv";
  public static final String BLOOM_FILTER_MAX_BYTES = "parquet.bloom.filter.max.bytes";
  public static final String PAGE_ROW_COUNT_LIMIT = "parquet.page.row.count.limit";
  public static final String PAGE_WRITE_CHECKSUM_ENABLED = "parquet.page.write-checksum.enabled";

  public static JobSummaryLevel getJobSummaryLevel(Configuration conf) {
    String level = conf.get(JOB_SUMMARY_LEVEL);
    String deprecatedFlag = conf.get(ENABLE_JOB_SUMMARY);

    if (deprecatedFlag != null) {
      LOG.warn("Setting " + ENABLE_JOB_SUMMARY + " is deprecated, please use " + JOB_SUMMARY_LEVEL);
    }

    if (level != null && deprecatedFlag != null) {
      LOG.warn("Both " + JOB_SUMMARY_LEVEL + " and " + ENABLE_JOB_SUMMARY + " are set! " + ENABLE_JOB_SUMMARY + " will be ignored.");
    }

    if (level != null) {
      return JobSummaryLevel.valueOf(level.toUpperCase());
    }

    if (deprecatedFlag != null) {
      return Boolean.valueOf(deprecatedFlag) ? JobSummaryLevel.ALL : JobSummaryLevel.NONE;
    }

    return JobSummaryLevel.ALL;
  }

  public static void setWriteSupportClass(Job job,  Class<?> writeSupportClass) {
    getConfiguration(job).set(WRITE_SUPPORT_CLASS, writeSupportClass.getName());
  }

  public static void setWriteSupportClass(JobConf job, Class<?> writeSupportClass) {
      job.set(WRITE_SUPPORT_CLASS, writeSupportClass.getName());
  }

  public static Class<?> getWriteSupportClass(Configuration configuration) {
    final String className = configuration.get(WRITE_SUPPORT_CLASS);
    if (className == null) {
      return null;
    }
    final Class<?> writeSupportClass = ConfigurationUtil.getClassFromConfig(configuration, WRITE_SUPPORT_CLASS, WriteSupport.class);
    return writeSupportClass;
  }

  public static void setBlockSize(Job job, int blockSize) {
    getConfiguration(job).setInt(BLOCK_SIZE, blockSize);
  }

  public static void setPageSize(Job job, int pageSize) {
    getConfiguration(job).setInt(PAGE_SIZE, pageSize);
  }

  public static void setDictionaryPageSize(Job job, int pageSize) {
    getConfiguration(job).setInt(DICTIONARY_PAGE_SIZE, pageSize);
  }

  public static void setCompression(Job job, CompressionCodecName compression) {
    getConfiguration(job).set(COMPRESSION, compression.name());
  }

  public static void setEnableDictionary(Job job, boolean enableDictionary) {
    getConfiguration(job).setBoolean(ENABLE_DICTIONARY, enableDictionary);
  }

  public static boolean getEnableDictionary(JobContext jobContext) {
    return getEnableDictionary(getConfiguration(jobContext));
  }

  public static int getBloomFilterMaxBytes(Configuration conf) {
    return conf.getInt(BLOOM_FILTER_MAX_BYTES,
      ParquetProperties.DEFAULT_MAX_BLOOM_FILTER_BYTES);
  }

<<<<<<< HEAD
  public static Set<String> getBloomFilterColumns(Configuration conf) {
    String columnNames = conf.get(BLOOM_FILTER_COLUMN_NAMES);
    if (columnNames != null) {
      return new HashSet<>(Arrays.asList(columnNames.split(",")));
    } else {
      return new HashSet<>();
    }
  }

  public static Map<String, Long> getBloomFilterColumnExpectedNDVs(Configuration conf) {
    Map<String, Long> kv = new HashMap<>();
    String columnNamesConf = conf.get(BLOOM_FILTER_COLUMN_NAMES);
    String expectedNDVsConf = conf.get(BLOOM_FILTER_EXPECTED_NDV);

    if (columnNamesConf == null || expectedNDVsConf == null) {
      return kv;
    }

    String[] columnNames = columnNamesConf.split(",");
    String[] expectedNDVs = expectedNDVsConf.split(",");

    if (columnNames.length == expectedNDVs.length) {
      for (int i = 0; i < columnNames.length; i++) {
        kv.put(columnNames[i], Long.parseLong(expectedNDVs[i]));
      }
    } else {
      LOG.warn("Bloom filter column names are not match expected NDVs");
    }

    return kv;
  }

=======
  public static boolean getBloomFilterEnabled(Configuration conf) {
    return conf.getBoolean(BLOOM_FILTER_ENABLED, DEFAULT_BLOOM_FILTER_ENABLED);
  }
>>>>>>> 49e86270
  public static int getBlockSize(JobContext jobContext) {
    return getBlockSize(getConfiguration(jobContext));
  }

  public static int getPageSize(JobContext jobContext) {
    return getPageSize(getConfiguration(jobContext));
  }

  public static int getDictionaryPageSize(JobContext jobContext) {
    return getDictionaryPageSize(getConfiguration(jobContext));
  }

  public static CompressionCodecName getCompression(JobContext jobContext) {
    return getCompression(getConfiguration(jobContext));
  }

  public static boolean isCompressionSet(JobContext jobContext) {
    return isCompressionSet(getConfiguration(jobContext));
  }

  public static void setValidation(JobContext jobContext, boolean validating) {
    setValidation(getConfiguration(jobContext), validating);
  }

  public static boolean getValidation(JobContext jobContext) {
    return getValidation(getConfiguration(jobContext));
  }

  public static boolean getEnableDictionary(Configuration configuration) {
    return configuration.getBoolean(
        ENABLE_DICTIONARY, ParquetProperties.DEFAULT_IS_DICTIONARY_ENABLED);
  }

  public static int getMinRowCountForPageSizeCheck(Configuration configuration) {
    return configuration.getInt(MIN_ROW_COUNT_FOR_PAGE_SIZE_CHECK,
        ParquetProperties.DEFAULT_MINIMUM_RECORD_COUNT_FOR_CHECK);
  }

  public static int getMaxRowCountForPageSizeCheck(Configuration configuration) {
    return configuration.getInt(MAX_ROW_COUNT_FOR_PAGE_SIZE_CHECK,
        ParquetProperties.DEFAULT_MAXIMUM_RECORD_COUNT_FOR_CHECK);
  }

  public static boolean getEstimatePageSizeCheck(Configuration configuration) {
    return configuration.getBoolean(ESTIMATE_PAGE_SIZE_CHECK,
        ParquetProperties.DEFAULT_ESTIMATE_ROW_COUNT_FOR_PAGE_SIZE_CHECK);
  }

  @Deprecated
  public static int getBlockSize(Configuration configuration) {
    return configuration.getInt(BLOCK_SIZE, DEFAULT_BLOCK_SIZE);
  }

  public static long getLongBlockSize(Configuration configuration) {
    return configuration.getLong(BLOCK_SIZE, DEFAULT_BLOCK_SIZE);
  }

  public static int getPageSize(Configuration configuration) {
    return configuration.getInt(PAGE_SIZE, ParquetProperties.DEFAULT_PAGE_SIZE);
  }

  public static int getDictionaryPageSize(Configuration configuration) {
    return configuration.getInt(
        DICTIONARY_PAGE_SIZE, ParquetProperties.DEFAULT_DICTIONARY_PAGE_SIZE);
  }

  public static WriterVersion getWriterVersion(Configuration configuration) {
    String writerVersion = configuration.get(
        WRITER_VERSION, ParquetProperties.DEFAULT_WRITER_VERSION.toString());
    return WriterVersion.fromString(writerVersion);
  }

  public static CompressionCodecName getCompression(Configuration configuration) {
    return CodecConfig.getParquetCompressionCodec(configuration);
  }

  public static boolean isCompressionSet(Configuration configuration) {
    return CodecConfig.isParquetCompressionSet(configuration);
  }

  public static void setValidation(Configuration configuration, boolean validating) {
    configuration.setBoolean(VALIDATION, validating);
  }

  public static boolean getValidation(Configuration configuration) {
    return configuration.getBoolean(VALIDATION, false);
  }

  private CompressionCodecName getCodec(TaskAttemptContext taskAttemptContext) {
    return CodecConfig.from(taskAttemptContext).getCodec();
  }

  public static void setMaxPaddingSize(JobContext jobContext, int maxPaddingSize) {
    setMaxPaddingSize(getConfiguration(jobContext), maxPaddingSize);
  }

  public static void setMaxPaddingSize(Configuration conf, int maxPaddingSize) {
    conf.setInt(MAX_PADDING_BYTES, maxPaddingSize);
  }

  private static int getMaxPaddingSize(Configuration conf) {
    return conf.getInt(MAX_PADDING_BYTES, ParquetWriter.MAX_PADDING_SIZE_DEFAULT);
  }

  public static void setColumnIndexTruncateLength(JobContext jobContext, int length) {
    setColumnIndexTruncateLength(getConfiguration(jobContext), length);
  }

  public static void setColumnIndexTruncateLength(Configuration conf, int length) {
    conf.setInt(COLUMN_INDEX_TRUNCATE_LENGTH, length);
  }

  private static int getColumnIndexTruncateLength(Configuration conf) {
    return conf.getInt(COLUMN_INDEX_TRUNCATE_LENGTH, ParquetProperties.DEFAULT_COLUMN_INDEX_TRUNCATE_LENGTH);
  }

  public static void setStatisticsTruncateLength(JobContext jobContext, int length) {
    setStatisticsTruncateLength(getConfiguration(jobContext), length);
  }

  private static void setStatisticsTruncateLength(Configuration conf, int length) {
    conf.setInt(STATISTICS_TRUNCATE_LENGTH, length);
  }

  private static int getStatisticsTruncateLength(Configuration conf) {
    return conf.getInt(STATISTICS_TRUNCATE_LENGTH, ParquetProperties.DEFAULT_STATISTICS_TRUNCATE_LENGTH);
  }

  public static void setPageRowCountLimit(JobContext jobContext, int rowCount) {
    setPageRowCountLimit(getConfiguration(jobContext), rowCount);
  }

  public static void setPageRowCountLimit(Configuration conf, int rowCount) {
    conf.setInt(PAGE_ROW_COUNT_LIMIT, rowCount);
  }

  private static int getPageRowCountLimit(Configuration conf) {
    return conf.getInt(PAGE_ROW_COUNT_LIMIT, ParquetProperties.DEFAULT_PAGE_ROW_COUNT_LIMIT);
  }

  public static void setPageWriteChecksumEnabled(JobContext jobContext, boolean val) {
    setPageWriteChecksumEnabled(getConfiguration(jobContext), val);
  }

  public static void setPageWriteChecksumEnabled(Configuration conf, boolean val) {
    conf.setBoolean(PAGE_WRITE_CHECKSUM_ENABLED, val);
  }

  public static boolean getPageWriteChecksumEnabled(Configuration conf) {
    return conf.getBoolean(PAGE_WRITE_CHECKSUM_ENABLED, ParquetProperties.DEFAULT_PAGE_WRITE_CHECKSUM_ENABLED);
  }

  private WriteSupport<T> writeSupport;
  private ParquetOutputCommitter committer;

  /**
   * constructor used when this OutputFormat in wrapped in another one (In Pig for example)
   *
   * @param writeSupport the class used to convert the incoming records
   * @param <S> the Java write support type
   */
  public <S extends WriteSupport<T>> ParquetOutputFormat(S writeSupport) {
    this.writeSupport = writeSupport;
  }

  /**
   * used when directly using the output format and configuring the write support implementation
   * using parquet.write.support.class
   *
   * @param <S> the Java write support type
   */
  public <S extends WriteSupport<T>> ParquetOutputFormat() {
  }

  /**
   * {@inheritDoc}
   */
  @Override
  public RecordWriter<Void, T> getRecordWriter(TaskAttemptContext taskAttemptContext)
      throws IOException, InterruptedException {
    return getRecordWriter(taskAttemptContext, Mode.CREATE);
  }

  public RecordWriter<Void, T> getRecordWriter(TaskAttemptContext taskAttemptContext, Mode mode)
      throws IOException, InterruptedException {

    final Configuration conf = getConfiguration(taskAttemptContext);

    CompressionCodecName codec = getCodec(taskAttemptContext);
    String extension = codec.getExtension() + ".parquet";
    Path file = getDefaultWorkFile(taskAttemptContext, extension);
    return getRecordWriter(conf, file, codec, mode);
  }

  public RecordWriter<Void, T> getRecordWriter(TaskAttemptContext taskAttemptContext, Path file)
    throws IOException, InterruptedException {
    return getRecordWriter(taskAttemptContext, file, Mode.CREATE);
  }

  public RecordWriter<Void, T> getRecordWriter(TaskAttemptContext taskAttemptContext, Path file, Mode mode)
      throws IOException, InterruptedException {
    return getRecordWriter(getConfiguration(taskAttemptContext), file, getCodec(taskAttemptContext), mode);
  }

  public RecordWriter<Void, T> getRecordWriter(Configuration conf, Path file, CompressionCodecName codec)
      throws IOException, InterruptedException {
    return getRecordWriter(conf, file, codec, Mode.CREATE);
  }

  public RecordWriter<Void, T> getRecordWriter(Configuration conf, Path file, CompressionCodecName codec, Mode mode)
        throws IOException, InterruptedException {
    final WriteSupport<T> writeSupport = getWriteSupport(conf);

    ParquetProperties.Builder propsBuilder = ParquetProperties.builder()
        .withPageSize(getPageSize(conf))
        .withDictionaryPageSize(getDictionaryPageSize(conf))
        .withDictionaryEncoding(getEnableDictionary(conf))
        .withWriterVersion(getWriterVersion(conf))
        .estimateRowCountForPageSizeCheck(getEstimatePageSizeCheck(conf))
        .withMinRowCountForPageSizeCheck(getMinRowCountForPageSizeCheck(conf))
        .withMaxRowCountForPageSizeCheck(getMaxRowCountForPageSizeCheck(conf))
        .withColumnIndexTruncateLength(getColumnIndexTruncateLength(conf))
        .withStatisticsTruncateLength(getStatisticsTruncateLength(conf))
<<<<<<< HEAD
        .withBloomFilterColumnNames(getBloomFilterColumns(conf))
        .withMaxBloomFilterBytes(getBloomFilterMaxBytes(conf))
        .withBloomFilterColumnNdvs(getBloomFilterColumnExpectedNDVs(conf))
=======
        .withMaxBloomFilterBytes(getBloomFilterMaxBytes(conf))
        .withBloomFilterEnabled(getBloomFilterEnabled(conf))
>>>>>>> 49e86270
        .withPageRowCountLimit(getPageRowCountLimit(conf))
        .withPageWriteChecksumEnabled(getPageWriteChecksumEnabled(conf));
    new ColumnConfigParser()
        .withColumnConfig(ENABLE_DICTIONARY, key -> conf.getBoolean(key, false), propsBuilder::withDictionaryEncoding)
        .withColumnConfig(BLOOM_FILTER_ENABLED, key -> conf.getBoolean(key, false),
            propsBuilder::withBloomFilterEnabled)
        .withColumnConfig(BLOOM_FILTER_EXPECTED_NDV, key -> conf.getLong(key, -1L), propsBuilder::withBloomFilterNDV)
        .parseConfig(conf);

    ParquetProperties props = propsBuilder.build();

    long blockSize = getLongBlockSize(conf);
    int maxPaddingSize = getMaxPaddingSize(conf);
    boolean validating = getValidation(conf);

    if (LOG.isInfoEnabled()) {
      LOG.info("Parquet block size to {}", blockSize);
      LOG.info("Validation is {}", (validating ? "on" : "off"));
      LOG.info("Maximum row group padding size is {} bytes", maxPaddingSize);
<<<<<<< HEAD
      LOG.info("Page size checking is: {}", (props.estimateNextSizeCheck() ? "estimated" : "constant"));
      LOG.info("Min row count for page size check is: {}", props.getMinRowCountForPageSizeCheck());
      LOG.info("Max row count for page size check is: {}", props.getMaxRowCountForPageSizeCheck());
      LOG.info("Truncate length for column indexes is: {}", props.getColumnIndexTruncateLength());
      LOG.info("Truncate length for statistics min/max  is: {}", props.getStatisticsTruncateLength());
      LOG.info("Bloom filter enabled column names are: {}", props.getBloomFilterColumns());
      LOG.info("Max Bloom filter size for a column is {}", props.getMaxBloomFilterBytes());
      LOG.info("Bloom filter enabled column expected number of distinct values are: {}",
        props.getBloomFilterColumnExpectedNDVs().values());
      LOG.info("Page row count limit to {}", props.getPageRowCountLimit());
      LOG.info("Writing page checksums is: {}", props.getPageWriteChecksumEnabled() ? "on" : "off");
=======
      LOG.info("Parquet properties are:\n{}", props);
>>>>>>> 49e86270
    }

    WriteContext init = writeSupport.init(conf);
    ParquetFileWriter w = new ParquetFileWriter(HadoopOutputFile.fromPath(file, conf),
        init.getSchema(), mode, blockSize, maxPaddingSize, props.getColumnIndexTruncateLength(),
        props.getStatisticsTruncateLength(), props.getPageWriteChecksumEnabled());
    w.start();

    float maxLoad = conf.getFloat(ParquetOutputFormat.MEMORY_POOL_RATIO,
        MemoryManager.DEFAULT_MEMORY_POOL_RATIO);
    long minAllocation = conf.getLong(ParquetOutputFormat.MIN_MEMORY_ALLOCATION,
        MemoryManager.DEFAULT_MIN_MEMORY_ALLOCATION);
    synchronized (ParquetOutputFormat.class) {
      if (memoryManager == null) {
        memoryManager = new MemoryManager(maxLoad, minAllocation);
      }
    }
    if (memoryManager.getMemoryPoolRatio() != maxLoad) {
      LOG.warn("The configuration " + MEMORY_POOL_RATIO + " has been set. It should not " +
          "be reset by the new value: " + maxLoad);
    }

    return new ParquetRecordWriter<T>(
        w,
        writeSupport,
        init.getSchema(),
        init.getExtraMetaData(),
        blockSize,
        codec,
        validating,
        props,
        memoryManager,
        conf);
  }

  /**
   * @param configuration to find the configuration for the write support class
   * @return the configured write support
   */
  @SuppressWarnings("unchecked")
  public WriteSupport<T> getWriteSupport(Configuration configuration){
    if (writeSupport != null) return writeSupport;
    Class<?> writeSupportClass = getWriteSupportClass(configuration);
    try {
      return (WriteSupport<T>) Objects
          .requireNonNull(writeSupportClass, "writeSupportClass cannot be null")
          .newInstance();
    } catch (InstantiationException | IllegalAccessException e) {
      throw new BadConfigurationException("could not instantiate write support class: " + writeSupportClass, e);
    }
  }

  @Override
  public OutputCommitter getOutputCommitter(TaskAttemptContext context)
      throws IOException {
    if (committer == null) {
      Path output = getOutputPath(context);
      committer = new ParquetOutputCommitter(output, context);
    }
    return committer;
  }

  /**
   * This memory manager is for all the real writers (InternalParquetRecordWriter) in one task.
   */
  private static MemoryManager memoryManager;

  public synchronized static MemoryManager getMemoryManager() {
    return memoryManager;
  }
}<|MERGE_RESOLUTION|>--- conflicted
+++ resolved
@@ -23,15 +23,7 @@
 import static org.apache.parquet.hadoop.util.ContextUtil.getConfiguration;
 
 import java.io.IOException;
-<<<<<<< HEAD
-import java.util.Arrays;
-import java.util.HashMap;
-import java.util.HashSet;
-import java.util.Map;
-import java.util.Set;
-=======
 import java.util.Objects;
->>>>>>> 49e86270
 
 import org.apache.hadoop.conf.Configuration;
 import org.apache.hadoop.fs.Path;
@@ -154,11 +146,7 @@
   public static final String ESTIMATE_PAGE_SIZE_CHECK = "parquet.page.size.check.estimate";
   public static final String COLUMN_INDEX_TRUNCATE_LENGTH = "parquet.columnindex.truncate.length";
   public static final String STATISTICS_TRUNCATE_LENGTH = "parquet.statistics.truncate.length";
-<<<<<<< HEAD
-  public static final String BLOOM_FILTER_COLUMN_NAMES = "parquet.bloom.filter.column.names";
-=======
   public static final String BLOOM_FILTER_ENABLED = "parquet.bloom.filter.enabled";
->>>>>>> 49e86270
   public static final String BLOOM_FILTER_EXPECTED_NDV = "parquet.bloom.filter.expected.ndv";
   public static final String BLOOM_FILTER_MAX_BYTES = "parquet.bloom.filter.max.bytes";
   public static final String PAGE_ROW_COUNT_LIMIT = "parquet.page.row.count.limit";
@@ -233,44 +221,9 @@
       ParquetProperties.DEFAULT_MAX_BLOOM_FILTER_BYTES);
   }
 
-<<<<<<< HEAD
-  public static Set<String> getBloomFilterColumns(Configuration conf) {
-    String columnNames = conf.get(BLOOM_FILTER_COLUMN_NAMES);
-    if (columnNames != null) {
-      return new HashSet<>(Arrays.asList(columnNames.split(",")));
-    } else {
-      return new HashSet<>();
-    }
-  }
-
-  public static Map<String, Long> getBloomFilterColumnExpectedNDVs(Configuration conf) {
-    Map<String, Long> kv = new HashMap<>();
-    String columnNamesConf = conf.get(BLOOM_FILTER_COLUMN_NAMES);
-    String expectedNDVsConf = conf.get(BLOOM_FILTER_EXPECTED_NDV);
-
-    if (columnNamesConf == null || expectedNDVsConf == null) {
-      return kv;
-    }
-
-    String[] columnNames = columnNamesConf.split(",");
-    String[] expectedNDVs = expectedNDVsConf.split(",");
-
-    if (columnNames.length == expectedNDVs.length) {
-      for (int i = 0; i < columnNames.length; i++) {
-        kv.put(columnNames[i], Long.parseLong(expectedNDVs[i]));
-      }
-    } else {
-      LOG.warn("Bloom filter column names are not match expected NDVs");
-    }
-
-    return kv;
-  }
-
-=======
   public static boolean getBloomFilterEnabled(Configuration conf) {
     return conf.getBoolean(BLOOM_FILTER_ENABLED, DEFAULT_BLOOM_FILTER_ENABLED);
   }
->>>>>>> 49e86270
   public static int getBlockSize(JobContext jobContext) {
     return getBlockSize(getConfiguration(jobContext));
   }
@@ -494,14 +447,8 @@
         .withMaxRowCountForPageSizeCheck(getMaxRowCountForPageSizeCheck(conf))
         .withColumnIndexTruncateLength(getColumnIndexTruncateLength(conf))
         .withStatisticsTruncateLength(getStatisticsTruncateLength(conf))
-<<<<<<< HEAD
-        .withBloomFilterColumnNames(getBloomFilterColumns(conf))
-        .withMaxBloomFilterBytes(getBloomFilterMaxBytes(conf))
-        .withBloomFilterColumnNdvs(getBloomFilterColumnExpectedNDVs(conf))
-=======
         .withMaxBloomFilterBytes(getBloomFilterMaxBytes(conf))
         .withBloomFilterEnabled(getBloomFilterEnabled(conf))
->>>>>>> 49e86270
         .withPageRowCountLimit(getPageRowCountLimit(conf))
         .withPageWriteChecksumEnabled(getPageWriteChecksumEnabled(conf));
     new ColumnConfigParser()
@@ -521,21 +468,7 @@
       LOG.info("Parquet block size to {}", blockSize);
       LOG.info("Validation is {}", (validating ? "on" : "off"));
       LOG.info("Maximum row group padding size is {} bytes", maxPaddingSize);
-<<<<<<< HEAD
-      LOG.info("Page size checking is: {}", (props.estimateNextSizeCheck() ? "estimated" : "constant"));
-      LOG.info("Min row count for page size check is: {}", props.getMinRowCountForPageSizeCheck());
-      LOG.info("Max row count for page size check is: {}", props.getMaxRowCountForPageSizeCheck());
-      LOG.info("Truncate length for column indexes is: {}", props.getColumnIndexTruncateLength());
-      LOG.info("Truncate length for statistics min/max  is: {}", props.getStatisticsTruncateLength());
-      LOG.info("Bloom filter enabled column names are: {}", props.getBloomFilterColumns());
-      LOG.info("Max Bloom filter size for a column is {}", props.getMaxBloomFilterBytes());
-      LOG.info("Bloom filter enabled column expected number of distinct values are: {}",
-        props.getBloomFilterColumnExpectedNDVs().values());
-      LOG.info("Page row count limit to {}", props.getPageRowCountLimit());
-      LOG.info("Writing page checksums is: {}", props.getPageWriteChecksumEnabled() ? "on" : "off");
-=======
       LOG.info("Parquet properties are:\n{}", props);
->>>>>>> 49e86270
     }
 
     WriteContext init = writeSupport.init(conf);
