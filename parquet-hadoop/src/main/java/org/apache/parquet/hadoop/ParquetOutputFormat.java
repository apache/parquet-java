/* 
 * Licensed to the Apache Software Foundation (ASF) under one
 * or more contributor license agreements.  See the NOTICE file
 * distributed with this work for additional information
 * regarding copyright ownership.  The ASF licenses this file
 * to you under the Apache License, Version 2.0 (the
 * "License"); you may not use this file except in compliance
 * with the License.  You may obtain a copy of the License at
 * 
 *   http://www.apache.org/licenses/LICENSE-2.0
 * 
 * Unless required by applicable law or agreed to in writing,
 * software distributed under the License is distributed on an
 * "AS IS" BASIS, WITHOUT WARRANTIES OR CONDITIONS OF ANY
 * KIND, either express or implied.  See the License for the
 * specific language governing permissions and limitations
 * under the License.
 */
package org.apache.parquet.hadoop;

import static org.apache.parquet.Preconditions.checkNotNull;
import static org.apache.parquet.hadoop.ParquetWriter.DEFAULT_BLOCK_SIZE;
import static org.apache.parquet.hadoop.util.ContextUtil.getConfiguration;

import java.io.IOException;

import org.apache.hadoop.conf.Configuration;
import org.apache.hadoop.fs.Path;
import org.apache.hadoop.mapred.JobConf;
import org.apache.hadoop.mapreduce.Job;
import org.apache.hadoop.mapreduce.JobContext;
import org.apache.hadoop.mapreduce.OutputCommitter;
import org.apache.hadoop.mapreduce.RecordWriter;
import org.apache.hadoop.mapreduce.TaskAttemptContext;
import org.apache.hadoop.mapreduce.lib.output.FileOutputFormat;

import org.apache.parquet.column.ParquetProperties;
import org.apache.parquet.column.ParquetProperties.WriterVersion;
import org.apache.parquet.hadoop.ParquetFileWriter.Mode;
import org.apache.parquet.hadoop.api.WriteSupport;
import org.apache.parquet.hadoop.api.WriteSupport.WriteContext;
import org.apache.parquet.hadoop.codec.CodecConfig;
import org.apache.parquet.hadoop.metadata.CompressionCodecName;
import org.apache.parquet.hadoop.util.ConfigurationUtil;

import org.slf4j.Logger;
import org.slf4j.LoggerFactory;

/**
 * OutputFormat to write to a Parquet file
 *
 * It requires a {@link WriteSupport} to convert the actual records to the underlying format.
 * It requires the schema of the incoming records. (provided by the write support)
 * It allows storing extra metadata in the footer (for example: for schema compatibility purpose when converting from a different schema language).
 *
 * The format configuration settings in the job configuration:
 * <pre>
 * # The block size is the size of a row group being buffered in memory
 * # this limits the memory usage when writing
 * # Larger values will improve the IO when reading but consume more memory when writing
 * parquet.block.size=134217728 # in bytes, default = 128 * 1024 * 1024
 *
 * # The page size is for compression. When reading, each page can be decompressed independently.
 * # A block is composed of pages. The page is the smallest unit that must be read fully to access a single record.
 * # If this value is too small, the compression will deteriorate
 * parquet.page.size=1048576 # in bytes, default = 1 * 1024 * 1024
 *
 * # There is one dictionary page per column per row group when dictionary encoding is used.
 * # The dictionary page size works like the page size but for dictionary
 * parquet.dictionary.page.size=1048576 # in bytes, default = 1 * 1024 * 1024
 *
 * # The compression algorithm used to compress pages
 * parquet.compression=UNCOMPRESSED # one of: UNCOMPRESSED, SNAPPY, GZIP, LZO. Default: UNCOMPRESSED. Supersedes mapred.output.compress*
 *
 * # The write support class to convert the records written to the OutputFormat into the events accepted by the record consumer
 * # Usually provided by a specific ParquetOutputFormat subclass
 * parquet.write.support.class= # fully qualified name
 *
 * # To enable/disable dictionary encoding
 * parquet.enable.dictionary=true # false to disable dictionary encoding
 *
 * # To enable/disable summary metadata aggregation at the end of a MR job
 * # The default is true (enabled)
 * parquet.enable.summary-metadata=true # false to disable summary aggregation
 *
 * # Maximum size (in bytes) allowed as padding to align row groups
 * # This is also the minimum size of a row group. Default: 0
 * parquet.writer.max-padding=2097152 # 2 MB
 * </pre>
 *
 * If parquet.compression is not set, the following properties are checked (FileOutputFormat behavior).
 * Note that we explicitely disallow custom Codecs
 * <pre>
 * mapred.output.compress=true
 * mapred.output.compression.codec=org.apache.hadoop.io.compress.SomeCodec # the codec must be one of Snappy, GZip or LZO
 * </pre>
 *
 * if none of those is set the data is uncompressed.
 *
 * @author Julien Le Dem
 *
 * @param <T> the type of the materialized records
 */
public class ParquetOutputFormat<T> extends FileOutputFormat<Void, T> {
  private static final Logger LOGGER = LoggerFactory.getLogger(ParquetOutputFormat.class);

  public static enum JobSummaryLevel {
    /**
     * Write no summary files
     */
    NONE,
    /**
     * Write both summary file with row group info and summary file without
     * (both _metadata and _common_metadata)
     */
    ALL,
    /**
     * Write only the summary file without the row group info
     * (_common_metadata only)
     */
    COMMON_ONLY
  }

  /**
   * An alias for JOB_SUMMARY_LEVEL, where true means ALL and false means NONE
   */
  @Deprecated
  public static final String ENABLE_JOB_SUMMARY   = "parquet.enable.summary-metadata";

  /**
   * Must be one of the values in {@link JobSummaryLevel} (case insensitive)
   */
  public static final String JOB_SUMMARY_LEVEL = "parquet.summary.metadata.level";
  public static final String BLOCK_SIZE           = "parquet.block.size";
  public static final String PAGE_SIZE            = "parquet.page.size";
  public static final String COMPRESSION          = "parquet.compression";
  public static final String WRITE_SUPPORT_CLASS  = "parquet.write.support.class";
  public static final String DICTIONARY_PAGE_SIZE = "parquet.dictionary.page.size";
  public static final String ENABLE_DICTIONARY    = "parquet.enable.dictionary";
  public static final String VALIDATION           = "parquet.validation";
  public static final String WRITER_VERSION       = "parquet.writer.version";
  public static final String MEMORY_POOL_RATIO    = "parquet.memory.pool.ratio";
  public static final String MIN_MEMORY_ALLOCATION = "parquet.memory.min.chunk.size";
  public static final String MAX_PADDING_BYTES    = "parquet.writer.max-padding";
  public static final String MIN_ROW_COUNT_FOR_PAGE_SIZE_CHECK = "parquet.page.size.row.check.min";
  public static final String MAX_ROW_COUNT_FOR_PAGE_SIZE_CHECK = "parquet.page.size.row.check.max";
  public static final String ESTIMATE_PAGE_SIZE_CHECK = "parquet.page.size.check.estimate";

  // default to no padding for now
  private static final int DEFAULT_MAX_PADDING_SIZE = 0;

  public static JobSummaryLevel getJobSummaryLevel(Configuration conf) {
    String level = conf.get(JOB_SUMMARY_LEVEL);
    String deprecatedFlag = conf.get(ENABLE_JOB_SUMMARY);

    if (deprecatedFlag != null) {
      if (LOGGER.isWarnEnabled()) {
        LOGGER.warn("Setting " + ENABLE_JOB_SUMMARY + " is deprecated, please use " + JOB_SUMMARY_LEVEL);
      }
    }

    if (level != null && deprecatedFlag != null) {
      if (LOGGER.isWarnEnabled()) {
        LOGGER.warn("Both " + JOB_SUMMARY_LEVEL + " and " + ENABLE_JOB_SUMMARY + " are set! " + ENABLE_JOB_SUMMARY + " will be ignored.");
      }
    }

    if (level != null) {
      return JobSummaryLevel.valueOf(level.toUpperCase());
    }

    if (deprecatedFlag != null) {
      return Boolean.valueOf(deprecatedFlag) ? JobSummaryLevel.ALL : JobSummaryLevel.NONE;
    }

    return JobSummaryLevel.ALL;
  }

  public static void setWriteSupportClass(Job job,  Class<?> writeSupportClass) {
    getConfiguration(job).set(WRITE_SUPPORT_CLASS, writeSupportClass.getName());
  }

  public static void setWriteSupportClass(JobConf job, Class<?> writeSupportClass) {
      job.set(WRITE_SUPPORT_CLASS, writeSupportClass.getName());
  }

  public static Class<?> getWriteSupportClass(Configuration configuration) {
    final String className = configuration.get(WRITE_SUPPORT_CLASS);
    if (className == null) {
      return null;
    }
    final Class<?> writeSupportClass = ConfigurationUtil.getClassFromConfig(configuration, WRITE_SUPPORT_CLASS, WriteSupport.class);
    return writeSupportClass;
  }

  public static void setBlockSize(Job job, int blockSize) {
    getConfiguration(job).setInt(BLOCK_SIZE, blockSize);
  }

  public static void setPageSize(Job job, int pageSize) {
    getConfiguration(job).setInt(PAGE_SIZE, pageSize);
  }

  public static void setDictionaryPageSize(Job job, int pageSize) {
    getConfiguration(job).setInt(DICTIONARY_PAGE_SIZE, pageSize);
  }

  public static void setCompression(Job job, CompressionCodecName compression) {
    getConfiguration(job).set(COMPRESSION, compression.name());
  }

  public static void setEnableDictionary(Job job, boolean enableDictionary) {
    getConfiguration(job).setBoolean(ENABLE_DICTIONARY, enableDictionary);
  }

  public static boolean getEnableDictionary(JobContext jobContext) {
    return getEnableDictionary(getConfiguration(jobContext));
  }

  public static int getBlockSize(JobContext jobContext) {
    return getBlockSize(getConfiguration(jobContext));
  }

  public static int getPageSize(JobContext jobContext) {
    return getPageSize(getConfiguration(jobContext));
  }

  public static int getDictionaryPageSize(JobContext jobContext) {
    return getDictionaryPageSize(getConfiguration(jobContext));
  }

  public static CompressionCodecName getCompression(JobContext jobContext) {
    return getCompression(getConfiguration(jobContext));
  }

  public static boolean isCompressionSet(JobContext jobContext) {
    return isCompressionSet(getConfiguration(jobContext));
  }

  public static void setValidation(JobContext jobContext, boolean validating) {
    setValidation(getConfiguration(jobContext), validating);
  }

  public static boolean getValidation(JobContext jobContext) {
    return getValidation(getConfiguration(jobContext));
  }

  public static boolean getEnableDictionary(Configuration configuration) {
    return configuration.getBoolean(
        ENABLE_DICTIONARY, ParquetProperties.DEFAULT_IS_DICTIONARY_ENABLED);
  }

  public static int getMinRowCountForPageSizeCheck(Configuration configuration) {
    return configuration.getInt(MIN_ROW_COUNT_FOR_PAGE_SIZE_CHECK,
        ParquetProperties.DEFAULT_MINIMUM_RECORD_COUNT_FOR_CHECK);
  }

  public static int getMaxRowCountForPageSizeCheck(Configuration configuration) {
    return configuration.getInt(MAX_ROW_COUNT_FOR_PAGE_SIZE_CHECK,
        ParquetProperties.DEFAULT_MAXIMUM_RECORD_COUNT_FOR_CHECK);
  }

  public static boolean getEstimatePageSizeCheck(Configuration configuration) {
    return configuration.getBoolean(ESTIMATE_PAGE_SIZE_CHECK,
        ParquetProperties.DEFAULT_ESTIMATE_ROW_COUNT_FOR_PAGE_SIZE_CHECK);
  }

  @Deprecated
  public static int getBlockSize(Configuration configuration) {
    return configuration.getInt(BLOCK_SIZE, DEFAULT_BLOCK_SIZE);
  }

  public static long getLongBlockSize(Configuration configuration) {
    return configuration.getLong(BLOCK_SIZE, DEFAULT_BLOCK_SIZE);
  }

  public static int getPageSize(Configuration configuration) {
    return configuration.getInt(PAGE_SIZE, ParquetProperties.DEFAULT_PAGE_SIZE);
  }

  public static int getDictionaryPageSize(Configuration configuration) {
    return configuration.getInt(
        DICTIONARY_PAGE_SIZE, ParquetProperties.DEFAULT_DICTIONARY_PAGE_SIZE);
  }

  public static WriterVersion getWriterVersion(Configuration configuration) {
    String writerVersion = configuration.get(
        WRITER_VERSION, ParquetProperties.DEFAULT_WRITER_VERSION.toString());
    return WriterVersion.fromString(writerVersion);
  }

  public static CompressionCodecName getCompression(Configuration configuration) {
    return CodecConfig.getParquetCompressionCodec(configuration);
  }

  public static boolean isCompressionSet(Configuration configuration) {
    return CodecConfig.isParquetCompressionSet(configuration);
  }

  public static void setValidation(Configuration configuration, boolean validating) {
    configuration.setBoolean(VALIDATION, validating);
  }

  public static boolean getValidation(Configuration configuration) {
    return configuration.getBoolean(VALIDATION, false);
  }

  private CompressionCodecName getCodec(TaskAttemptContext taskAttemptContext) {
    return CodecConfig.from(taskAttemptContext).getCodec();
  }

  public static void setMaxPaddingSize(JobContext jobContext, int maxPaddingSize) {
    setMaxPaddingSize(getConfiguration(jobContext), maxPaddingSize);
  }

  public static void setMaxPaddingSize(Configuration conf, int maxPaddingSize) {
    conf.setInt(MAX_PADDING_BYTES, maxPaddingSize);
  }

  private static int getMaxPaddingSize(Configuration conf) {
    // default to no padding, 0% of the row group size
    return conf.getInt(MAX_PADDING_BYTES, DEFAULT_MAX_PADDING_SIZE);
  }

  private WriteSupport<T> writeSupport;
  private ParquetOutputCommitter committer;

  /**
   * constructor used when this OutputFormat in wrapped in another one (In Pig for example)
   * @param writeSupport the class used to convert the incoming records
   */
  public <S extends WriteSupport<T>> ParquetOutputFormat(S writeSupport) {
    this.writeSupport = writeSupport;
  }

  /**
   * used when directly using the output format and configuring the write support implementation
   * using parquet.write.support.class
   */
  public <S extends WriteSupport<T>> ParquetOutputFormat() {
  }

  /**
   * {@inheritDoc}
   */
  @Override
  public RecordWriter<Void, T> getRecordWriter(TaskAttemptContext taskAttemptContext)
      throws IOException, InterruptedException {

    final Configuration conf = getConfiguration(taskAttemptContext);

    CompressionCodecName codec = getCodec(taskAttemptContext);
    String extension = codec.getExtension() + ".parquet";
    Path file = getDefaultWorkFile(taskAttemptContext, extension);
    return getRecordWriter(conf, file, codec);
  }

  public RecordWriter<Void, T> getRecordWriter(TaskAttemptContext taskAttemptContext, Path file)
      throws IOException, InterruptedException {
    return getRecordWriter(getConfiguration(taskAttemptContext), file, getCodec(taskAttemptContext));
  }

  public RecordWriter<Void, T> getRecordWriter(Configuration conf, Path file, CompressionCodecName codec)
        throws IOException, InterruptedException {
    final WriteSupport<T> writeSupport = getWriteSupport(conf);

    ParquetProperties props = ParquetProperties.builder()
        .withPageSize(getPageSize(conf))
        .withDictionaryPageSize(getDictionaryPageSize(conf))
        .withDictionaryEncoding(getEnableDictionary(conf))
        .withWriterVersion(getWriterVersion(conf))
        .estimateRowCountForPageSizeCheck(getEstimatePageSizeCheck(conf))
        .withMinRowCountForPageSizeCheck(getMinRowCountForPageSizeCheck(conf))
        .withMaxRowCountForPageSizeCheck(getMaxRowCountForPageSizeCheck(conf))
        .build();

    long blockSize = getLongBlockSize(conf);
    int maxPaddingSize = getMaxPaddingSize(conf);
    boolean validating = getValidation(conf);

<<<<<<< HEAD
    if (LOGGER.isInfoEnabled()) {
      LOGGER.info("Parquet block size to " + blockSize);
      LOGGER.info("Parquet page size to " + props.getPageSizeThreshold());
      LOGGER.info("Parquet dictionary page size to " + props.getDictionaryPageSizeThreshold());
      LOGGER.info("Dictionary is " + (props.isEnableDictionary() ? "on" : "off"));
      LOGGER.info("Validation is " + (validating ? "on" : "off"));
      LOGGER.info("Writer version is: " + props.getWriterVersion());
      LOGGER.info("Maximum row group padding size is " + maxPaddingSize + " bytes");
      LOGGER.info("Page size checking is: " + (props.estimateNextSizeCheck() ? "estimated" : "constant"));
      LOGGER.info("Min row count for page size check is: " + props.getMinRowCountForPageSizeCheck());
      LOGGER.info("Min row count for page size check is: " + props.getMaxRowCountForPageSizeCheck());
=======
    if (INFO) {
      LOG.info("Parquet block size to " + blockSize);
      LOG.info("Parquet page size to " + props.getPageSizeThreshold());
      LOG.info("Parquet dictionary page size to " + props.getDictionaryPageSizeThreshold());
      LOG.info("Dictionary is " + (props.isEnableDictionary() ? "on" : "off"));
      LOG.info("Validation is " + (validating ? "on" : "off"));
      LOG.info("Writer version is: " + props.getWriterVersion());
      LOG.info("Maximum row group padding size is " + maxPaddingSize + " bytes");
      LOG.info("Page size checking is: " + (props.estimateNextSizeCheck() ? "estimated" : "constant"));
      LOG.info("Min row count for page size check is: " + props.getMinRowCountForPageSizeCheck());
      LOG.info("Max row count for page size check is: " + props.getMaxRowCountForPageSizeCheck());
>>>>>>> 255f1083
    }

    WriteContext init = writeSupport.init(conf);
    ParquetFileWriter w = new ParquetFileWriter(
        conf, init.getSchema(), file, Mode.CREATE, blockSize, maxPaddingSize);
    w.start();

    float maxLoad = conf.getFloat(ParquetOutputFormat.MEMORY_POOL_RATIO,
        MemoryManager.DEFAULT_MEMORY_POOL_RATIO);
    long minAllocation = conf.getLong(ParquetOutputFormat.MIN_MEMORY_ALLOCATION,
        MemoryManager.DEFAULT_MIN_MEMORY_ALLOCATION);
    synchronized (ParquetOutputFormat.class) {
      if (memoryManager == null) {
        memoryManager = new MemoryManager(maxLoad, minAllocation);
      }
    }
    if (memoryManager.getMemoryPoolRatio() != maxLoad) {
      if (LOGGER.isWarnEnabled()) {
        LOGGER.warn("The configuration " + MEMORY_POOL_RATIO + " has been set. It should not " +
                    "be reset by the new value: " + maxLoad);
      }
    }

    return new ParquetRecordWriter<T>(
        w,
        writeSupport,
        init.getSchema(),
        init.getExtraMetaData(),
        blockSize,
        codec,
        validating,
        props,
        memoryManager,
        conf);
  }

  /**
   * @param configuration to find the configuration for the write support class
   * @return the configured write support
   */
  @SuppressWarnings("unchecked")
  public WriteSupport<T> getWriteSupport(Configuration configuration){
    if (writeSupport != null) return writeSupport;
    Class<?> writeSupportClass = getWriteSupportClass(configuration);
    try {
      return (WriteSupport<T>)checkNotNull(writeSupportClass, "writeSupportClass").newInstance();
    } catch (InstantiationException e) {
      throw new BadConfigurationException("could not instantiate write support class: " + writeSupportClass, e);
    } catch (IllegalAccessException e) {
      throw new BadConfigurationException("could not instantiate write support class: " + writeSupportClass, e);
    }
  }

  @Override
  public OutputCommitter getOutputCommitter(TaskAttemptContext context)
      throws IOException {
    if (committer == null) {
      Path output = getOutputPath(context);
      committer = new ParquetOutputCommitter(output, context);
    }
    return committer;
  }

  /**
   * This memory manager is for all the real writers (InternalParquetRecordWriter) in one task.
   */
  private static MemoryManager memoryManager;

  public synchronized static MemoryManager getMemoryManager() {
    return memoryManager;
  }
}<|MERGE_RESOLUTION|>--- conflicted
+++ resolved
@@ -378,7 +378,6 @@
     int maxPaddingSize = getMaxPaddingSize(conf);
     boolean validating = getValidation(conf);
 
-<<<<<<< HEAD
     if (LOGGER.isInfoEnabled()) {
       LOGGER.info("Parquet block size to " + blockSize);
       LOGGER.info("Parquet page size to " + props.getPageSizeThreshold());
@@ -389,20 +388,7 @@
       LOGGER.info("Maximum row group padding size is " + maxPaddingSize + " bytes");
       LOGGER.info("Page size checking is: " + (props.estimateNextSizeCheck() ? "estimated" : "constant"));
       LOGGER.info("Min row count for page size check is: " + props.getMinRowCountForPageSizeCheck());
-      LOGGER.info("Min row count for page size check is: " + props.getMaxRowCountForPageSizeCheck());
-=======
-    if (INFO) {
-      LOG.info("Parquet block size to " + blockSize);
-      LOG.info("Parquet page size to " + props.getPageSizeThreshold());
-      LOG.info("Parquet dictionary page size to " + props.getDictionaryPageSizeThreshold());
-      LOG.info("Dictionary is " + (props.isEnableDictionary() ? "on" : "off"));
-      LOG.info("Validation is " + (validating ? "on" : "off"));
-      LOG.info("Writer version is: " + props.getWriterVersion());
-      LOG.info("Maximum row group padding size is " + maxPaddingSize + " bytes");
-      LOG.info("Page size checking is: " + (props.estimateNextSizeCheck() ? "estimated" : "constant"));
-      LOG.info("Min row count for page size check is: " + props.getMinRowCountForPageSizeCheck());
-      LOG.info("Max row count for page size check is: " + props.getMaxRowCountForPageSizeCheck());
->>>>>>> 255f1083
+      LOGGER.info("Max row count for page size check is: " + props.getMaxRowCountForPageSizeCheck());
     }
 
     WriteContext init = writeSupport.init(conf);
