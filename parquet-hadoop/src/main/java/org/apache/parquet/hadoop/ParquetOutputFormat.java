/* 
 * Licensed to the Apache Software Foundation (ASF) under one
 * or more contributor license agreements.  See the NOTICE file
 * distributed with this work for additional information
 * regarding copyright ownership.  The ASF licenses this file
 * to you under the Apache License, Version 2.0 (the
 * "License"); you may not use this file except in compliance
 * with the License.  You may obtain a copy of the License at
 * 
 *   http://www.apache.org/licenses/LICENSE-2.0
 * 
 * Unless required by applicable law or agreed to in writing,
 * software distributed under the License is distributed on an
 * "AS IS" BASIS, WITHOUT WARRANTIES OR CONDITIONS OF ANY
 * KIND, either express or implied.  See the License for the
 * specific language governing permissions and limitations
 * under the License.
 */
package org.apache.parquet.hadoop;

import static org.apache.parquet.hadoop.ParquetWriter.DEFAULT_BLOCK_SIZE;
import static org.apache.parquet.hadoop.util.ContextUtil.getConfiguration;

import java.io.IOException;
import java.util.Objects;

import org.apache.hadoop.conf.Configuration;
import org.apache.hadoop.fs.Path;
import org.apache.hadoop.mapred.JobConf;
import org.apache.hadoop.mapreduce.Job;
import org.apache.hadoop.mapreduce.JobContext;
import org.apache.hadoop.mapreduce.OutputCommitter;
import org.apache.hadoop.mapreduce.RecordWriter;
import org.apache.hadoop.mapreduce.TaskAttemptContext;
import org.apache.hadoop.mapreduce.lib.output.FileOutputFormat;

import org.apache.parquet.column.ParquetProperties;
import org.apache.parquet.column.ParquetProperties.WriterVersion;
import org.apache.parquet.hadoop.ParquetFileWriter.Mode;
import org.apache.parquet.hadoop.api.WriteSupport;
import org.apache.parquet.hadoop.api.WriteSupport.WriteContext;
import org.apache.parquet.hadoop.codec.CodecConfig;
import org.apache.parquet.hadoop.metadata.CompressionCodecName;
import org.apache.parquet.hadoop.util.ConfigurationUtil;
import org.apache.parquet.hadoop.util.HadoopOutputFile;
import org.slf4j.Logger;
import org.slf4j.LoggerFactory;

/**
 * OutputFormat to write to a Parquet file
 *
 * It requires a {@link WriteSupport} to convert the actual records to the underlying format.
 * It requires the schema of the incoming records. (provided by the write support)
 * It allows storing extra metadata in the footer (for example: for schema compatibility purpose when converting from a different schema language).
 *
 * The format configuration settings in the job configuration:
 * <pre>
 * # The block size is the size of a row group being buffered in memory
 * # this limits the memory usage when writing
 * # Larger values will improve the IO when reading but consume more memory when writing
 * parquet.block.size=134217728 # in bytes, default = 128 * 1024 * 1024
 *
 * # The page size is for compression. When reading, each page can be decompressed independently.
 * # A block is composed of pages. The page is the smallest unit that must be read fully to access a single record.
 * # If this value is too small, the compression will deteriorate
 * parquet.page.size=1048576 # in bytes, default = 1 * 1024 * 1024
 *
 * # There is one dictionary page per column per row group when dictionary encoding is used.
 * # The dictionary page size works like the page size but for dictionary
 * parquet.dictionary.page.size=1048576 # in bytes, default = 1 * 1024 * 1024
 *
 * # The compression algorithm used to compress pages
 * parquet.compression=UNCOMPRESSED # one of: UNCOMPRESSED, SNAPPY, GZIP, LZO. Default: UNCOMPRESSED. Supersedes mapred.output.compress*
 *
 * # The write support class to convert the records written to the OutputFormat into the events accepted by the record consumer
 * # Usually provided by a specific ParquetOutputFormat subclass
 * parquet.write.support.class= # fully qualified name
 *
 * # To enable/disable dictionary encoding
 * parquet.enable.dictionary=true # false to disable dictionary encoding
 *
 * # To enable/disable summary metadata aggregation at the end of a MR job
 * # The default is true (enabled)
 * parquet.enable.summary-metadata=true # false to disable summary aggregation
 *
 * # Maximum size (in bytes) allowed as padding to align row groups
 * # This is also the minimum size of a row group. Default: 0
 * parquet.writer.max-padding=2097152 # 2 MB
 * </pre>
 *
 * If parquet.compression is not set, the following properties are checked (FileOutputFormat behavior).
 * Note that we explicitely disallow custom Codecs
 * <pre>
 * mapred.output.compress=true
 * mapred.output.compression.codec=org.apache.hadoop.io.compress.SomeCodec # the codec must be one of Snappy, GZip or LZO
 * </pre>
 *
 * if none of those is set the data is uncompressed.
 *
 * @param <T> the type of the materialized records
 */
public class ParquetOutputFormat<T> extends FileOutputFormat<Void, T> {
  private static final Logger LOG = LoggerFactory.getLogger(ParquetOutputFormat.class);

  public static enum JobSummaryLevel {
    /**
     * Write no summary files
     */
    NONE,
    /**
     * Write both summary file with row group info and summary file without
     * (both _metadata and _common_metadata)
     */
    ALL,
    /**
     * Write only the summary file without the row group info
     * (_common_metadata only)
     */
    COMMON_ONLY
  }

  /**
   * An alias for JOB_SUMMARY_LEVEL, where true means ALL and false means NONE
   */
  @Deprecated
  public static final String ENABLE_JOB_SUMMARY   = "parquet.enable.summary-metadata";

  /**
   * Must be one of the values in {@link JobSummaryLevel} (case insensitive)
   */
  public static final String JOB_SUMMARY_LEVEL = "parquet.summary.metadata.level";
  public static final String BLOCK_SIZE           = "parquet.block.size";
  public static final String PAGE_SIZE            = "parquet.page.size";
  public static final String COMPRESSION          = "parquet.compression";
  public static final String WRITE_SUPPORT_CLASS  = "parquet.write.support.class";
  public static final String DICTIONARY_PAGE_SIZE = "parquet.dictionary.page.size";
  public static final String ENABLE_DICTIONARY    = "parquet.enable.dictionary";
  public static final String VALIDATION           = "parquet.validation";
  public static final String WRITER_VERSION       = "parquet.writer.version";
  public static final String MEMORY_POOL_RATIO    = "parquet.memory.pool.ratio";
  public static final String MIN_MEMORY_ALLOCATION = "parquet.memory.min.chunk.size";
  public static final String MAX_PADDING_BYTES    = "parquet.writer.max-padding";
  public static final String MIN_ROW_COUNT_FOR_PAGE_SIZE_CHECK = "parquet.page.size.row.check.min";
  public static final String MAX_ROW_COUNT_FOR_PAGE_SIZE_CHECK = "parquet.page.size.row.check.max";
  public static final String ESTIMATE_PAGE_SIZE_CHECK = "parquet.page.size.check.estimate";
  public static final String COLUMN_INDEX_TRUNCATE_LENGTH = "parquet.columnindex.truncate.length";
  public static final String STATISTICS_TRUNCATE_LENGTH = "parquet.statistics.truncate.length";
  public static final String PAGE_ROW_COUNT_LIMIT = "parquet.page.row.count.limit";
  public static final String PAGE_WRITE_CHECKSUM_ENABLED = "parquet.page.write-checksum.enabled";

  public static JobSummaryLevel getJobSummaryLevel(Configuration conf) {
    String level = conf.get(JOB_SUMMARY_LEVEL);
    String deprecatedFlag = conf.get(ENABLE_JOB_SUMMARY);

    if (deprecatedFlag != null) {
      LOG.warn("Setting " + ENABLE_JOB_SUMMARY + " is deprecated, please use " + JOB_SUMMARY_LEVEL);
    }

    if (level != null && deprecatedFlag != null) {
      LOG.warn("Both " + JOB_SUMMARY_LEVEL + " and " + ENABLE_JOB_SUMMARY + " are set! " + ENABLE_JOB_SUMMARY + " will be ignored.");
    }

    if (level != null) {
      return JobSummaryLevel.valueOf(level.toUpperCase());
    }

    if (deprecatedFlag != null) {
      return Boolean.valueOf(deprecatedFlag) ? JobSummaryLevel.ALL : JobSummaryLevel.NONE;
    }

    return JobSummaryLevel.ALL;
  }

  public static void setWriteSupportClass(Job job,  Class<?> writeSupportClass) {
    getConfiguration(job).set(WRITE_SUPPORT_CLASS, writeSupportClass.getName());
  }

  public static void setWriteSupportClass(JobConf job, Class<?> writeSupportClass) {
      job.set(WRITE_SUPPORT_CLASS, writeSupportClass.getName());
  }

  public static Class<?> getWriteSupportClass(Configuration configuration) {
    final String className = configuration.get(WRITE_SUPPORT_CLASS);
    if (className == null) {
      return null;
    }
    final Class<?> writeSupportClass = ConfigurationUtil.getClassFromConfig(configuration, WRITE_SUPPORT_CLASS, WriteSupport.class);
    return writeSupportClass;
  }

  public static void setBlockSize(Job job, int blockSize) {
    getConfiguration(job).setInt(BLOCK_SIZE, blockSize);
  }

  public static void setPageSize(Job job, int pageSize) {
    getConfiguration(job).setInt(PAGE_SIZE, pageSize);
  }

  public static void setDictionaryPageSize(Job job, int pageSize) {
    getConfiguration(job).setInt(DICTIONARY_PAGE_SIZE, pageSize);
  }

  public static void setCompression(Job job, CompressionCodecName compression) {
    getConfiguration(job).set(COMPRESSION, compression.name());
  }

  public static void setEnableDictionary(Job job, boolean enableDictionary) {
    getConfiguration(job).setBoolean(ENABLE_DICTIONARY, enableDictionary);
  }

  public static boolean getEnableDictionary(JobContext jobContext) {
    return getEnableDictionary(getConfiguration(jobContext));
  }

  public static int getBlockSize(JobContext jobContext) {
    return getBlockSize(getConfiguration(jobContext));
  }

  public static int getPageSize(JobContext jobContext) {
    return getPageSize(getConfiguration(jobContext));
  }

  public static int getDictionaryPageSize(JobContext jobContext) {
    return getDictionaryPageSize(getConfiguration(jobContext));
  }

  public static CompressionCodecName getCompression(JobContext jobContext) {
    return getCompression(getConfiguration(jobContext));
  }

  public static boolean isCompressionSet(JobContext jobContext) {
    return isCompressionSet(getConfiguration(jobContext));
  }

  public static void setValidation(JobContext jobContext, boolean validating) {
    setValidation(getConfiguration(jobContext), validating);
  }

  public static boolean getValidation(JobContext jobContext) {
    return getValidation(getConfiguration(jobContext));
  }

  public static boolean getEnableDictionary(Configuration configuration) {
    return configuration.getBoolean(
        ENABLE_DICTIONARY, ParquetProperties.DEFAULT_IS_DICTIONARY_ENABLED);
  }

  public static int getMinRowCountForPageSizeCheck(Configuration configuration) {
    return configuration.getInt(MIN_ROW_COUNT_FOR_PAGE_SIZE_CHECK,
        ParquetProperties.DEFAULT_MINIMUM_RECORD_COUNT_FOR_CHECK);
  }

  public static int getMaxRowCountForPageSizeCheck(Configuration configuration) {
    return configuration.getInt(MAX_ROW_COUNT_FOR_PAGE_SIZE_CHECK,
        ParquetProperties.DEFAULT_MAXIMUM_RECORD_COUNT_FOR_CHECK);
  }

  public static boolean getEstimatePageSizeCheck(Configuration configuration) {
    return configuration.getBoolean(ESTIMATE_PAGE_SIZE_CHECK,
        ParquetProperties.DEFAULT_ESTIMATE_ROW_COUNT_FOR_PAGE_SIZE_CHECK);
  }

  @Deprecated
  public static int getBlockSize(Configuration configuration) {
    return configuration.getInt(BLOCK_SIZE, DEFAULT_BLOCK_SIZE);
  }

  public static long getLongBlockSize(Configuration configuration) {
    return configuration.getLong(BLOCK_SIZE, DEFAULT_BLOCK_SIZE);
  }

  public static int getPageSize(Configuration configuration) {
    return configuration.getInt(PAGE_SIZE, ParquetProperties.DEFAULT_PAGE_SIZE);
  }

  public static int getDictionaryPageSize(Configuration configuration) {
    return configuration.getInt(
        DICTIONARY_PAGE_SIZE, ParquetProperties.DEFAULT_DICTIONARY_PAGE_SIZE);
  }

  public static WriterVersion getWriterVersion(Configuration configuration) {
    String writerVersion = configuration.get(
        WRITER_VERSION, ParquetProperties.DEFAULT_WRITER_VERSION.toString());
    return WriterVersion.fromString(writerVersion);
  }

  public static CompressionCodecName getCompression(Configuration configuration) {
    return CodecConfig.getParquetCompressionCodec(configuration);
  }

  public static boolean isCompressionSet(Configuration configuration) {
    return CodecConfig.isParquetCompressionSet(configuration);
  }

  public static void setValidation(Configuration configuration, boolean validating) {
    configuration.setBoolean(VALIDATION, validating);
  }

  public static boolean getValidation(Configuration configuration) {
    return configuration.getBoolean(VALIDATION, false);
  }

  private CompressionCodecName getCodec(TaskAttemptContext taskAttemptContext) {
    return CodecConfig.from(taskAttemptContext).getCodec();
  }

  public static void setMaxPaddingSize(JobContext jobContext, int maxPaddingSize) {
    setMaxPaddingSize(getConfiguration(jobContext), maxPaddingSize);
  }

  public static void setMaxPaddingSize(Configuration conf, int maxPaddingSize) {
    conf.setInt(MAX_PADDING_BYTES, maxPaddingSize);
  }

  private static int getMaxPaddingSize(Configuration conf) {
    return conf.getInt(MAX_PADDING_BYTES, ParquetWriter.MAX_PADDING_SIZE_DEFAULT);
  }

  public static void setColumnIndexTruncateLength(JobContext jobContext, int length) {
    setColumnIndexTruncateLength(getConfiguration(jobContext), length);
  }

  public static void setColumnIndexTruncateLength(Configuration conf, int length) {
    conf.setInt(COLUMN_INDEX_TRUNCATE_LENGTH, length);
  }

  private static int getColumnIndexTruncateLength(Configuration conf) {
    return conf.getInt(COLUMN_INDEX_TRUNCATE_LENGTH, ParquetProperties.DEFAULT_COLUMN_INDEX_TRUNCATE_LENGTH);
  }

  public static void setStatisticsTruncateLength(JobContext jobContext, int length) {
    setStatisticsTruncateLength(getConfiguration(jobContext), length);
  }

  private static void setStatisticsTruncateLength(Configuration conf, int length) {
    conf.setInt(STATISTICS_TRUNCATE_LENGTH, length);
  }

  private static int getStatisticsTruncateLength(Configuration conf) {
    return conf.getInt(STATISTICS_TRUNCATE_LENGTH, ParquetProperties.DEFAULT_STATISTICS_TRUNCATE_LENGTH);
  }

  public static void setPageRowCountLimit(JobContext jobContext, int rowCount) {
    setPageRowCountLimit(getConfiguration(jobContext), rowCount);
  }

  public static void setPageRowCountLimit(Configuration conf, int rowCount) {
    conf.setInt(PAGE_ROW_COUNT_LIMIT, rowCount);
  }

  private static int getPageRowCountLimit(Configuration conf) {
    return conf.getInt(PAGE_ROW_COUNT_LIMIT, ParquetProperties.DEFAULT_PAGE_ROW_COUNT_LIMIT);
  }

  public static void setPageWriteChecksumEnabled(JobContext jobContext, boolean val) {
    setPageWriteChecksumEnabled(getConfiguration(jobContext), val);
  }

  public static void setPageWriteChecksumEnabled(Configuration conf, boolean val) {
    conf.setBoolean(PAGE_WRITE_CHECKSUM_ENABLED, val);
  }

  public static boolean getPageWriteChecksumEnabled(Configuration conf) {
    return conf.getBoolean(PAGE_WRITE_CHECKSUM_ENABLED, ParquetProperties.DEFAULT_PAGE_WRITE_CHECKSUM_ENABLED);
  }

  private WriteSupport<T> writeSupport;
  private ParquetOutputCommitter committer;

  /**
   * constructor used when this OutputFormat in wrapped in another one (In Pig for example)
   *
   * @param writeSupport the class used to convert the incoming records
   * @param <S> the Java write support type
   */
  public <S extends WriteSupport<T>> ParquetOutputFormat(S writeSupport) {
    this.writeSupport = writeSupport;
  }

  /**
   * used when directly using the output format and configuring the write support implementation
   * using parquet.write.support.class
   *
   * @param <S> the Java write support type
   */
  public <S extends WriteSupport<T>> ParquetOutputFormat() {
  }

  /**
   * {@inheritDoc}
   */
  @Override
  public RecordWriter<Void, T> getRecordWriter(TaskAttemptContext taskAttemptContext)
      throws IOException, InterruptedException {
    return getRecordWriter(taskAttemptContext, Mode.CREATE);
  }

  public RecordWriter<Void, T> getRecordWriter(TaskAttemptContext taskAttemptContext, Mode mode)
      throws IOException, InterruptedException {

    final Configuration conf = getConfiguration(taskAttemptContext);

    CompressionCodecName codec = getCodec(taskAttemptContext);
    String extension = codec.getExtension() + ".parquet";
    Path file = getDefaultWorkFile(taskAttemptContext, extension);
    return getRecordWriter(conf, file, codec, mode);
  }

  public RecordWriter<Void, T> getRecordWriter(TaskAttemptContext taskAttemptContext, Path file)
    throws IOException, InterruptedException {
    return getRecordWriter(taskAttemptContext, file, Mode.CREATE);
  }

  public RecordWriter<Void, T> getRecordWriter(TaskAttemptContext taskAttemptContext, Path file, Mode mode)
      throws IOException, InterruptedException {
    return getRecordWriter(getConfiguration(taskAttemptContext), file, getCodec(taskAttemptContext), mode);
  }

  public RecordWriter<Void, T> getRecordWriter(Configuration conf, Path file, CompressionCodecName codec)
      throws IOException, InterruptedException {
    return getRecordWriter(conf, file, codec, Mode.CREATE);
  }

  public RecordWriter<Void, T> getRecordWriter(Configuration conf, Path file, CompressionCodecName codec, Mode mode)
        throws IOException, InterruptedException {
    final WriteSupport<T> writeSupport = getWriteSupport(conf);

    ParquetProperties props = ParquetProperties.builder()
        .withPageSize(getPageSize(conf))
        .withDictionaryPageSize(getDictionaryPageSize(conf))
        .withDictionaryEncoding(getEnableDictionary(conf))
        .withWriterVersion(getWriterVersion(conf))
        .estimateRowCountForPageSizeCheck(getEstimatePageSizeCheck(conf))
        .withMinRowCountForPageSizeCheck(getMinRowCountForPageSizeCheck(conf))
        .withMaxRowCountForPageSizeCheck(getMaxRowCountForPageSizeCheck(conf))
        .withColumnIndexTruncateLength(getColumnIndexTruncateLength(conf))
        .withStatisticsTruncateLength(getStatisticsTruncateLength(conf))
        .withPageRowCountLimit(getPageRowCountLimit(conf))
        .withPageWriteChecksumEnabled(getPageWriteChecksumEnabled(conf))
        .build();

    long blockSize = getLongBlockSize(conf);
    int maxPaddingSize = getMaxPaddingSize(conf);
    boolean validating = getValidation(conf);

    if (LOG.isInfoEnabled()) {
      LOG.info("Parquet block size to {}", blockSize);
      LOG.info("Parquet page size to {}", props.getPageSizeThreshold());
      LOG.info("Parquet dictionary page size to {}", props.getDictionaryPageSizeThreshold());
      LOG.info("Dictionary is {}", (props.isEnableDictionary() ? "on" : "off"));
      LOG.info("Validation is {}", (validating ? "on" : "off"));
      LOG.info("Writer version is: {}", props.getWriterVersion());
      LOG.info("Maximum row group padding size is {} bytes", maxPaddingSize);
      LOG.info("Page size checking is: {}", (props.estimateNextSizeCheck() ? "estimated" : "constant"));
      LOG.info("Min row count for page size check is: {}", props.getMinRowCountForPageSizeCheck());
      LOG.info("Max row count for page size check is: {}", props.getMaxRowCountForPageSizeCheck());
      LOG.info("Truncate length for column indexes is: {}", props.getColumnIndexTruncateLength());
      LOG.info("Truncate length for statistics min/max  is: {}", props.getStatisticsTruncateLength());
      LOG.info("Page row count limit to {}", props.getPageRowCountLimit());
      LOG.info("Writing page checksums is: {}", props.getPageWriteChecksumEnabled() ? "on" : "off");
    }

    WriteContext init = writeSupport.init(conf);
    ParquetFileWriter w = new ParquetFileWriter(HadoopOutputFile.fromPath(file, conf),
        init.getSchema(), mode, blockSize, maxPaddingSize, props.getColumnIndexTruncateLength(),
        props.getStatisticsTruncateLength(), props.getPageWriteChecksumEnabled());
    w.start();

    float maxLoad = conf.getFloat(ParquetOutputFormat.MEMORY_POOL_RATIO,
        MemoryManager.DEFAULT_MEMORY_POOL_RATIO);
    long minAllocation = conf.getLong(ParquetOutputFormat.MIN_MEMORY_ALLOCATION,
        MemoryManager.DEFAULT_MIN_MEMORY_ALLOCATION);
    synchronized (ParquetOutputFormat.class) {
      if (memoryManager == null) {
        memoryManager = new MemoryManager(maxLoad, minAllocation);
      }
    }
    if (memoryManager.getMemoryPoolRatio() != maxLoad) {
      LOG.warn("The configuration " + MEMORY_POOL_RATIO + " has been set. It should not " +
          "be reset by the new value: " + maxLoad);
    }

    return new ParquetRecordWriter<T>(
        w,
        writeSupport,
        init.getSchema(),
        init.getExtraMetaData(),
        blockSize,
        codec,
        validating,
        props,
        memoryManager,
        conf);
  }

  /**
   * @param configuration to find the configuration for the write support class
   * @return the configured write support
   */
  @SuppressWarnings("unchecked")
  public WriteSupport<T> getWriteSupport(Configuration configuration){
    if (writeSupport != null) return writeSupport;
    Class<?> writeSupportClass = getWriteSupportClass(configuration);
    try {
<<<<<<< HEAD
      return (WriteSupport<T>)Objects.requireNonNull(writeSupportClass, "writeSupportClass").newInstance();
    } catch (InstantiationException e) {
      throw new BadConfigurationException("could not instantiate write support class: " + writeSupportClass, e);
    } catch (IllegalAccessException e) {
=======
      return (WriteSupport<T>)checkNotNull(writeSupportClass, "writeSupportClass").newInstance();
    } catch (InstantiationException | IllegalAccessException e) {
>>>>>>> c697d80e
      throw new BadConfigurationException("could not instantiate write support class: " + writeSupportClass, e);
    }
  }

  @Override
  public OutputCommitter getOutputCommitter(TaskAttemptContext context)
      throws IOException {
    if (committer == null) {
      Path output = getOutputPath(context);
      committer = new ParquetOutputCommitter(output, context);
    }
    return committer;
  }

  /**
   * This memory manager is for all the real writers (InternalParquetRecordWriter) in one task.
   */
  private static MemoryManager memoryManager;

  public synchronized static MemoryManager getMemoryManager() {
    return memoryManager;
  }
}<|MERGE_RESOLUTION|>--- conflicted
+++ resolved
@@ -502,15 +502,9 @@
     if (writeSupport != null) return writeSupport;
     Class<?> writeSupportClass = getWriteSupportClass(configuration);
     try {
-<<<<<<< HEAD
-      return (WriteSupport<T>)Objects.requireNonNull(writeSupportClass, "writeSupportClass").newInstance();
-    } catch (InstantiationException e) {
-      throw new BadConfigurationException("could not instantiate write support class: " + writeSupportClass, e);
-    } catch (IllegalAccessException e) {
-=======
-      return (WriteSupport<T>)checkNotNull(writeSupportClass, "writeSupportClass").newInstance();
+      return (WriteSupport<T>) Objects
+          .requireNonNull(writeSupportClass, "writeSupportClass").newInstance();
     } catch (InstantiationException | IllegalAccessException e) {
->>>>>>> c697d80e
       throw new BadConfigurationException("could not instantiate write support class: " + writeSupportClass, e);
     }
   }
