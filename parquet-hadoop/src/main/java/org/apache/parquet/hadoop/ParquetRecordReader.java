--- conflicted
+++ resolved
@@ -235,11 +235,6 @@
     }
 
     MessageType fileSchema = footer.getFileMetaData().getSchema();
-<<<<<<< HEAD
-    Map<String, String> fileMetaData = footer.getFileMetaData().getKeyValueMetaData();
-      internalReader.initialize(
-          fileSchema, fileMetaData, path, filteredBlocks, configuration);
-=======
     internalReader.initialize(
         fileSchema, footer.getFileMetaData(), path, filteredBlocks, configuration);
   }
@@ -259,7 +254,6 @@
         }
       }
     }
->>>>>>> 5294c64b
   }
 
   /**
