--- conflicted
+++ resolved
@@ -74,11 +74,7 @@
       WriterVersion writerVersion) {
     internalWriter = new InternalParquetRecordWriter<T>(w, writeSupport, schema,
         extraMetaData, blockSize, pageSize, compressor, dictionaryPageSize, enableDictionary,
-<<<<<<< HEAD
-        100, false, validating, writerVersion);
-=======
-      validating, writerVersion, new HeapByteBufferAllocator());
->>>>>>> efafa619
+        100, false, validating, writerVersion, new HeapByteBufferAllocator());
   }
 
     /**
@@ -108,7 +104,7 @@
         internalWriter = new InternalParquetRecordWriter<T>(w, writeSupport, schema,
                 extraMetaData, blockSize, pageSize, compressor, dictionaryPageSize, enableDictionary,
                 INITIAL_ROW_COUNT_FOR_PAGE_SIZE_CHECK, DEFAULT_ESTIMATE_ROW_COUNT_FOR_PAGE_SIZE_CHECK,
-                validating, writerVersion);
+                validating, writerVersion, new HeapByteBufferAllocator());
         this.memoryManager = checkNotNull(memoryManager, "memoryManager");
         memoryManager.addWriter(internalWriter, blockSize);
     }
@@ -140,14 +136,9 @@
       WriterVersion writerVersion,
       MemoryManager memoryManager) {
     internalWriter = new InternalParquetRecordWriter<T>(w, writeSupport, schema,
-<<<<<<< HEAD
         extraMetaData, blockSize, pageSize, compressor, dictionaryPageSize, enableDictionary, initialRowCountForSizeCheck,
             estimateNextPageSizeCheck,
         validating, writerVersion);
-=======
-      extraMetaData, blockSize, pageSize, compressor, dictionaryPageSize, enableDictionary,
-      validating, writerVersion, new HeapByteBufferAllocator());
->>>>>>> efafa619
     this.memoryManager = checkNotNull(memoryManager, "memoryManager");
     memoryManager.addWriter(internalWriter, blockSize);
   }
