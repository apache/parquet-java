/*
 * Licensed to the Apache Software Foundation (ASF) under one
 * or more contributor license agreements.  See the NOTICE file
 * distributed with this work for additional information
 * regarding copyright ownership.  The ASF licenses this file
 * to you under the Apache License, Version 2.0 (the
 * "License"); you may not use this file except in compliance
 * with the License.  You may obtain a copy of the License at
 *
 *   http://www.apache.org/licenses/LICENSE-2.0
 *
 * Unless required by applicable law or agreed to in writing,
 * software distributed under the License is distributed on an
 * "AS IS" BASIS, WITHOUT WARRANTIES OR CONDITIONS OF ANY
 * KIND, either express or implied.  See the License for the
 * specific language governing permissions and limitations
 * under the License.
 */
package org.apache.parquet.hadoop;

import java.io.Closeable;
import java.io.IOException;
import java.util.Arrays;
import java.util.HashSet;

import org.apache.hadoop.conf.Configuration;
import org.apache.hadoop.fs.Path;

import org.apache.parquet.column.ParquetProperties;
import org.apache.parquet.column.ParquetProperties.WriterVersion;
import org.apache.parquet.hadoop.api.WriteSupport;
import org.apache.parquet.hadoop.metadata.CompressionCodecName;
import org.apache.parquet.hadoop.metadata.ParquetMetadata;
import org.apache.parquet.hadoop.util.HadoopOutputFile;
import org.apache.parquet.io.OutputFile;
import org.apache.parquet.schema.MessageType;

/**
 * Write records to a Parquet file.
 */
public class ParquetWriter<T> implements Closeable {

  public static final int DEFAULT_BLOCK_SIZE = 128 * 1024 * 1024;
  public static final int DEFAULT_PAGE_SIZE =
      ParquetProperties.DEFAULT_PAGE_SIZE;
  public static final CompressionCodecName DEFAULT_COMPRESSION_CODEC_NAME =
      CompressionCodecName.UNCOMPRESSED;
  public static final boolean DEFAULT_IS_DICTIONARY_ENABLED =
      ParquetProperties.DEFAULT_IS_DICTIONARY_ENABLED;
  public static final boolean DEFAULT_IS_VALIDATING_ENABLED = false;
  public static final WriterVersion DEFAULT_WRITER_VERSION =
      ParquetProperties.DEFAULT_WRITER_VERSION;

  public static final String OBJECT_MODEL_NAME_PROP = "writer.model.name";

  // max size (bytes) to write as padding and the min size of a row group
  public static final int MAX_PADDING_SIZE_DEFAULT = 8 * 1024 * 1024; // 8MB

  private final InternalParquetRecordWriter<T> writer;
  private final CodecFactory codecFactory;

  /**
   * Create a new ParquetWriter.
   * (with dictionary encoding enabled and validation off)
   *
   * @param file the file to create
   * @param writeSupport the implementation to write a record to a RecordConsumer
   * @param compressionCodecName the compression codec to use
   * @param blockSize the block size threshold
   * @param pageSize the page size threshold
   * @throws IOException if there is an error while writing
   * @deprecated will be removed in 2.0.0
   */
  @Deprecated
  public ParquetWriter(Path file, WriteSupport<T> writeSupport, CompressionCodecName compressionCodecName, int blockSize, int pageSize) throws IOException {
    this(file, writeSupport, compressionCodecName, blockSize, pageSize,
        DEFAULT_IS_DICTIONARY_ENABLED, DEFAULT_IS_VALIDATING_ENABLED);
  }

  /**
   * Create a new ParquetWriter.
   *
   * @param file the file to create
   * @param writeSupport the implementation to write a record to a RecordConsumer
   * @param compressionCodecName the compression codec to use
   * @param blockSize the block size threshold
   * @param pageSize the page size threshold (both data and dictionary)
   * @param enableDictionary to turn dictionary encoding on
   * @param validating to turn on validation using the schema
   * @throws IOException if there is an error while writing
   * @deprecated will be removed in 2.0.0
   */
  @Deprecated
  public ParquetWriter(
      Path file,
      WriteSupport<T> writeSupport,
      CompressionCodecName compressionCodecName,
      int blockSize,
      int pageSize,
      boolean enableDictionary,
      boolean validating) throws IOException {
    this(file, writeSupport, compressionCodecName, blockSize, pageSize, pageSize, enableDictionary, validating);
  }

  /**
   * Create a new ParquetWriter.
   *
   * @param file the file to create
   * @param writeSupport the implementation to write a record to a RecordConsumer
   * @param compressionCodecName the compression codec to use
   * @param blockSize the block size threshold
   * @param pageSize the page size threshold
   * @param dictionaryPageSize the page size threshold for the dictionary pages
   * @param enableDictionary to turn dictionary encoding on
   * @param validating to turn on validation using the schema
   * @throws IOException if there is an error while writing
   * @deprecated will be removed in 2.0.0
   */
  @Deprecated
  public ParquetWriter(
      Path file,
      WriteSupport<T> writeSupport,
      CompressionCodecName compressionCodecName,
      int blockSize,
      int pageSize,
      int dictionaryPageSize,
      boolean enableDictionary,
      boolean validating) throws IOException {
    this(file, writeSupport, compressionCodecName, blockSize, pageSize,
        dictionaryPageSize, enableDictionary, validating,
        DEFAULT_WRITER_VERSION);
  }

  /**
   * Create a new ParquetWriter.
   *
   * Directly instantiates a Hadoop {@link org.apache.hadoop.conf.Configuration} which reads
   * configuration from the classpath.
   *
   * @param file the file to create
   * @param writeSupport the implementation to write a record to a RecordConsumer
   * @param compressionCodecName the compression codec to use
   * @param blockSize the block size threshold
   * @param pageSize the page size threshold
   * @param dictionaryPageSize the page size threshold for the dictionary pages
   * @param enableDictionary to turn dictionary encoding on
   * @param validating to turn on validation using the schema
   * @param writerVersion version of parquetWriter from {@link ParquetProperties.WriterVersion}
   * @throws IOException if there is an error while writing
   * @deprecated will be removed in 2.0.0
   */
  @Deprecated
  public ParquetWriter(
      Path file,
      WriteSupport<T> writeSupport,
      CompressionCodecName compressionCodecName,
      int blockSize,
      int pageSize,
      int dictionaryPageSize,
      boolean enableDictionary,
      boolean validating,
      WriterVersion writerVersion) throws IOException {
    this(file, writeSupport, compressionCodecName, blockSize, pageSize, dictionaryPageSize, enableDictionary, validating, writerVersion, new Configuration());
  }

  /**
   * Create a new ParquetWriter.
   *
   * @param file the file to create
   * @param writeSupport the implementation to write a record to a RecordConsumer
   * @param compressionCodecName the compression codec to use
   * @param blockSize the block size threshold
   * @param pageSize the page size threshold
   * @param dictionaryPageSize the page size threshold for the dictionary pages
   * @param enableDictionary to turn dictionary encoding on
   * @param validating to turn on validation using the schema
   * @param writerVersion version of parquetWriter from {@link ParquetProperties.WriterVersion}
   * @param conf Hadoop configuration to use while accessing the filesystem
   * @throws IOException if there is an error while writing
   * @deprecated will be removed in 2.0.0
   */
  @Deprecated
  public ParquetWriter(
      Path file,
      WriteSupport<T> writeSupport,
      CompressionCodecName compressionCodecName,
      int blockSize,
      int pageSize,
      int dictionaryPageSize,
      boolean enableDictionary,
      boolean validating,
      WriterVersion writerVersion,
      Configuration conf) throws IOException {
    this(file, ParquetFileWriter.Mode.CREATE, writeSupport,
        compressionCodecName, blockSize, pageSize, dictionaryPageSize,
        enableDictionary, validating, writerVersion, conf);
  }

  /**
   * Create a new ParquetWriter.
   *
   * @param file the file to create
   * @param mode file creation mode
   * @param writeSupport the implementation to write a record to a RecordConsumer
   * @param compressionCodecName the compression codec to use
   * @param blockSize the block size threshold
   * @param pageSize the page size threshold
   * @param dictionaryPageSize the page size threshold for the dictionary pages
   * @param enableDictionary to turn dictionary encoding on
   * @param validating to turn on validation using the schema
   * @param writerVersion version of parquetWriter from {@link ParquetProperties.WriterVersion}
   * @param conf Hadoop configuration to use while accessing the filesystem
   * @throws IOException if there is an error while writing
   * @deprecated will be removed in 2.0.0
   */
  @Deprecated
  public ParquetWriter(
      Path file,
      ParquetFileWriter.Mode mode,
      WriteSupport<T> writeSupport,
      CompressionCodecName compressionCodecName,
      int blockSize,
      int pageSize,
      int dictionaryPageSize,
      boolean enableDictionary,
      boolean validating,
      WriterVersion writerVersion,
      Configuration conf) throws IOException {
    this(HadoopOutputFile.fromPath(file, conf),
        mode, writeSupport, compressionCodecName, blockSize,
        validating, conf, MAX_PADDING_SIZE_DEFAULT,
        ParquetProperties.builder()
            .withPageSize(pageSize)
            .withDictionaryPageSize(dictionaryPageSize)
            .withDictionaryEncoding(enableDictionary)
            .withWriterVersion(writerVersion)
            .build());
  }

  /**
   * Create a new ParquetWriter.  The default block size is 50 MB.The default
   * page size is 1 MB.  Default compression is no compression. Dictionary encoding is disabled.
   *
   * @param file the file to create
   * @param writeSupport the implementation to write a record to a RecordConsumer
   * @throws IOException if there is an error while writing
   * @deprecated will be removed in 2.0.0
   */
  @Deprecated
  public ParquetWriter(Path file, WriteSupport<T> writeSupport) throws IOException {
    this(file, writeSupport, DEFAULT_COMPRESSION_CODEC_NAME, DEFAULT_BLOCK_SIZE, DEFAULT_PAGE_SIZE);
  }

  @Deprecated
  public ParquetWriter(Path file, Configuration conf, WriteSupport<T> writeSupport) throws IOException {
    this(file,
        writeSupport,
        DEFAULT_COMPRESSION_CODEC_NAME,
        DEFAULT_BLOCK_SIZE,
        DEFAULT_PAGE_SIZE,
        DEFAULT_PAGE_SIZE,
        DEFAULT_IS_DICTIONARY_ENABLED,
        DEFAULT_IS_VALIDATING_ENABLED,
        DEFAULT_WRITER_VERSION,
        conf);
  }

  ParquetWriter(
      OutputFile file,
      ParquetFileWriter.Mode mode,
      WriteSupport<T> writeSupport,
      CompressionCodecName compressionCodecName,
      int rowGroupSize,
      boolean validating,
      Configuration conf,
      int maxPaddingSize,
      ParquetProperties encodingProps) throws IOException {

    WriteSupport.WriteContext writeContext = writeSupport.init(conf);
    MessageType schema = writeContext.getSchema();

    ParquetFileWriter fileWriter = new ParquetFileWriter(
      file, schema, mode, rowGroupSize, maxPaddingSize,
      encodingProps.getColumnIndexTruncateLength(), encodingProps.getStatisticsTruncateLength(),
      encodingProps.getPageWriteChecksumEnabled());
    fileWriter.start();

    this.codecFactory = new CodecFactory(conf, encodingProps.getPageSizeThreshold());
    CodecFactory.BytesCompressor compressor =	codecFactory.getCompressor(compressionCodecName);
    this.writer = new InternalParquetRecordWriter<T>(
        fileWriter,
        writeSupport,
        schema,
        writeContext.getExtraMetaData(),
        rowGroupSize,
        compressor,
        validating,
        encodingProps);
  }

  public void write(T object) throws IOException {
    try {
      writer.write(object);
    } catch (InterruptedException e) {
      throw new IOException(e);
    }
  }

  @Override
  public void close() throws IOException {
    try {
      writer.close();
    } catch (InterruptedException e) {
      throw new IOException(e);
    } finally {
      // release after the writer closes in case it is used for a last flush
      codecFactory.release();
    }
  }

  /**
   * @return the ParquetMetadata written to the (closed) file.
   */
  public ParquetMetadata getFooter() {
    return writer.getFooter();
  }

  /**
   * @return the total size of data written to the file and buffered in memory
   */
  public long getDataSize() {
    return writer.getDataSize();
  }

  /**
   * An abstract builder class for ParquetWriter instances.
   *
   * Object models should extend this builder to provide writer configuration
   * options.
   *
   * @param <T> The type of objects written by the constructed ParquetWriter.
   * @param <SELF> The type of this builder that is returned by builder methods
   */
  public abstract static class Builder<T, SELF extends Builder<T, SELF>> {
    private OutputFile file = null;
    private Path path = null;
    private Configuration conf = new Configuration();
    private ParquetFileWriter.Mode mode;
    private CompressionCodecName codecName = DEFAULT_COMPRESSION_CODEC_NAME;
    private int rowGroupSize = DEFAULT_BLOCK_SIZE;
    private int maxPaddingSize = MAX_PADDING_SIZE_DEFAULT;
    private boolean enableValidation = DEFAULT_IS_VALIDATING_ENABLED;
    private ParquetProperties.Builder encodingPropsBuilder =
        ParquetProperties.builder();

    protected Builder(Path path) {
      this.path = path;
    }

    protected Builder(OutputFile path) {
      this.file = path;
    }

    /**
     * @return this as the correct subclass of ParquetWriter.Builder.
     */
    protected abstract SELF self();

    /**
     * @param conf a configuration
     * @return an appropriate WriteSupport for the object model.
     */
    protected abstract WriteSupport<T> getWriteSupport(Configuration conf);

    /**
     * Set the {@link Configuration} used by the constructed writer.
     *
     * @param conf a {@code Configuration}
     * @return this builder for method chaining.
     */
    public SELF withConf(Configuration conf) {
      this.conf = conf;
      return self();
    }

    /**
     * Set the {@link ParquetFileWriter.Mode write mode} used when creating the
     * backing file for this writer.
     *
     * @param mode a {@code ParquetFileWriter.Mode}
     * @return this builder for method chaining.
     */
    public SELF withWriteMode(ParquetFileWriter.Mode mode) {
      this.mode = mode;
      return self();
    }

    /**
     * Set the {@link CompressionCodecName compression codec} used by the
     * constructed writer.
     *
     * @param codecName a {@code CompressionCodecName}
     * @return this builder for method chaining.
     */
    public SELF withCompressionCodec(CompressionCodecName codecName) {
      this.codecName = codecName;
      return self();
    }

    /**
     * Set the Parquet format row group size used by the constructed writer.
     *
     * @param rowGroupSize an integer size in bytes
     * @return this builder for method chaining.
     */
    public SELF withRowGroupSize(int rowGroupSize) {
      this.rowGroupSize = rowGroupSize;
      return self();
    }

    /**
     * Set the Parquet format page size used by the constructed writer.
     *
     * @param pageSize an integer size in bytes
     * @return this builder for method chaining.
     */
    public SELF withPageSize(int pageSize) {
      encodingPropsBuilder.withPageSize(pageSize);
      return self();
    }

    /**
     * Sets the Parquet format page row count limit used by the constructed writer.
     *
     * @param rowCount limit for the number of rows stored in a page
     * @return this builder for method chaining
     */
    public SELF withPageRowCountLimit(int rowCount) {
      encodingPropsBuilder.withPageRowCountLimit(rowCount);
      return self();
    }

    /**
     * Set the Parquet format dictionary page size used by the constructed
     * writer.
     *
     * @param dictionaryPageSize an integer size in bytes
     * @return this builder for method chaining.
     */
    public SELF withDictionaryPageSize(int dictionaryPageSize) {
      encodingPropsBuilder.withDictionaryPageSize(dictionaryPageSize);
      return self();
    }

    /**
     * Set the maximum amount of padding, in bytes, that will be used to align
     * row groups with blocks in the underlying filesystem. If the underlying
     * filesystem is not a block filesystem like HDFS, this has no effect.
     *
     * @param maxPaddingSize an integer size in bytes
     * @return this builder for method chaining.
     */
    public SELF withMaxPaddingSize(int maxPaddingSize) {
      this.maxPaddingSize = maxPaddingSize;
      return self();
    }

    /**
     * Enables dictionary encoding for the constructed writer.
     *
     * @return this builder for method chaining.
     */
    public SELF enableDictionaryEncoding() {
      encodingPropsBuilder.withDictionaryEncoding(true);
      return self();
    }

    /**
     * Enable or disable dictionary encoding for the constructed writer.
     *
     * @param enableDictionary whether dictionary encoding should be enabled
     * @return this builder for method chaining.
     */
    public SELF withDictionaryEncoding(boolean enableDictionary) {
      encodingPropsBuilder.withDictionaryEncoding(enableDictionary);
      return self();
    }

    public SELF withByteStreamSplitEncoding(boolean enableByteStreamSplit) {
      encodingPropsBuilder.withByteStreamSplitEncoding(enableByteStreamSplit);
      return self();
    }

    /**
     * Enable or disable dictionary encoding of the specified column for the constructed writer.
     *
     * @param columnPath the path of the column (dot-string)
     * @param enableDictionary whether dictionary encoding should be enabled
     * @return this builder for method chaining.
     */
    public SELF withDictionaryEncoding(String columnPath, boolean enableDictionary) {
      encodingPropsBuilder.withDictionaryEncoding(columnPath, enableDictionary);
      return self();
    }

    /**
     * Enables validation for the constructed writer.
     *
     * @return this builder for method chaining.
     */
    public SELF enableValidation() {
      this.enableValidation = true;
      return self();
    }

    /**
     * Enable or disable validation for the constructed writer.
     *
     * @param enableValidation whether validation should be enabled
     * @return this builder for method chaining.
     */
    public SELF withValidation(boolean enableValidation) {
      this.enableValidation = enableValidation;
      return self();
    }

    /**
     * Set the {@link WriterVersion format version} used by the constructed
     * writer.
     *
     * @param version a {@code WriterVersion}
     * @return this builder for method chaining.
     */
    public SELF withWriterVersion(WriterVersion version) {
      encodingPropsBuilder.withWriterVersion(version);
      return self();
    }

    /**
     * Enables writing page level checksums for the constructed writer.
     *
     * @return this builder for method chaining.
     */
    public SELF enablePageWriteChecksum() {
      encodingPropsBuilder.withPageWriteChecksumEnabled(true);
      return self();
    }

    /**
     * Enables writing page level checksums for the constructed writer.
     *
     * @param enablePageWriteChecksum whether page checksums should be written out
     * @return this builder for method chaining.
     */
    public SELF withPageWriteChecksumEnabled(boolean enablePageWriteChecksum) {
      encodingPropsBuilder.withPageWriteChecksumEnabled(enablePageWriteChecksum);
      return self();
    }

    /**
<<<<<<< HEAD
     * Enables bloom filter column names for the constructed writer.
     *
     * @return this builder for method chaining.
     */
    public SELF withBloomFilterColumnNames(String... columnNames) {
      if (columnNames != null) {
        encodingPropsBuilder.withBloomFilterColumnNames(
          new HashSet<>(Arrays.asList(columnNames))
        );
      }

=======
     * Sets the NDV (number of distinct values) for the specified column.
     *
     * @param columnPath the path of the column (dot-string)
     * @param ndv        the NDV of the column
     *
     * @return this builder for method chaining.
     */
    public SELF withBloomFilterNDV(String columnPath, long ndv) {
      encodingPropsBuilder.withBloomFilterNDV(columnPath, ndv);
      return self();
    }

    /**
     * Sets the bloom filter enabled/disabled
     *
     * @param enabled whether to write bloom filters
     * @return this builder for method chaining
     */
    public SELF withBloomFilterEnabled(boolean enabled) {
      encodingPropsBuilder.withBloomFilterEnabled(enabled);
      return self();
    }

    /**
     * Sets the bloom filter enabled/disabled for the specified column. If not set for the column specifically the
     * default enabled/disabled state will take place. See {@link #withBloomFilterEnabled(boolean)}.
     *
     * @param columnPath the path of the column (dot-string)
     * @param enabled    whether to write bloom filter for the column
     * @return this builder for method chaining
     */
    public SELF withBloomFilterEnabled(String columnPath, boolean enabled) {
      encodingPropsBuilder.withBloomFilterEnabled(columnPath, enabled);
>>>>>>> 49e86270
      return self();
    }

    /**
     * Set a property that will be available to the read path. For writers that use a Hadoop
     * configuration, this is the recommended way to add configuration values.
     *
     * @param property a String property name
     * @param value a String property value
     * @return this builder for method chaining.
     */
    public SELF config(String property, String value) {
      conf.set(property, value);
      return self();
    }

    /**
     * Build a {@link ParquetWriter} with the accumulated configuration.
     *
     * @return a configured {@code ParquetWriter} instance.
     * @throws IOException if there is an error while creating the writer
     */
    public ParquetWriter<T> build() throws IOException {
      if (file != null) {
        return new ParquetWriter<>(file,
            mode, getWriteSupport(conf), codecName, rowGroupSize, enableValidation, conf,
            maxPaddingSize, encodingPropsBuilder.build());
      } else {
        return new ParquetWriter<>(HadoopOutputFile.fromPath(path, conf),
            mode, getWriteSupport(conf), codecName,
            rowGroupSize, enableValidation, conf, maxPaddingSize,
            encodingPropsBuilder.build());
      }
    }
  }
}<|MERGE_RESOLUTION|>--- conflicted
+++ resolved
@@ -20,8 +20,6 @@
 
 import java.io.Closeable;
 import java.io.IOException;
-import java.util.Arrays;
-import java.util.HashSet;
 
 import org.apache.hadoop.conf.Configuration;
 import org.apache.hadoop.fs.Path;
@@ -558,19 +556,6 @@
     }
 
     /**
-<<<<<<< HEAD
-     * Enables bloom filter column names for the constructed writer.
-     *
-     * @return this builder for method chaining.
-     */
-    public SELF withBloomFilterColumnNames(String... columnNames) {
-      if (columnNames != null) {
-        encodingPropsBuilder.withBloomFilterColumnNames(
-          new HashSet<>(Arrays.asList(columnNames))
-        );
-      }
-
-=======
      * Sets the NDV (number of distinct values) for the specified column.
      *
      * @param columnPath the path of the column (dot-string)
@@ -604,7 +589,6 @@
      */
     public SELF withBloomFilterEnabled(String columnPath, boolean enabled) {
       encodingPropsBuilder.withBloomFilterEnabled(columnPath, enabled);
->>>>>>> 49e86270
       return self();
     }
 
