--- conflicted
+++ resolved
@@ -134,15 +134,9 @@
 
   private void checkBlockSizeReached() throws IOException {
     if (recordCount >= recordCountForNextMemCheck) { // checking the memory size is relatively expensive, so let's not do it for every record.
-<<<<<<< HEAD
-      long memSize = columnStore.memSize();
+      long memSize = columnStore.getBufferedSize();
       if (memSize > rowGroupSizeThreshold) {
         LOG.info(format("mem size %,d > %,d: flushing %,d records to disk.", memSize, rowGroupSizeThreshold, recordCount));
-=======
-      long memSize = columnStore.getBufferedSize();
-      if (memSize > rowGroupSize) {
-        LOG.info(format("mem size %,d > %,d: flushing %,d records to disk.", memSize, rowGroupSize, recordCount));
->>>>>>> ccc29e4d
         flushRowGroupToStore();
         initStore();
         recordCountForNextMemCheck = min(max(MINIMUM_RECORD_COUNT_FOR_CHECK, recordCount / 2), MAXIMUM_RECORD_COUNT_FOR_CHECK);
@@ -159,13 +153,8 @@
 
   private void flushRowGroupToStore()
       throws IOException {
-<<<<<<< HEAD
-    LOG.info(format("Flushing mem columnStore to file. allocated memory: %,d", columnStore.allocatedSize()));
-    if (columnStore.allocatedSize() > 3 * (long)rowGroupSizeThreshold) {
-=======
     LOG.info(format("Flushing mem columnStore to file. allocated memory: %,d", columnStore.getAllocatedSize()));
-    if (columnStore.getAllocatedSize() > 3 * (long)rowGroupSize) {
->>>>>>> ccc29e4d
+    if (columnStore.getAllocatedSize() > 3 * (long)rowGroupSizeThreshold) {
       LOG.warn("Too much memory used: " + columnStore.memUsageString());
     }
 
