--- conflicted
+++ resolved
@@ -139,19 +139,11 @@
     }
 
     for (Map.Entry<InternalParquetRecordWriter, Long> entry : writerList.entrySet()) {
-<<<<<<< HEAD
       long newSize = (long) Math.floor(entry.getValue() * stats.scale);
-      if(minMemoryAllocation > 0 && newSize/maxColCount < minMemoryAllocation) {
-          throw new ParquetRuntimeException(String.format("New Memory allocation %d"+
-          " exceeds minimum allocation size %d with largest schema having %d columns",
-              newSize, minMemoryAllocation, maxColCount)){};
-=======
-      long newSize = (long) Math.floor(entry.getValue() * scale);
-      if(scale < 1.0 && minMemoryAllocation > 0 && newSize < minMemoryAllocation) {
+      if(stats.scale < 1.0 && minMemoryAllocation > 0 && newSize < minMemoryAllocation) {
           throw new ParquetRuntimeException(String.format("New Memory allocation %d bytes" +
           " is smaller than the minimum allocation size of %d bytes.",
               newSize, minMemoryAllocation)){};
->>>>>>> b8f5d89e
       }
       entry.getKey().setRowGroupSizeThreshold(newSize);
       LOG.debug(String.format("Adjust block size from %,d to %,d for writer: %s",
