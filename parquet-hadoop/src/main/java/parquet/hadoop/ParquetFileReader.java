--- conflicted
+++ resolved
@@ -16,22 +16,16 @@
 package parquet.hadoop;
 
 import static parquet.Log.DEBUG;
-<<<<<<< HEAD
 import static parquet.format.Util.readPageHeader;
-=======
 import static parquet.bytes.BytesUtils.readIntLittleEndian;
->>>>>>> b767ac4e
 import static parquet.hadoop.ParquetFileWriter.MAGIC;
 import static parquet.hadoop.ParquetFileWriter.PARQUET_METADATA_FILE;
 
 import java.io.ByteArrayInputStream;
 import java.io.Closeable;
 import java.io.IOException;
-<<<<<<< HEAD
 import java.nio.ByteBuffer;
-=======
 import java.io.SequenceInputStream;
->>>>>>> b767ac4e
 import java.util.ArrayList;
 import java.util.Arrays;
 import java.util.Collections;
@@ -518,7 +512,7 @@
 
     protected PageHeader readPageHeader() throws IOException {
       PageHeader pageHeader;
-      int initialPos = this.pos;
+      int initialPos = pos();
       try {
         pageHeader = Util.readPageHeader(this);
       } catch (IOException e) {
@@ -527,7 +521,7 @@
         // to allow reading older files (using dictionary) we need this.
         // usually 13 to 19 bytes are missing
         // if the last page is smaller than this, the page header itself is truncated in the buffer.
-        this.pos = initialPos; // resetting the buffer to the position before we got the error
+        this.byteBuf.rewind(); // resetting the buffer to the position before we got the error
         LOG.info("completing the column chunk to read the page header");
         pageHeader = Util.readPageHeader(new SequenceInputStream(this, f)); // trying again from the buffer + remainder of the stream.
       }
@@ -535,12 +529,12 @@
     }
 
     public BytesInput readAsBytesInput(int size) throws IOException {
-      if (pos() + size > initPos + count) {
+      if (size > this.byteBuf.remaining()) {
         // this is to workaround a bug where the compressedLength
         // of the chunk is missing the size of the header of the dictionary
         // to allow reading older files (using dictionary) we need this.
         // usually 13 to 19 bytes are missing
-        int l1 = initPos + count - pos();
+        int l1 = this.byteBuf.remaining();
         int l2 = size - l1;
         LOG.info("completed the column chunk with " + l2 + " bytes");
         return BytesInput.concat(super.readAsBytesInput(l1), BytesInput.copy(BytesInput.from(f, l2)));
