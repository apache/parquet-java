/**
 * Copyright 2012 Twitter, Inc.
 *
 * Licensed under the Apache License, Version 2.0 (the "License");
 * you may not use this file except in compliance with the License.
 * You may obtain a copy of the License at
 *
 * http://www.apache.org/licenses/LICENSE-2.0
 *
 * Unless required by applicable law or agreed to in writing, software
 * distributed under the License is distributed on an "AS IS" BASIS,
 * WITHOUT WARRANTIES OR CONDITIONS OF ANY KIND, either express or implied.
 * See the License for the specific language governing permissions and
 * limitations under the License.
 */
package parquet.hadoop;

import static parquet.Preconditions.checkArgument;

import java.io.IOException;
import java.util.ArrayList;
import java.util.Arrays;
<<<<<<< HEAD
=======
import java.util.Collection;
>>>>>>> 501e8fea
import java.util.Collections;
import java.util.Comparator;
import java.util.HashMap;
import java.util.HashSet;
import java.util.List;
import java.util.Map;
import java.util.Set;

import org.apache.hadoop.conf.Configurable;
import org.apache.hadoop.conf.Configuration;
import org.apache.hadoop.fs.BlockLocation;
import org.apache.hadoop.fs.FileStatus;
import org.apache.hadoop.fs.FileSystem;
import org.apache.hadoop.fs.Path;
import org.apache.hadoop.fs.PathFilter;
import org.apache.hadoop.mapred.JobConf;
import org.apache.hadoop.mapreduce.InputSplit;
import org.apache.hadoop.mapreduce.Job;
import org.apache.hadoop.mapreduce.JobContext;
import org.apache.hadoop.mapreduce.RecordReader;
import org.apache.hadoop.mapreduce.TaskAttemptContext;
import org.apache.hadoop.mapreduce.lib.input.FileInputFormat;

import parquet.Log;
import parquet.filter.UnboundRecordFilter;
import parquet.filter2.compat.FilterCompat;
import parquet.filter2.compat.FilterCompat.Filter;
import parquet.filter2.compat.RowGroupFilter;
import parquet.filter2.predicate.FilterPredicate;
import parquet.hadoop.api.InitContext;
import parquet.hadoop.api.ReadSupport;
import parquet.hadoop.api.ReadSupport.ReadContext;
import parquet.hadoop.metadata.BlockMetaData;
import parquet.hadoop.metadata.ColumnChunkMetaData;
import parquet.hadoop.metadata.FileMetaData;
import parquet.hadoop.metadata.GlobalMetaData;
import parquet.hadoop.metadata.ParquetMetadata;
import parquet.hadoop.util.ConfigurationUtil;
import parquet.hadoop.util.ContextUtil;
import parquet.hadoop.util.SerializationUtil;
import parquet.io.ParquetDecodingException;
import parquet.schema.MessageType;
import parquet.schema.MessageTypeParser;

/**
 * The input format to read a Parquet file.
 *
 * It requires an implementation of {@link ReadSupport} to materialize the records.
 *
 * The requestedSchema will control how the original records get projected by the loader.
 * It must be a subset of the original schema. Only the columns needed to reconstruct the records with the requestedSchema will be scanned.
 *
 * @author Julien Le Dem
 *
 * @param <T> the type of the materialized records
 */
public class ParquetInputFormat<T> extends FileInputFormat<Void, T> {

  private static final Log LOG = Log.getLog(ParquetInputFormat.class);

  /**
   * key to configure the ReadSupport implementation
   */
  public static final String READ_SUPPORT_CLASS = "parquet.read.support.class";

  /**
   * key to configure the filter
   */
  public static final String UNBOUND_RECORD_FILTER = "parquet.read.filter";

<<<<<<< HEAD
  private static final int MIN_FOOTER_CACHE_SIZE = 100;

  private LruCache<FileStatusWrapper, FootersCacheValue> footersCache;

  private Class<?> readSupportClass;
=======
  /**
   * key to configure type checking for conflicting schemas (default: true)
   */
  public static final String STRICT_TYPE_CHECKING = "parquet.strict.typing";

  /**
   * key to configure the filter predicate
   */
  public static final String FILTER_PREDICATE = "parquet.private.read.filter.predicate";

  public static final String TASK_SIDE_METADATA = "parquet.task.side.metadata";

  private static final int MIN_FOOTER_CACHE_SIZE = 100;

  public static void setTaskSideMetaData(Job job,  boolean taskSideMetadata) {
    ContextUtil.getConfiguration(job).setBoolean(TASK_SIDE_METADATA, taskSideMetadata);
  }

  public static boolean isTaskSideMetaData(Configuration configuration) {
    return configuration.getBoolean(TASK_SIDE_METADATA, Boolean.FALSE);
  }
>>>>>>> 501e8fea

  public static void setReadSupportClass(Job job,  Class<?> readSupportClass) {
    ContextUtil.getConfiguration(job).set(READ_SUPPORT_CLASS, readSupportClass.getName());
  }

  public static void setUnboundRecordFilter(Job job, Class<? extends UnboundRecordFilter> filterClass) {
    Configuration conf = ContextUtil.getConfiguration(job);
    checkArgument(getFilterPredicate(conf) == null,
        "You cannot provide an UnboundRecordFilter after providing a FilterPredicate");

    conf.set(UNBOUND_RECORD_FILTER, filterClass.getName());
  }

  /**
   * @deprecated use {@link #getFilter(Configuration)}
   */
  @Deprecated
  public static Class<?> getUnboundRecordFilter(Configuration configuration) {
    return ConfigurationUtil.getClassFromConfig(configuration, UNBOUND_RECORD_FILTER, UnboundRecordFilter.class);
  }

  private static UnboundRecordFilter getUnboundRecordFilterInstance(Configuration configuration) {
    Class<?> clazz = ConfigurationUtil.getClassFromConfig(configuration, UNBOUND_RECORD_FILTER, UnboundRecordFilter.class);
    if (clazz == null) { return null; }

    try {
      UnboundRecordFilter unboundRecordFilter = (UnboundRecordFilter) clazz.newInstance();

      if (unboundRecordFilter instanceof Configurable) {
        ((Configurable)unboundRecordFilter).setConf(configuration);
      }

      return unboundRecordFilter;
    } catch (InstantiationException e) {
      throw new BadConfigurationException("could not instantiate unbound record filter class", e);
    } catch (IllegalAccessException e) {
      throw new BadConfigurationException("could not instantiate unbound record filter class", e);
    }
  }

  public static void setReadSupportClass(JobConf conf, Class<?> readSupportClass) {
    conf.set(READ_SUPPORT_CLASS, readSupportClass.getName());
  }

  public static Class<?> getReadSupportClass(Configuration configuration) {
    return ConfigurationUtil.getClassFromConfig(configuration, READ_SUPPORT_CLASS, ReadSupport.class);
  }

  public static void setFilterPredicate(Configuration configuration, FilterPredicate filterPredicate) {
    checkArgument(getUnboundRecordFilter(configuration) == null,
        "You cannot provide a FilterPredicate after providing an UnboundRecordFilter");

    configuration.set(FILTER_PREDICATE + ".human.readable", filterPredicate.toString());
    try {
      SerializationUtil.writeObjectToConfAsBase64(FILTER_PREDICATE, filterPredicate, configuration);
    } catch (IOException e) {
      throw new RuntimeException(e);
    }
  }

  private static FilterPredicate getFilterPredicate(Configuration configuration) {
    try {
      return SerializationUtil.readObjectFromConfAsBase64(FILTER_PREDICATE, configuration);
    } catch (IOException e) {
      throw new RuntimeException(e);
    }
  }

  /**
   * Returns a non-null Filter, which is a wrapper around either a
   * FilterPredicate, an UnboundRecordFilter, or a no-op filter.
   */
  public static Filter getFilter(Configuration conf) {
    return FilterCompat.get(getFilterPredicate(conf), getUnboundRecordFilterInstance(conf));
  }

  private LruCache<FileStatusWrapper, FootersCacheValue> footersCache;

  private Class<?> readSupportClass;

  /**
   * Hadoop will instantiate using this constructor
   */
  public ParquetInputFormat() {
  }

  /**
   * constructor used when this InputFormat in wrapped in another one (In Pig for example)
   * @param readSupportClass the class to materialize records
   */
  public <S extends ReadSupport<T>> ParquetInputFormat(Class<S> readSupportClass) {
    this.readSupportClass = readSupportClass;
  }

  /**
   * {@inheritDoc}
   */
  @Override
  public RecordReader<Void, T> createRecordReader(
      InputSplit inputSplit,
      TaskAttemptContext taskAttemptContext) throws IOException, InterruptedException {
    Configuration conf = ContextUtil.getConfiguration(taskAttemptContext);
    ReadSupport<T> readSupport = getReadSupport(conf);
    return new ParquetRecordReader<T>(readSupport, getFilter(conf));
  }

  /**
   * @param configuration to find the configuration for the read support
   * @return the configured read support
   */
  public ReadSupport<T> getReadSupport(Configuration configuration){
    try {
      if (readSupportClass == null) {
        // TODO: fix this weird caching independent of the conf parameter
        readSupportClass = getReadSupportClass(configuration);
      }
      return (ReadSupport<T>)readSupportClass.newInstance();
    } catch (InstantiationException e) {
      throw new BadConfigurationException("could not instantiate read support class", e);
    } catch (IllegalAccessException e) {
      throw new BadConfigurationException("could not instantiate read support class", e);
    }
  }

  /**
   * {@inheritDoc}
   */
  @Override
  public List<InputSplit> getSplits(JobContext jobContext) throws IOException {
    Configuration configuration = ContextUtil.getConfiguration(jobContext);
    return new ArrayList<InputSplit>(getSplits(configuration, getFooters(jobContext)));
  }

  /**
   * @param configuration the configuration to connect to the file system
   * @param footers the footers of the files to read
   * @return the splits for the footers
   * @throws IOException
   */
  public List<ParquetInputSplit> getSplits(Configuration configuration, List<Footer> footers) throws IOException {
    boolean taskSideMetaData = isTaskSideMetaData(configuration);
    boolean strictTypeChecking = configuration.getBoolean(STRICT_TYPE_CHECKING, true);
    final long maxSplitSize = configuration.getLong("mapred.max.split.size", Long.MAX_VALUE);
    final long minSplitSize = Math.max(getFormatMinSplitSize(), configuration.getLong("mapred.min.split.size", 0L));
    if (maxSplitSize < 0 || minSplitSize < 0) {
      throw new ParquetDecodingException("maxSplitSize or minSplitSize should not be negative: maxSplitSize = " + maxSplitSize + "; minSplitSize = " + minSplitSize);
    }
    GlobalMetaData globalMetaData = ParquetFileWriter.getGlobalMetaData(footers, strictTypeChecking);
    ReadContext readContext = getReadSupport(configuration).init(new InitContext(
        configuration,
        globalMetaData.getKeyValueMetaData(),
        globalMetaData.getSchema()));

    return SplitStrategy.getSplitStrategy(taskSideMetaData).getSplits(configuration, footers, maxSplitSize, minSplitSize, readContext);
  }

  /*
   * This is to support multi-level/recursive directory listing until
   * MAPREDUCE-1577 is fixed.
   */
  @Override
  protected List<FileStatus> listStatus(JobContext jobContext) throws IOException {
    return getAllFileRecursively(super.listStatus(jobContext),
       ContextUtil.getConfiguration(jobContext));
  }

  private static List<FileStatus> getAllFileRecursively(
      List<FileStatus> files, Configuration conf) throws IOException {
    List<FileStatus> result = new ArrayList<FileStatus>();
    for (FileStatus file : files) {
      if (file.isDir()) {
        Path p = file.getPath();
        FileSystem fs = p.getFileSystem(conf);
        staticAddInputPathRecursively(result, fs, p, hiddenFileFilter);
      } else {
        result.add(file);
      }
    }
    LOG.info("Total input paths to process : " + result.size());
    return result;
  }

  private static void staticAddInputPathRecursively(List<FileStatus> result,
      FileSystem fs, Path path, PathFilter inputFilter)
          throws IOException {
    for (FileStatus stat: fs.listStatus(path, inputFilter)) {
      if (stat.isDir()) {
        staticAddInputPathRecursively(result, fs, stat.getPath(), inputFilter);
      } else {
        result.add(stat);
      }
    }
  }

  private static final PathFilter hiddenFileFilter = new PathFilter(){
    public boolean accept(Path p){
      String name = p.getName();
      return !name.startsWith("_") && !name.startsWith(".");
    }
  };

  /**
   * @param jobContext the current job context
   * @return the footers for the files
   * @throws IOException
   */
  public List<Footer> getFooters(JobContext jobContext) throws IOException {
    List<FileStatus> statuses = listStatus(jobContext);
    if (statuses.isEmpty()) {
      return Collections.emptyList();
    }
    Configuration config = ContextUtil.getConfiguration(jobContext);
    List<Footer> footers = new ArrayList<Footer>(statuses.size());
    Set<FileStatus> missingStatuses = new HashSet<FileStatus>();
    Map<Path, FileStatusWrapper> missingStatusesMap =
            new HashMap<Path, FileStatusWrapper>(missingStatuses.size());

    if (footersCache == null) {
      footersCache =
              new LruCache<FileStatusWrapper, FootersCacheValue>(Math.max(statuses.size(), MIN_FOOTER_CACHE_SIZE));
    }
    for (FileStatus status : statuses) {
      FileStatusWrapper statusWrapper = new FileStatusWrapper(status);
      FootersCacheValue cacheEntry =
              footersCache.getCurrentValue(statusWrapper);
      if (Log.DEBUG) {
        LOG.debug("Cache entry " + (cacheEntry == null ? "not " : "")
                + " found for '" + status.getPath() + "'");
      }
      if (cacheEntry != null) {
        footers.add(cacheEntry.getFooter());
      } else {
        missingStatuses.add(status);
        missingStatusesMap.put(status.getPath(), statusWrapper);
      }
    }
    if (Log.DEBUG) {
      LOG.debug("found " + footers.size() + " footers in cache and adding up "
              + "to " + missingStatuses.size() + " missing footers to the cache");
    }


    if (missingStatuses.isEmpty()) {
      return footers;
    }

    List<Footer> newFooters = getFooters(config, missingStatuses);
    for (Footer newFooter : newFooters) {
      // Use the original file status objects to make sure we store a
      // conservative (older) modification time (i.e. in case the files and
      // footers were modified and it's not clear which version of the footers
      // we have)
      FileStatusWrapper fileStatus = missingStatusesMap.get(newFooter.getFile());
      footersCache.put(fileStatus, new FootersCacheValue(fileStatus, newFooter));
    }

    footers.addAll(newFooters);
    return footers;
  }

  public List<Footer> getFooters(Configuration configuration, List<FileStatus> statuses) throws IOException {
    return getFooters(configuration, (Collection<FileStatus>)statuses);
  }

  /**
   * the footers for the files
   * @param configuration to connect to the file system
   * @param statuses the files to open
   * @return the footers of the files
   * @throws IOException
   */
  public List<Footer> getFooters(Configuration configuration, Collection<FileStatus> statuses) throws IOException {
    if (Log.DEBUG) LOG.debug("reading " + statuses.size() + " files");
    boolean taskSideMetaData = isTaskSideMetaData(configuration);
    return ParquetFileReader.readAllFootersInParallelUsingSummaryFiles(configuration, statuses, taskSideMetaData);
  }

  /**
   * @param jobContext the current job context
   * @return the merged metadata from the footers
   * @throws IOException
   */
  public GlobalMetaData getGlobalMetaData(JobContext jobContext) throws IOException {
    return ParquetFileWriter.getGlobalMetaData(getFooters(jobContext));
  }

  /**
   * A simple wrapper around {@link parquet.hadoop.Footer} that also includes a
   * modification time associated with that footer.  The modification time is
   * used to determine whether the footer is still current.
   */
  static final class FootersCacheValue
          implements LruCache.Value<FileStatusWrapper, FootersCacheValue> {
    private final long modificationTime;
    private final Footer footer;

    public FootersCacheValue(FileStatusWrapper status, Footer footer) {
      this.modificationTime = status.getModificationTime();
      this.footer = new Footer(footer.getFile(), footer.getParquetMetadata());
    }

    @Override
    public boolean isCurrent(FileStatusWrapper key) {
      long currentModTime = key.getModificationTime();
      boolean isCurrent = modificationTime >= currentModTime;
      if (Log.DEBUG && !isCurrent) {
        LOG.debug("The cache value for '" + key + "' is not current: "
                + "cached modification time=" + modificationTime + ", "
                + "current modification time: " + currentModTime);
      }
      return isCurrent;
    }

    public Footer getFooter() {
      return footer;
    }

    @Override
    public boolean isNewerThan(FootersCacheValue otherValue) {
      return otherValue == null ||
              modificationTime > otherValue.modificationTime;
    }

    public Path getPath() {
      return footer.getFile();
    }
  }

  /**
   * A simple wrapper around {@link org.apache.hadoop.fs.FileStatus} with a
   * meaningful "toString()" method
   */
  static final class FileStatusWrapper {
    private final FileStatus status;
    public FileStatusWrapper(FileStatus fileStatus) {
      if (fileStatus == null) {
        throw new IllegalArgumentException("FileStatus object cannot be null");
      }
      status = fileStatus;
    }

    public long getModificationTime() {
      return status.getModificationTime();
    }

    @Override
    public int hashCode() {
      return status.hashCode();
    }

    @Override
    public boolean equals(Object other) {
      return other instanceof FileStatusWrapper &&
              status.equals(((FileStatusWrapper) other).status);
    }

    @Override
    public String toString() {
      return status.getPath().toString();
    }
  }

}
abstract class SplitStrategy {
  private static final Log LOG = Log.getLog(SplitStrategy.class);

  static SplitStrategy getSplitStrategy(boolean taskSideMetaData) {
    if (taskSideMetaData) {
      LOG.info("Using Task Side Metadata Split Strategy");
      return new TaskSideMetadataSplitStrategy();
    } else {
      LOG.info("Using Client Side Metadata Split Strategy");
      return new ClientSideMetadataSplitStrategy();
    }
  }

  abstract List<ParquetInputSplit> getSplits(
      Configuration configuration,
      List<Footer> footers,
      final long maxSplitSize, final long minSplitSize,
      ReadContext readContext) throws IOException;
}
class TaskSideMetadataSplitStrategy extends SplitStrategy {

  @Override
  List<ParquetInputSplit> getSplits(Configuration configuration, List<Footer> footers,
      long maxSplitSize, long minSplitSize, ReadContext readContext) throws IOException {
    List<ParquetInputSplit> splits = new ArrayList<ParquetInputSplit>();
    for (Footer footer : footers) {
      // TODO: keep status in Footer
      final Path file = footer.getFile();
      FileSystem fs = file.getFileSystem(configuration);
      FileStatus fileStatus = fs.getFileStatus(file);
      BlockLocation[] fileBlockLocations = fs.getFileBlockLocations(fileStatus, 0, fileStatus.getLen());
      splits.addAll(generateTaskSideMDSplits(
          fileBlockLocations,
          fileStatus,
          readContext.getRequestedSchema().toString(),
          readContext.getReadSupportMetadata(),
          minSplitSize,
          maxSplitSize));

    }
    return splits;
  }

  private static int findBlockIndex(BlockLocation[] hdfsBlocksArray, long endOffset) {
    for (int i = 0; i < hdfsBlocksArray.length; i++) {
      BlockLocation block = hdfsBlocksArray[i];
      // end offset is exclusive. We want the block that contains the point right before.
      if (endOffset > block.getOffset() && endOffset <= (block.getOffset() + block.getLength())) {
        return i;
      }
    }
    return -1;
  }

  static <T> List<ParquetInputSplit> generateTaskSideMDSplits(
      BlockLocation[] hdfsBlocksArray,
      FileStatus fileStatus,
      String requestedSchema,
      Map<String, String> readSupportMetadata, long minSplitSize, long maxSplitSize) throws IOException {
    if (maxSplitSize < minSplitSize || maxSplitSize < 0 || minSplitSize < 0) {
      throw new ParquetDecodingException("maxSplitSize and minSplitSize should be positive and max should be greater or equal to the minSplitSize: maxSplitSize = " + maxSplitSize + "; minSplitSize is " + minSplitSize);
    }
    //generate splits from rowGroups of each split
    List<ParquetInputSplit> resultSplits = new ArrayList<ParquetInputSplit>();
    // [startOffset, endOffset)
    long startOffset = 0;
    long endOffset = 0;
    // they should already be sorted
    Arrays.sort(hdfsBlocksArray, new Comparator<BlockLocation>() {
      @Override
      public int compare(BlockLocation o1, BlockLocation o2) {
        return compare(o1.getOffset(), o2.getOffset());
      }
      private int compare(long x, long y) {
        return (x < y) ? -1 : ((x == y) ? 0 : 1);
      }
    });
    final BlockLocation lastBlock =
        hdfsBlocksArray.length == 0 ? null : hdfsBlocksArray[hdfsBlocksArray.length - 1];
    while (endOffset < fileStatus.getLen()) {
      startOffset = endOffset;
      BlockLocation blockLocation;
      final int nextBlockMin = findBlockIndex(hdfsBlocksArray, startOffset + minSplitSize);
      final int nextBlockMax = findBlockIndex(hdfsBlocksArray, startOffset + maxSplitSize);
      if (nextBlockMax == nextBlockMin && nextBlockMax != -1) {
        // no block boundary between min and max
        // => use max for the size of the split
        endOffset = startOffset + maxSplitSize;
        blockLocation = hdfsBlocksArray[nextBlockMax];
      } else if (nextBlockMin > -1) {
        // block boundary between min and max
        // we end the split at the first block boundary
        blockLocation = hdfsBlocksArray[nextBlockMin];
        endOffset = blockLocation.getOffset() + blockLocation.getLength();
      } else {
        // min and max after last block
        // small last split
        endOffset = fileStatus.getLen();
        blockLocation = lastBlock;
      }
      resultSplits.add(
          new ParquetInputSplit(
              fileStatus.getPath(),
              startOffset, endOffset, endOffset - startOffset,
              blockLocation == null ? new String[0] : blockLocation.getHosts(),
              null,
              requestedSchema, readSupportMetadata));
    }
    return resultSplits;
  }
}
class ClientSideMetadataSplitStrategy extends SplitStrategy {
  //Wrapper of hdfs blocks, keep track of which HDFS block is being used
  private static class HDFSBlocks {
    BlockLocation[] hdfsBlocks;
    int currentStartHdfsBlockIndex = 0;//the hdfs block index corresponding to the start of a row group
    int currentMidPointHDFSBlockIndex = 0;// the hdfs block index corresponding to the mid-point of a row group, a split might be created only when the midpoint of the rowgroup enters a new hdfs block

    private HDFSBlocks(BlockLocation[] hdfsBlocks) {
      this.hdfsBlocks = hdfsBlocks;
      Comparator<BlockLocation> comparator = new Comparator<BlockLocation>() {
        @Override
        public int compare(BlockLocation b1, BlockLocation b2) {
          return Long.signum(b1.getOffset() - b2.getOffset());
        }
      };
      Arrays.sort(hdfsBlocks, comparator);
    }

    private long getHDFSBlockEndingPosition(int hdfsBlockIndex) {
      BlockLocation hdfsBlock = hdfsBlocks[hdfsBlockIndex];
      return hdfsBlock.getOffset() + hdfsBlock.getLength() - 1;
    }

    /**
     * @param rowGroupMetadata
     * @return true if the mid point of row group is in a new hdfs block, and also move the currentHDFSBlock pointer to the correct index that contains the row group;
     * return false if the mid point of row group is in the same hdfs block
     */
    private boolean checkBelongingToANewHDFSBlock(BlockMetaData rowGroupMetadata) {
      boolean isNewHdfsBlock = false;
      long rowGroupMidPoint = rowGroupMetadata.getStartingPos() + (rowGroupMetadata.getCompressedSize() / 2);

      //if mid point is not in the current HDFS block any more, return true
      while (rowGroupMidPoint > getHDFSBlockEndingPosition(currentMidPointHDFSBlockIndex)) {
        isNewHdfsBlock = true;
        currentMidPointHDFSBlockIndex++;
        if (currentMidPointHDFSBlockIndex >= hdfsBlocks.length)
          throw new ParquetDecodingException("the row group is not in hdfs blocks in the file: midpoint of row groups is "
                  + rowGroupMidPoint
                  + ", the end of the hdfs block is "
                  + getHDFSBlockEndingPosition(currentMidPointHDFSBlockIndex - 1));
      }

      while (rowGroupMetadata.getStartingPos() > getHDFSBlockEndingPosition(currentStartHdfsBlockIndex)) {
        currentStartHdfsBlockIndex++;
        if (currentStartHdfsBlockIndex >= hdfsBlocks.length)
          throw new ParquetDecodingException("The row group does not start in this file: row group offset is "
                  + rowGroupMetadata.getStartingPos()
                  + " but the end of hdfs blocks of file is "
                  + getHDFSBlockEndingPosition(currentStartHdfsBlockIndex));
      }
      return isNewHdfsBlock;
    }

    public BlockLocation getCurrentBlock() {
      return hdfsBlocks[currentStartHdfsBlockIndex];
    }
  }

  static class SplitInfo {
    List<BlockMetaData> rowGroups = new ArrayList<BlockMetaData>();
    BlockLocation hdfsBlock;
    long compressedByteSize = 0L;

    public SplitInfo(BlockLocation currentBlock) {
      this.hdfsBlock = currentBlock;
    }

    private void addRowGroup(BlockMetaData rowGroup) {
      this.rowGroups.add(rowGroup);
      this.compressedByteSize += rowGroup.getCompressedSize();
    }

    public long getCompressedByteSize() {
      return compressedByteSize;
    }

    public List<BlockMetaData> getRowGroups() {
      return rowGroups;
    }

    int getRowGroupCount() {
      return rowGroups.size();
    }

    public ParquetInputSplit getParquetInputSplit(FileStatus fileStatus, String requestedSchema, Map<String, String> readSupportMetadata) throws IOException {
      MessageType requested = MessageTypeParser.parseMessageType(requestedSchema);
      long length = 0;

      for (BlockMetaData block : this.getRowGroups()) {
        List<ColumnChunkMetaData> columns = block.getColumns();
        for (ColumnChunkMetaData column : columns) {
          if (requested.containsPath(column.getPath().toArray())) {
            length += column.getTotalSize();
          }
        }
      }

      BlockMetaData lastRowGroup = this.getRowGroups().get(this.getRowGroupCount() - 1);
      long end = lastRowGroup.getStartingPos() + lastRowGroup.getTotalByteSize();

      long[] rowGroupOffsets = new long[this.getRowGroupCount()];
      for (int i = 0; i < rowGroupOffsets.length; i++) {
        rowGroupOffsets[i] = this.getRowGroups().get(i).getStartingPos();
      }

      return new ParquetInputSplit(
              fileStatus.getPath(),
              hdfsBlock.getOffset(),
              end,
              length,
              hdfsBlock.getHosts(),
              rowGroupOffsets,
              requestedSchema,
              readSupportMetadata
      );
    }
  }

  private static final Log LOG = Log.getLog(ClientSideMetadataSplitStrategy.class);

  @Override
  List<ParquetInputSplit> getSplits(Configuration configuration, List<Footer> footers,
      long maxSplitSize, long minSplitSize, ReadContext readContext)
      throws IOException {
    List<ParquetInputSplit> splits = new ArrayList<ParquetInputSplit>();
    Filter filter = ParquetInputFormat.getFilter(configuration);

    long rowGroupsDropped = 0;
    long totalRowGroups = 0;

    for (Footer footer : footers) {
      final Path file = footer.getFile();
      LOG.debug(file);
      FileSystem fs = file.getFileSystem(configuration);
      FileStatus fileStatus = fs.getFileStatus(file);
      ParquetMetadata parquetMetaData = footer.getParquetMetadata();
      List<BlockMetaData> blocks = parquetMetaData.getBlocks();

      List<BlockMetaData> filteredBlocks;

      totalRowGroups += blocks.size();
      filteredBlocks = RowGroupFilter.filterRowGroups(filter, blocks, parquetMetaData.getFileMetaData().getSchema());
      rowGroupsDropped += blocks.size() - filteredBlocks.size();

      if (filteredBlocks.isEmpty()) {
        continue;
      }

      BlockLocation[] fileBlockLocations = fs.getFileBlockLocations(fileStatus, 0, fileStatus.getLen());
      splits.addAll(
          generateSplits(
              filteredBlocks,
              fileBlockLocations,
              fileStatus,
              readContext.getRequestedSchema().toString(),
              readContext.getReadSupportMetadata(),
              minSplitSize,
              maxSplitSize)
          );
    }

    if (rowGroupsDropped > 0 && totalRowGroups > 0) {
      int percentDropped = (int) ((((double) rowGroupsDropped) / totalRowGroups) * 100);
      LOG.info("Dropping " + rowGroupsDropped + " row groups that do not pass filter predicate! (" + percentDropped + "%)");
    } else {
      LOG.info("There were no row groups that could be dropped due to filter predicates");
    }
    return splits;
  }

  /**
   * groups together all the data blocks for the same HDFS block
   *
   * @param rowGroupBlocks      data blocks (row groups)
   * @param hdfsBlocksArray     hdfs blocks
   * @param fileStatus          the containing file
   * @param requestedSchema     the schema requested by the user
   * @param readSupportMetadata the metadata provided by the readSupport implementation in init
   * @param minSplitSize        the mapred.min.split.size
   * @param maxSplitSize        the mapred.max.split.size
   * @return the splits (one per HDFS block)
   * @throws IOException If hosts can't be retrieved for the HDFS block
   */
  static <T> List<ParquetInputSplit> generateSplits(
          List<BlockMetaData> rowGroupBlocks,
          BlockLocation[] hdfsBlocksArray,
          FileStatus fileStatus,
          String requestedSchema,
          Map<String, String> readSupportMetadata, long minSplitSize, long maxSplitSize) throws IOException {

    List<SplitInfo> splitRowGroups =
        generateSplitInfo(rowGroupBlocks, hdfsBlocksArray, minSplitSize, maxSplitSize);

    //generate splits from rowGroups of each split
    List<ParquetInputSplit> resultSplits = new ArrayList<ParquetInputSplit>();
    for (SplitInfo splitInfo : splitRowGroups) {
      ParquetInputSplit split = splitInfo.getParquetInputSplit(fileStatus, requestedSchema, readSupportMetadata);
      resultSplits.add(split);
    }
    return resultSplits;
  }

  static List<SplitInfo> generateSplitInfo(
      List<BlockMetaData> rowGroupBlocks,
      BlockLocation[] hdfsBlocksArray,
      long minSplitSize, long maxSplitSize) {
    List<SplitInfo> splitRowGroups;

    if (maxSplitSize < minSplitSize || maxSplitSize < 0 || minSplitSize < 0) {
      throw new ParquetDecodingException("maxSplitSize and minSplitSize should be positive and max should be greater or equal to the minSplitSize: maxSplitSize = " + maxSplitSize + "; minSplitSize is " + minSplitSize);
    }
    HDFSBlocks hdfsBlocks = new HDFSBlocks(hdfsBlocksArray);
    hdfsBlocks.checkBelongingToANewHDFSBlock(rowGroupBlocks.get(0));
    SplitInfo currentSplit = new SplitInfo(hdfsBlocks.getCurrentBlock());

    //assign rowGroups to splits
    splitRowGroups = new ArrayList<SplitInfo>();
    checkSorted(rowGroupBlocks);//assert row groups are sorted
    for (BlockMetaData rowGroupMetadata : rowGroupBlocks) {
      if ((hdfsBlocks.checkBelongingToANewHDFSBlock(rowGroupMetadata)
             && currentSplit.getCompressedByteSize() >= minSplitSize
             && currentSplit.getCompressedByteSize() > 0)
           || currentSplit.getCompressedByteSize() >= maxSplitSize) {
        //create a new split
        splitRowGroups.add(currentSplit);//finish previous split
        currentSplit = new SplitInfo(hdfsBlocks.getCurrentBlock());
      }
      currentSplit.addRowGroup(rowGroupMetadata);
    }

    if (currentSplit.getRowGroupCount() > 0) {
      splitRowGroups.add(currentSplit);
    }

    return splitRowGroups;
  }

  private static void checkSorted(List<BlockMetaData> rowGroupBlocks) {
    long previousOffset = 0L;
    for(BlockMetaData rowGroup: rowGroupBlocks) {
      long currentOffset = rowGroup.getStartingPos();
      if (currentOffset < previousOffset) {
        throw new ParquetDecodingException("row groups are not sorted: previous row groups starts at " + previousOffset + ", current row group starts at " + currentOffset);
      }
    }
  }
<<<<<<< HEAD

  /**
   * {@inheritDoc}
   */
  @Override
  public List<InputSplit> getSplits(JobContext jobContext) throws IOException {
    List<InputSplit> splits = new ArrayList<InputSplit>();
    splits.addAll(getSplits(ContextUtil.getConfiguration(jobContext), getFooters(jobContext)));
    return splits;
  }

  /**
   * @param configuration the configuration to connect to the file system
   * @param footers the footers of the files to read
   * @return the splits for the footers
   * @throws IOException
   */
  public List<ParquetInputSplit> getSplits(Configuration configuration, List<Footer> footers) throws IOException {
    final long maxSplitSize = configuration.getLong("mapred.max.split.size", Long.MAX_VALUE);
    final long minSplitSize = Math.max(getFormatMinSplitSize(), configuration.getLong("mapred.min.split.size", 0L));
    if (maxSplitSize < 0 || minSplitSize < 0) {
      throw new ParquetDecodingException("maxSplitSize or minSplitSie should not be negative: maxSplitSize = " + maxSplitSize + "; minSplitSize = " + minSplitSize);
    }
    List<ParquetInputSplit> splits = new ArrayList<ParquetInputSplit>();
    GlobalMetaData globalMetaData = ParquetFileWriter.getGlobalMetaData(footers);
    ReadContext readContext = getReadSupport(configuration).init(new InitContext(
        configuration,
        globalMetaData.getKeyValueMetaData(),
        globalMetaData.getSchema()));
    for (Footer footer : footers) {
      final Path file = footer.getFile();
      LOG.debug(file);
      FileSystem fs = file.getFileSystem(configuration);
      FileStatus fileStatus = fs.getFileStatus(file);
      ParquetMetadata parquetMetaData = footer.getParquetMetadata();
      List<BlockMetaData> blocks = parquetMetaData.getBlocks();
      BlockLocation[] fileBlockLocations = fs.getFileBlockLocations(fileStatus, 0, fileStatus.getLen());
      splits.addAll(
          generateSplits(
              blocks,
              fileBlockLocations,
              fileStatus,
              parquetMetaData.getFileMetaData(),
              readContext.getRequestedSchema().toString(),
              readContext.getReadSupportMetadata(),
              minSplitSize,
              maxSplitSize)
          );
    }
    return splits;
  }

  /*
   * This is to support multi-level/recursive directory listing until
   * MAPREDUCE-1577 is fixed.
   */
  @Override
  protected List<FileStatus> listStatus(JobContext jobContext) throws IOException {
    return getAllFileRecursively(super.listStatus(jobContext),
       ContextUtil.getConfiguration(jobContext));
  }

  private static List<FileStatus> getAllFileRecursively(
      List<FileStatus> files, Configuration conf) throws IOException {
    List<FileStatus> result = new ArrayList<FileStatus>();
    for (FileStatus file : files) {
      if (file.isDir()) {
        Path p = file.getPath();
        FileSystem fs = p.getFileSystem(conf);
        staticAddInputPathRecursively(result, fs, p, hiddenFileFilter);
      } else {
        result.add(file);
      }
    }
    LOG.info("Total input paths to process : " + result.size());
    return result;
  }

  private static void staticAddInputPathRecursively(List<FileStatus> result,
      FileSystem fs, Path path, PathFilter inputFilter)
          throws IOException {
    for (FileStatus stat: fs.listStatus(path, inputFilter)) {
      if (stat.isDir()) {
        staticAddInputPathRecursively(result, fs, stat.getPath(), inputFilter);
      } else {
        result.add(stat);
      }
    }
  }

  private static final PathFilter hiddenFileFilter = new PathFilter(){
    public boolean accept(Path p){
      String name = p.getName();
      return !name.startsWith("_") && !name.startsWith(".");
    }
  };

  /**
   * @param jobContext the current job context
   * @return the footers for the files
   * @throws IOException
   */
  public List<Footer> getFooters(JobContext jobContext) throws IOException {
    List<FileStatus> statuses = listStatus(jobContext);
    if (statuses.isEmpty()) {
      return Collections.emptyList();
    }

    Configuration config = ContextUtil.getConfiguration(jobContext);
    List<Footer> footers = new ArrayList<Footer>(statuses.size());
    Set<FileStatus> missingStatuses = new HashSet<FileStatus>();
    Map<Path, FileStatusWrapper> missingStatusesMap =
            new HashMap<Path, FileStatusWrapper>(missingStatuses.size());

    if (footersCache == null) {
      footersCache =
              new LruCache<FileStatusWrapper, FootersCacheValue>(Math.max(statuses.size(), MIN_FOOTER_CACHE_SIZE));
    }
    for (FileStatus status : statuses) {
      FileStatusWrapper statusWrapper = new FileStatusWrapper(status);
      FootersCacheValue cacheEntry =
              footersCache.getCurrentValue(statusWrapper);
      if (Log.DEBUG) {
        LOG.debug("Cache entry " + (cacheEntry == null ? "not " : "")
                + " found for '" + status.getPath() + "'");
      }
      if (cacheEntry != null) {
        footers.add(cacheEntry.getFooter());
      } else {
        missingStatuses.add(status);
        missingStatusesMap.put(status.getPath(), statusWrapper);
      }
    }
    if (Log.DEBUG) {
      LOG.debug("found " + footers.size() + " footers in cache and adding up "
              + "to " + missingStatuses.size() + " missing footers to the cache");
    }


    if (missingStatuses.isEmpty()) {
      return footers;
    }

    List<Footer> newFooters =
            getFooters(config, new ArrayList<FileStatus>(missingStatuses));
    for (Footer newFooter : newFooters) {
      // Use the original file status objects to make sure we store a
      // conservative (older) modification time (i.e. in case the files and
      // footers were modified and it's not clear which version of the footers
      // we have)
      FileStatusWrapper fileStatus = missingStatusesMap.get(newFooter.getFile());
      footersCache.put(fileStatus, new FootersCacheValue(fileStatus, newFooter));
    }

    footers.addAll(newFooters);
    return footers;
  }

  /**
   * the footers for the files
   * @param configuration to connect to the file system
   * @param statuses the files to open
   * @return the footers of the files
   * @throws IOException
   */
  public List<Footer> getFooters(Configuration configuration, List<FileStatus> statuses) throws IOException {
    if (Log.DEBUG) LOG.debug("reading " + statuses.size() + " files");
    return ParquetFileReader.readAllFootersInParallelUsingSummaryFiles(configuration, statuses);
  }

  /**
   * @param jobContext the current job context
   * @return the merged metadata from the footers
   * @throws IOException
   */
  public GlobalMetaData getGlobalMetaData(JobContext jobContext) throws IOException {
    return ParquetFileWriter.getGlobalMetaData(getFooters(jobContext));
  }

  /**
   * A simple wrapper around {@link parquet.hadoop.Footer} that also includes a
   * modification time associated with that footer.  The modification time is
   * used to determine whether the footer is still current.
   */
  static final class FootersCacheValue
          implements LruCache.Value<FileStatusWrapper, FootersCacheValue> {
    private final long modificationTime;
    private final Footer footer;

    public FootersCacheValue(FileStatusWrapper status, Footer footer) {
      this.modificationTime = status.getModificationTime();
      this.footer = new Footer(footer.getFile(), footer.getParquetMetadata());
    }

    @Override
    public boolean isCurrent(FileStatusWrapper key) {
      long currentModTime = key.getModificationTime();
      boolean isCurrent = modificationTime >= currentModTime;
      if (Log.DEBUG && !isCurrent) {
        LOG.debug("The cache value for '" + key + "' is not current: "
                + "cached modification time=" + modificationTime + ", "
                + "current modification time: " + currentModTime);
      }
      return isCurrent;
    }

    public Footer getFooter() {
      return footer;
    }

    @Override
    public boolean isNewerThan(FootersCacheValue otherValue) {
      return otherValue == null ||
              modificationTime > otherValue.modificationTime;
    }

    public Path getPath() {
      return footer.getFile();
    }
  }

  /**
   * A simple wrapper around {@link org.apache.hadoop.fs.FileStatus} with a
   * meaningful "toString()" method
   */
  static final class FileStatusWrapper {
    private final FileStatus status;
    public FileStatusWrapper(FileStatus fileStatus) {
      if (fileStatus == null) {
        throw new IllegalArgumentException("FileStatus object cannot be null");
      }
      status = fileStatus;
    }

    public long getModificationTime() {
      return status.getModificationTime();
    }

    @Override
    public int hashCode() {
      return status.hashCode();
    }

    @Override
    public boolean equals(Object other) {
      return other instanceof FileStatusWrapper &&
              status.equals(((FileStatusWrapper) other).status);
    }

    @Override
    public String toString() {
      return status.getPath().toString();
    }
  }

=======
>>>>>>> 501e8fea
}<|MERGE_RESOLUTION|>--- conflicted
+++ resolved
@@ -20,10 +20,7 @@
 import java.io.IOException;
 import java.util.ArrayList;
 import java.util.Arrays;
-<<<<<<< HEAD
-=======
 import java.util.Collection;
->>>>>>> 501e8fea
 import java.util.Collections;
 import java.util.Comparator;
 import java.util.HashMap;
@@ -94,13 +91,6 @@
    */
   public static final String UNBOUND_RECORD_FILTER = "parquet.read.filter";
 
-<<<<<<< HEAD
-  private static final int MIN_FOOTER_CACHE_SIZE = 100;
-
-  private LruCache<FileStatusWrapper, FootersCacheValue> footersCache;
-
-  private Class<?> readSupportClass;
-=======
   /**
    * key to configure type checking for conflicting schemas (default: true)
    */
@@ -122,7 +112,6 @@
   public static boolean isTaskSideMetaData(Configuration configuration) {
     return configuration.getBoolean(TASK_SIDE_METADATA, Boolean.FALSE);
   }
->>>>>>> 501e8fea
 
   public static void setReadSupportClass(Job job,  Class<?> readSupportClass) {
     ContextUtil.getConfiguration(job).set(READ_SUPPORT_CLASS, readSupportClass.getName());
@@ -844,262 +833,4 @@
       }
     }
   }
-<<<<<<< HEAD
-
-  /**
-   * {@inheritDoc}
-   */
-  @Override
-  public List<InputSplit> getSplits(JobContext jobContext) throws IOException {
-    List<InputSplit> splits = new ArrayList<InputSplit>();
-    splits.addAll(getSplits(ContextUtil.getConfiguration(jobContext), getFooters(jobContext)));
-    return splits;
-  }
-
-  /**
-   * @param configuration the configuration to connect to the file system
-   * @param footers the footers of the files to read
-   * @return the splits for the footers
-   * @throws IOException
-   */
-  public List<ParquetInputSplit> getSplits(Configuration configuration, List<Footer> footers) throws IOException {
-    final long maxSplitSize = configuration.getLong("mapred.max.split.size", Long.MAX_VALUE);
-    final long minSplitSize = Math.max(getFormatMinSplitSize(), configuration.getLong("mapred.min.split.size", 0L));
-    if (maxSplitSize < 0 || minSplitSize < 0) {
-      throw new ParquetDecodingException("maxSplitSize or minSplitSie should not be negative: maxSplitSize = " + maxSplitSize + "; minSplitSize = " + minSplitSize);
-    }
-    List<ParquetInputSplit> splits = new ArrayList<ParquetInputSplit>();
-    GlobalMetaData globalMetaData = ParquetFileWriter.getGlobalMetaData(footers);
-    ReadContext readContext = getReadSupport(configuration).init(new InitContext(
-        configuration,
-        globalMetaData.getKeyValueMetaData(),
-        globalMetaData.getSchema()));
-    for (Footer footer : footers) {
-      final Path file = footer.getFile();
-      LOG.debug(file);
-      FileSystem fs = file.getFileSystem(configuration);
-      FileStatus fileStatus = fs.getFileStatus(file);
-      ParquetMetadata parquetMetaData = footer.getParquetMetadata();
-      List<BlockMetaData> blocks = parquetMetaData.getBlocks();
-      BlockLocation[] fileBlockLocations = fs.getFileBlockLocations(fileStatus, 0, fileStatus.getLen());
-      splits.addAll(
-          generateSplits(
-              blocks,
-              fileBlockLocations,
-              fileStatus,
-              parquetMetaData.getFileMetaData(),
-              readContext.getRequestedSchema().toString(),
-              readContext.getReadSupportMetadata(),
-              minSplitSize,
-              maxSplitSize)
-          );
-    }
-    return splits;
-  }
-
-  /*
-   * This is to support multi-level/recursive directory listing until
-   * MAPREDUCE-1577 is fixed.
-   */
-  @Override
-  protected List<FileStatus> listStatus(JobContext jobContext) throws IOException {
-    return getAllFileRecursively(super.listStatus(jobContext),
-       ContextUtil.getConfiguration(jobContext));
-  }
-
-  private static List<FileStatus> getAllFileRecursively(
-      List<FileStatus> files, Configuration conf) throws IOException {
-    List<FileStatus> result = new ArrayList<FileStatus>();
-    for (FileStatus file : files) {
-      if (file.isDir()) {
-        Path p = file.getPath();
-        FileSystem fs = p.getFileSystem(conf);
-        staticAddInputPathRecursively(result, fs, p, hiddenFileFilter);
-      } else {
-        result.add(file);
-      }
-    }
-    LOG.info("Total input paths to process : " + result.size());
-    return result;
-  }
-
-  private static void staticAddInputPathRecursively(List<FileStatus> result,
-      FileSystem fs, Path path, PathFilter inputFilter)
-          throws IOException {
-    for (FileStatus stat: fs.listStatus(path, inputFilter)) {
-      if (stat.isDir()) {
-        staticAddInputPathRecursively(result, fs, stat.getPath(), inputFilter);
-      } else {
-        result.add(stat);
-      }
-    }
-  }
-
-  private static final PathFilter hiddenFileFilter = new PathFilter(){
-    public boolean accept(Path p){
-      String name = p.getName();
-      return !name.startsWith("_") && !name.startsWith(".");
-    }
-  };
-
-  /**
-   * @param jobContext the current job context
-   * @return the footers for the files
-   * @throws IOException
-   */
-  public List<Footer> getFooters(JobContext jobContext) throws IOException {
-    List<FileStatus> statuses = listStatus(jobContext);
-    if (statuses.isEmpty()) {
-      return Collections.emptyList();
-    }
-
-    Configuration config = ContextUtil.getConfiguration(jobContext);
-    List<Footer> footers = new ArrayList<Footer>(statuses.size());
-    Set<FileStatus> missingStatuses = new HashSet<FileStatus>();
-    Map<Path, FileStatusWrapper> missingStatusesMap =
-            new HashMap<Path, FileStatusWrapper>(missingStatuses.size());
-
-    if (footersCache == null) {
-      footersCache =
-              new LruCache<FileStatusWrapper, FootersCacheValue>(Math.max(statuses.size(), MIN_FOOTER_CACHE_SIZE));
-    }
-    for (FileStatus status : statuses) {
-      FileStatusWrapper statusWrapper = new FileStatusWrapper(status);
-      FootersCacheValue cacheEntry =
-              footersCache.getCurrentValue(statusWrapper);
-      if (Log.DEBUG) {
-        LOG.debug("Cache entry " + (cacheEntry == null ? "not " : "")
-                + " found for '" + status.getPath() + "'");
-      }
-      if (cacheEntry != null) {
-        footers.add(cacheEntry.getFooter());
-      } else {
-        missingStatuses.add(status);
-        missingStatusesMap.put(status.getPath(), statusWrapper);
-      }
-    }
-    if (Log.DEBUG) {
-      LOG.debug("found " + footers.size() + " footers in cache and adding up "
-              + "to " + missingStatuses.size() + " missing footers to the cache");
-    }
-
-
-    if (missingStatuses.isEmpty()) {
-      return footers;
-    }
-
-    List<Footer> newFooters =
-            getFooters(config, new ArrayList<FileStatus>(missingStatuses));
-    for (Footer newFooter : newFooters) {
-      // Use the original file status objects to make sure we store a
-      // conservative (older) modification time (i.e. in case the files and
-      // footers were modified and it's not clear which version of the footers
-      // we have)
-      FileStatusWrapper fileStatus = missingStatusesMap.get(newFooter.getFile());
-      footersCache.put(fileStatus, new FootersCacheValue(fileStatus, newFooter));
-    }
-
-    footers.addAll(newFooters);
-    return footers;
-  }
-
-  /**
-   * the footers for the files
-   * @param configuration to connect to the file system
-   * @param statuses the files to open
-   * @return the footers of the files
-   * @throws IOException
-   */
-  public List<Footer> getFooters(Configuration configuration, List<FileStatus> statuses) throws IOException {
-    if (Log.DEBUG) LOG.debug("reading " + statuses.size() + " files");
-    return ParquetFileReader.readAllFootersInParallelUsingSummaryFiles(configuration, statuses);
-  }
-
-  /**
-   * @param jobContext the current job context
-   * @return the merged metadata from the footers
-   * @throws IOException
-   */
-  public GlobalMetaData getGlobalMetaData(JobContext jobContext) throws IOException {
-    return ParquetFileWriter.getGlobalMetaData(getFooters(jobContext));
-  }
-
-  /**
-   * A simple wrapper around {@link parquet.hadoop.Footer} that also includes a
-   * modification time associated with that footer.  The modification time is
-   * used to determine whether the footer is still current.
-   */
-  static final class FootersCacheValue
-          implements LruCache.Value<FileStatusWrapper, FootersCacheValue> {
-    private final long modificationTime;
-    private final Footer footer;
-
-    public FootersCacheValue(FileStatusWrapper status, Footer footer) {
-      this.modificationTime = status.getModificationTime();
-      this.footer = new Footer(footer.getFile(), footer.getParquetMetadata());
-    }
-
-    @Override
-    public boolean isCurrent(FileStatusWrapper key) {
-      long currentModTime = key.getModificationTime();
-      boolean isCurrent = modificationTime >= currentModTime;
-      if (Log.DEBUG && !isCurrent) {
-        LOG.debug("The cache value for '" + key + "' is not current: "
-                + "cached modification time=" + modificationTime + ", "
-                + "current modification time: " + currentModTime);
-      }
-      return isCurrent;
-    }
-
-    public Footer getFooter() {
-      return footer;
-    }
-
-    @Override
-    public boolean isNewerThan(FootersCacheValue otherValue) {
-      return otherValue == null ||
-              modificationTime > otherValue.modificationTime;
-    }
-
-    public Path getPath() {
-      return footer.getFile();
-    }
-  }
-
-  /**
-   * A simple wrapper around {@link org.apache.hadoop.fs.FileStatus} with a
-   * meaningful "toString()" method
-   */
-  static final class FileStatusWrapper {
-    private final FileStatus status;
-    public FileStatusWrapper(FileStatus fileStatus) {
-      if (fileStatus == null) {
-        throw new IllegalArgumentException("FileStatus object cannot be null");
-      }
-      status = fileStatus;
-    }
-
-    public long getModificationTime() {
-      return status.getModificationTime();
-    }
-
-    @Override
-    public int hashCode() {
-      return status.hashCode();
-    }
-
-    @Override
-    public boolean equals(Object other) {
-      return other instanceof FileStatusWrapper &&
-              status.equals(((FileStatusWrapper) other).status);
-    }
-
-    @Override
-    public String toString() {
-      return status.getPath().toString();
-    }
-  }
-
-=======
->>>>>>> 501e8fea
 }