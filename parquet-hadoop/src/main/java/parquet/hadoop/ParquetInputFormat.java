/**
 * Copyright 2012 Twitter, Inc.
 *
 * Licensed under the Apache License, Version 2.0 (the "License");
 * you may not use this file except in compliance with the License.
 * You may obtain a copy of the License at
 *
 * http://www.apache.org/licenses/LICENSE-2.0
 *
 * Unless required by applicable law or agreed to in writing, software
 * distributed under the License is distributed on an "AS IS" BASIS,
 * WITHOUT WARRANTIES OR CONDITIONS OF ANY KIND, either express or implied.
 * See the License for the specific language governing permissions and
 * limitations under the License.
 */
package parquet.hadoop;

import java.io.IOException;
import java.util.ArrayList;
import java.util.Arrays;
import java.util.Comparator;
import java.util.List;
import java.util.Map;

import org.apache.hadoop.conf.Configuration;
import org.apache.hadoop.fs.BlockLocation;
import org.apache.hadoop.fs.FileStatus;
import org.apache.hadoop.fs.FileSystem;
import org.apache.hadoop.fs.Path;
import org.apache.hadoop.fs.PathFilter;
import org.apache.hadoop.mapred.JobConf;
import org.apache.hadoop.mapreduce.InputSplit;
import org.apache.hadoop.mapreduce.Job;
import org.apache.hadoop.mapreduce.JobContext;
import org.apache.hadoop.mapreduce.RecordReader;
import org.apache.hadoop.mapreduce.TaskAttemptContext;
import org.apache.hadoop.mapreduce.lib.input.FileInputFormat;

import parquet.Log;
import parquet.filter.UnboundRecordFilter;
import parquet.hadoop.api.InitContext;
import parquet.hadoop.api.ReadSupport;
import parquet.hadoop.api.ReadSupport.ReadContext;
import parquet.hadoop.metadata.BlockMetaData;
import parquet.hadoop.metadata.ColumnChunkMetaData;
import parquet.hadoop.metadata.FileMetaData;
import parquet.hadoop.metadata.GlobalMetaData;
import parquet.hadoop.metadata.ParquetMetadata;
import parquet.hadoop.util.ConfigurationUtil;
import parquet.hadoop.util.ContextUtil;
import parquet.io.ParquetDecodingException;
import parquet.schema.MessageType;
import parquet.schema.MessageTypeParser;

/**
 * The input format to read a Parquet file.
 *
 * It requires an implementation of {@link ReadSupport} to materialize the records.
 *
 * The requestedSchema will control how the original records get projected by the loader.
 * It must be a subset of the original schema. Only the columns needed to reconstruct the records with the requestedSchema will be scanned.
 *
 * @author Julien Le Dem
 *
 * @param <T> the type of the materialized records
 */
public class ParquetInputFormat<T> extends FileInputFormat<Void, T> {

  private static final Log LOG = Log.getLog(ParquetInputFormat.class);

  /**
   * key to configure the ReadSupport implementation
   */
  public static final String READ_SUPPORT_CLASS = "parquet.read.support.class";

  /**
   * key to configure the filter
   */
  public static final String UNBOUND_RECORD_FILTER = "parquet.read.filter";
  
  /**
<<<<<<< HEAD
   * key to configure type checking for conflicting schemas
=======
   * key to configure type checking for conflicting schemas (default: true)
>>>>>>> 9ad5485c
   */
  public static final String STRICT_TYPE_CHECKING = "parquet.strict.typing";

  private Class<?> readSupportClass;
  private List<Footer> footers;

  public static void setReadSupportClass(Job job,  Class<?> readSupportClass) {
    ContextUtil.getConfiguration(job).set(READ_SUPPORT_CLASS, readSupportClass.getName());
  }

  public static void setUnboundRecordFilter(Job job, Class<? extends UnboundRecordFilter> filterClass) {
    ContextUtil.getConfiguration(job).set(UNBOUND_RECORD_FILTER, filterClass.getName());
  }

  public static Class<?> getUnboundRecordFilter(Configuration configuration) {
    return ConfigurationUtil.getClassFromConfig(configuration, UNBOUND_RECORD_FILTER, UnboundRecordFilter.class);
  }

  public static void setReadSupportClass(JobConf conf, Class<?> readSupportClass) {
    conf.set(READ_SUPPORT_CLASS, readSupportClass.getName());
  }

  public static Class<?> getReadSupportClass(Configuration configuration) {
    return ConfigurationUtil.getClassFromConfig(configuration, READ_SUPPORT_CLASS, ReadSupport.class);
  }

  /**
   * Hadoop will instantiate using this constructor
   */
  public ParquetInputFormat() {
  }

  /**
   * constructor used when this InputFormat in wrapped in another one (In Pig for example)
   * @param readSupportClass the class to materialize records
   */
  public <S extends ReadSupport<T>> ParquetInputFormat(Class<S> readSupportClass) {
    this.readSupportClass = readSupportClass;
  }

  /**
   * {@inheritDoc}
   */
  @Override
  public RecordReader<Void, T> createRecordReader(
      InputSplit inputSplit,
      TaskAttemptContext taskAttemptContext) throws IOException, InterruptedException {
    ReadSupport<T> readSupport = getReadSupport(ContextUtil.getConfiguration(taskAttemptContext));
    Class<?> unboundRecordFilterClass = getUnboundRecordFilter(ContextUtil.getConfiguration(taskAttemptContext));
    if (unboundRecordFilterClass == null) {
      return new ParquetRecordReader<T>(readSupport);
    } else {
      try {
        return new ParquetRecordReader<T>(readSupport, (UnboundRecordFilter)unboundRecordFilterClass.newInstance());
      } catch (InstantiationException e) {
        throw new BadConfigurationException("could not instantiate unbound record filter class", e);
      } catch (IllegalAccessException e) {
        throw new BadConfigurationException("could not instantiate unbound record filter class", e);
      }
    }
  }

  /**
   * @param configuration to find the configuration for the read support
   * @return the configured read support
   */
  public ReadSupport<T> getReadSupport(Configuration configuration){
    try {
      if (readSupportClass == null) {
        readSupportClass = getReadSupportClass(configuration);
      }
      return (ReadSupport<T>)readSupportClass.newInstance();
    } catch (InstantiationException e) {
      throw new BadConfigurationException("could not instantiate read support class", e);
    } catch (IllegalAccessException e) {
      throw new BadConfigurationException("could not instantiate read support class", e);
    }
  }

  //Wrapper of hdfs blocks, keep track of which HDFS block is being used
  private static class HDFSBlocks {
    BlockLocation[] hdfsBlocks;
    int currentStartHdfsBlockIndex = 0;//the hdfs block index corresponding to the start of a row group
    int currentMidPointHDFSBlockIndex = 0;// the hdfs block index corresponding to the mid-point of a row group, a split might be created only when the midpoint of the rowgroup enters a new hdfs block

    private HDFSBlocks(BlockLocation[] hdfsBlocks) {
      this.hdfsBlocks = hdfsBlocks;
      Comparator<BlockLocation> comparator = new Comparator<BlockLocation>() {
        @Override
        public int compare(BlockLocation b1, BlockLocation b2) {
          return Long.signum(b1.getOffset() - b2.getOffset());
        }
      };
      Arrays.sort(hdfsBlocks, comparator);
    }

    private long getHDFSBlockEndingPosition(int hdfsBlockIndex) {
      BlockLocation hdfsBlock = hdfsBlocks[hdfsBlockIndex];
      return hdfsBlock.getOffset() + hdfsBlock.getLength() - 1;
    }

    /**
     * @param rowGroupMetadata
     * @return true if the mid point of row group is in a new hdfs block, and also move the currentHDFSBlock pointer to the correct index that contains the row group;
     * return false if the mid point of row group is in the same hdfs block
     */
    private boolean checkBelongingToANewHDFSBlock(BlockMetaData rowGroupMetadata) {
      boolean isNewHdfsBlock = false;
      long rowGroupMidPoint = rowGroupMetadata.getStartingPos() + (rowGroupMetadata.getCompressedSize() / 2);

      //if mid point is not in the current HDFS block any more, return true
      while (rowGroupMidPoint > getHDFSBlockEndingPosition(currentMidPointHDFSBlockIndex)) {
        isNewHdfsBlock = true;
        currentMidPointHDFSBlockIndex++;
        if (currentMidPointHDFSBlockIndex >= hdfsBlocks.length)
          throw new ParquetDecodingException("the row group is not in hdfs blocks in the file: midpoint of row groups is "
                  + rowGroupMidPoint
                  + ", the end of the hdfs block is "
                  + getHDFSBlockEndingPosition(currentMidPointHDFSBlockIndex - 1));
      }

      while (rowGroupMetadata.getStartingPos() > getHDFSBlockEndingPosition(currentStartHdfsBlockIndex)) {
        currentStartHdfsBlockIndex++;
        if (currentStartHdfsBlockIndex >= hdfsBlocks.length)
          throw new ParquetDecodingException("The row group does not start in this file: row group offset is "
                  + rowGroupMetadata.getStartingPos()
                  + " but the end of hdfs blocks of file is "
                  + getHDFSBlockEndingPosition(currentStartHdfsBlockIndex));
      }
      return isNewHdfsBlock;
    }

    public BlockLocation get(int hdfsBlockIndex) {
      return hdfsBlocks[hdfsBlockIndex];
    }

    public BlockLocation getCurrentBlock() {
      return hdfsBlocks[currentStartHdfsBlockIndex];
    }
  }

  private static class SplitInfo {
    List<BlockMetaData> rowGroups = new ArrayList<BlockMetaData>();
    BlockLocation hdfsBlock;
    long compressedByteSize = 0L;

    public SplitInfo(BlockLocation currentBlock) {
      this.hdfsBlock = currentBlock;
    }

    private void addRowGroup(BlockMetaData rowGroup) {
      this.rowGroups.add(rowGroup);
      this.compressedByteSize += rowGroup.getCompressedSize();
    }

    public long getCompressedByteSize() {
      return compressedByteSize;
    }

    public List<BlockMetaData> getRowGroups() {
      return rowGroups;
    }

    int getRowGroupCount() {
      return rowGroups.size();
    }

    public ParquetInputSplit getParquetInputSplit(FileStatus fileStatus, FileMetaData fileMetaData, String requestedSchema, Map<String, String> readSupportMetadata, String fileSchema) throws IOException {
      MessageType requested = MessageTypeParser.parseMessageType(requestedSchema);
      long length = 0;

      for (BlockMetaData block : this.getRowGroups()) {
        List<ColumnChunkMetaData> columns = block.getColumns();
        for (ColumnChunkMetaData column : columns) {
          if (requested.containsPath(column.getPath().toArray())) {
            length += column.getTotalSize();
          }
        }
      }
      return new ParquetInputSplit(
              fileStatus.getPath(),
              hdfsBlock.getOffset(),
              length,
              hdfsBlock.getHosts(),
              this.getRowGroups(),
              requestedSchema,
              fileSchema,
              fileMetaData.getKeyValueMetaData(),
              readSupportMetadata
      );
    }
  }

  /**
   * groups together all the data blocks for the same HDFS block
   *
   * @param rowGroupBlocks      data blocks (row groups)
   * @param hdfsBlocksArray     hdfs blocks
   * @param fileStatus          the containing file
   * @param fileMetaData        file level meta data
   * @param requestedSchema     the schema requested by the user
   * @param readSupportMetadata the metadata provided by the readSupport implementation in init
   * @param minSplitSize        the mapred.min.split.size
   * @param maxSplitSize        the mapred.max.split.size
   * @return the splits (one per HDFS block)
   * @throws IOException If hosts can't be retrieved for the HDFS block
   */
  static <T> List<ParquetInputSplit> generateSplits(
          List<BlockMetaData> rowGroupBlocks,
          BlockLocation[] hdfsBlocksArray,
          FileStatus fileStatus,
          FileMetaData fileMetaData,
          String requestedSchema,
          Map<String, String> readSupportMetadata, long minSplitSize, long maxSplitSize) throws IOException {
    if (maxSplitSize < minSplitSize || maxSplitSize < 0 || minSplitSize < 0) {
      throw new ParquetDecodingException("maxSplitSize and minSplitSize should be positive and max should be greater or equal to the minSplitSize: maxSplitSize = " + maxSplitSize + "; minSplitSize is " + minSplitSize);
    }
    String fileSchema = fileMetaData.getSchema().toString().intern();
    HDFSBlocks hdfsBlocks = new HDFSBlocks(hdfsBlocksArray);
    hdfsBlocks.checkBelongingToANewHDFSBlock(rowGroupBlocks.get(0));
    SplitInfo currentSplit = new SplitInfo(hdfsBlocks.getCurrentBlock());

    //assign rowGroups to splits
    List<SplitInfo> splitRowGroups = new ArrayList<SplitInfo>();
    checkSorted(rowGroupBlocks);//assert row groups are sorted
    for (BlockMetaData rowGroupMetadata : rowGroupBlocks) {
      if ((hdfsBlocks.checkBelongingToANewHDFSBlock(rowGroupMetadata)
             && currentSplit.getCompressedByteSize() >= minSplitSize
             && currentSplit.getCompressedByteSize() > 0)
           || currentSplit.getCompressedByteSize() >= maxSplitSize) {
        //create a new split
        splitRowGroups.add(currentSplit);//finish previous split
        currentSplit = new SplitInfo(hdfsBlocks.getCurrentBlock());
      }
      currentSplit.addRowGroup(rowGroupMetadata);
    }

    if (currentSplit.getRowGroupCount() > 0) {
      splitRowGroups.add(currentSplit);
    }

    //generate splits from rowGroups of each split
    List<ParquetInputSplit> resultSplits = new ArrayList<ParquetInputSplit>();
    for (SplitInfo splitInfo : splitRowGroups) {
      ParquetInputSplit split = splitInfo.getParquetInputSplit(fileStatus, fileMetaData, requestedSchema, readSupportMetadata, fileSchema);
      resultSplits.add(split);
    }
    return resultSplits;
  }

  private static void checkSorted(List<BlockMetaData> rowGroupBlocks) {
    long previousOffset = 0L;
    for(BlockMetaData rowGroup: rowGroupBlocks) {
      long currentOffset = rowGroup.getStartingPos();
      if (currentOffset < previousOffset) {
        throw new ParquetDecodingException("row groups are not sorted: previous row groups starts at " + previousOffset + ", current row group starts at " + currentOffset);
      }
    }
  }

  /**
   * {@inheritDoc}
   */
  @Override
  public List<InputSplit> getSplits(JobContext jobContext) throws IOException {
    List<InputSplit> splits = new ArrayList<InputSplit>();
    splits.addAll(getSplits(ContextUtil.getConfiguration(jobContext), getFooters(jobContext)));
    return splits;
  }

  /**
   * @param configuration the configuration to connect to the file system
   * @param footers the footers of the files to read
   * @return the splits for the footers
   * @throws IOException
   */
  public List<ParquetInputSplit> getSplits(Configuration configuration, List<Footer> footers) throws IOException {
    final long maxSplitSize = configuration.getLong("mapred.max.split.size", Long.MAX_VALUE);
    final long minSplitSize = Math.max(getFormatMinSplitSize(), configuration.getLong("mapred.min.split.size", 0L));
    if (maxSplitSize < 0 || minSplitSize < 0) {
      throw new ParquetDecodingException("maxSplitSize or minSplitSie should not be negative: maxSplitSize = " + maxSplitSize + "; minSplitSize = " + minSplitSize);
    }
    List<ParquetInputSplit> splits = new ArrayList<ParquetInputSplit>();
    GlobalMetaData globalMetaData = ParquetFileWriter.getGlobalMetaData(footers, configuration.getBoolean(STRICT_TYPE_CHECKING, true));
    ReadContext readContext = getReadSupport(configuration).init(new InitContext(
        configuration,
        globalMetaData.getKeyValueMetaData(),
        globalMetaData.getSchema()));
    for (Footer footer : footers) {
      final Path file = footer.getFile();
      LOG.debug(file);
      FileSystem fs = file.getFileSystem(configuration);
      FileStatus fileStatus = fs.getFileStatus(file);
      ParquetMetadata parquetMetaData = footer.getParquetMetadata();
      List<BlockMetaData> blocks = parquetMetaData.getBlocks();
      BlockLocation[] fileBlockLocations = fs.getFileBlockLocations(fileStatus, 0, fileStatus.getLen());
      splits.addAll(
          generateSplits(
              blocks,
              fileBlockLocations,
              fileStatus,
              parquetMetaData.getFileMetaData(),
              readContext.getRequestedSchema().toString(),
              readContext.getReadSupportMetadata(),
              minSplitSize,
              maxSplitSize)
          );
    }
    return splits;
  }

  /*
   * This is to support multi-level/recursive directory listing until
   * MAPREDUCE-1577 is fixed.
   */
  @Override
  protected List<FileStatus> listStatus(JobContext jobContext) throws IOException {
    return getAllFileRecursively(super.listStatus(jobContext),
       ContextUtil.getConfiguration(jobContext));
  }

  private static List<FileStatus> getAllFileRecursively(
      List<FileStatus> files, Configuration conf) throws IOException {
    List<FileStatus> result = new ArrayList<FileStatus>();
    int len = files.size();
    for (int i = 0; i < len; ++i) {
      FileStatus file = files.get(i);
      if (file.isDir()) {
        Path p = file.getPath();
        FileSystem fs = p.getFileSystem(conf);
        staticAddInputPathRecursively(result, fs, p, hiddenFileFilter);
      } else {
        result.add(file);
      }
    }
    LOG.info("Total input paths to process : " + result.size());
    return result;
  }

  private static void staticAddInputPathRecursively(List<FileStatus> result,
      FileSystem fs, Path path, PathFilter inputFilter)
          throws IOException {
    for (FileStatus stat: fs.listStatus(path, inputFilter)) {
      if (stat.isDir()) {
        staticAddInputPathRecursively(result, fs, stat.getPath(), inputFilter);
      } else {
        result.add(stat);
      }
    }
  }

  private static final PathFilter hiddenFileFilter = new PathFilter(){
    public boolean accept(Path p){
      String name = p.getName();
      return !name.startsWith("_") && !name.startsWith(".");
    }
  };

  /**
   * @param jobContext the current job context
   * @return the footers for the files
   * @throws IOException
   */
  public List<Footer> getFooters(JobContext jobContext) throws IOException {
    if (footers == null) {
      footers = getFooters(ContextUtil.getConfiguration(jobContext), listStatus(jobContext));
    }

    return footers;
  }

  /**
   * the footers for the files
   * @param configuration to connect to the file system
   * @param statuses the files to open
   * @return the footers of the files
   * @throws IOException
   */
  public List<Footer> getFooters(Configuration configuration, List<FileStatus> statuses) throws IOException {
    LOG.debug("reading " + statuses.size() + " files");
    return ParquetFileReader.readAllFootersInParallelUsingSummaryFiles(configuration, statuses);
  }

  /**
   * @param jobContext the current job context
   * @return the merged metadata from the footers
   * @throws IOException
   */
  public GlobalMetaData getGlobalMetaData(JobContext jobContext) throws IOException {
    return ParquetFileWriter.getGlobalMetaData(getFooters(jobContext));
  }

}<|MERGE_RESOLUTION|>--- conflicted
+++ resolved
@@ -79,11 +79,7 @@
   public static final String UNBOUND_RECORD_FILTER = "parquet.read.filter";
   
   /**
-<<<<<<< HEAD
-   * key to configure type checking for conflicting schemas
-=======
    * key to configure type checking for conflicting schemas (default: true)
->>>>>>> 9ad5485c
    */
   public static final String STRICT_TYPE_CHECKING = "parquet.strict.typing";
 
