--- conflicted
+++ resolved
@@ -36,10 +36,7 @@
 import java.util.ArrayList;
 import java.util.Arrays;
 import java.util.Collections;
-<<<<<<< HEAD
-=======
 import java.util.HashMap;
->>>>>>> 412ab966
 import java.util.HashSet;
 import java.util.List;
 import java.util.Random;
@@ -262,43 +259,6 @@
   }
 
   @Test
-<<<<<<< HEAD
-  public void testEncodingsCache() {
-    List<org.apache.parquet.format.Encoding> formatEncodingsCopy1 =
-        Arrays.asList(org.apache.parquet.format.Encoding.BIT_PACKED,
-                      org.apache.parquet.format.Encoding.RLE_DICTIONARY,
-                      org.apache.parquet.format.Encoding.DELTA_LENGTH_BYTE_ARRAY);
-
-    List<org.apache.parquet.format.Encoding> formatEncodingsCopy2 =
-        Arrays.asList(org.apache.parquet.format.Encoding.BIT_PACKED,
-            org.apache.parquet.format.Encoding.RLE_DICTIONARY,
-            org.apache.parquet.format.Encoding.DELTA_LENGTH_BYTE_ARRAY);
-
-    Set<org.apache.parquet.column.Encoding> expected = new HashSet<org.apache.parquet.column.Encoding>();
-    expected.add(org.apache.parquet.column.Encoding.BIT_PACKED);
-    expected.add(org.apache.parquet.column.Encoding.RLE_DICTIONARY);
-    expected.add(org.apache.parquet.column.Encoding.DELTA_LENGTH_BYTE_ARRAY);
-
-    Set<org.apache.parquet.column.Encoding> res1 = ParquetMetadataConverter.fromFormatEncodings(formatEncodingsCopy1);
-    Set<org.apache.parquet.column.Encoding> res2 = ParquetMetadataConverter.fromFormatEncodings(formatEncodingsCopy1);
-    Set<org.apache.parquet.column.Encoding> res3 = ParquetMetadataConverter.fromFormatEncodings(formatEncodingsCopy2);
-
-    // make sure they are all semantically equal
-    assertEquals(expected, res1);
-    assertEquals(expected, res2);
-    assertEquals(expected, res3);
-
-    // make sure res1, res2, and res3 are actually the same cached object
-    assertSame(res1, res2);
-    assertSame(res1, res3);
-
-    // make sure they are all unmodifiable (UnmodifiableSet is not public, so we have to compare on class name)
-    assertEquals("java.util.Collections$UnmodifiableSet", res1.getClass().getName());
-    assertEquals("java.util.Collections$UnmodifiableSet", res2.getClass().getName());
-    assertEquals("java.util.Collections$UnmodifiableSet", res3.getClass().getName());
-  }
-
-=======
   public void testNullFieldMetadataDebugLogging() throws NoSuchFieldException, IllegalAccessException, IOException {
     MessageType schema = parseMessageType("message test { optional binary some_null_field; }");
     org.apache.parquet.hadoop.metadata.FileMetaData fileMetaData = new org.apache.parquet.hadoop.metadata.FileMetaData(schema, new HashMap<String, String>(), null);
@@ -320,5 +280,40 @@
             0, 0, 0, 0, 0);
     return md;
   }
->>>>>>> 412ab966
+  
+  @Test
+  public void testEncodingsCache() {
+    List<org.apache.parquet.format.Encoding> formatEncodingsCopy1 =
+        Arrays.asList(org.apache.parquet.format.Encoding.BIT_PACKED,
+                      org.apache.parquet.format.Encoding.RLE_DICTIONARY,
+                      org.apache.parquet.format.Encoding.DELTA_LENGTH_BYTE_ARRAY);
+
+    List<org.apache.parquet.format.Encoding> formatEncodingsCopy2 =
+        Arrays.asList(org.apache.parquet.format.Encoding.BIT_PACKED,
+            org.apache.parquet.format.Encoding.RLE_DICTIONARY,
+            org.apache.parquet.format.Encoding.DELTA_LENGTH_BYTE_ARRAY);
+
+    Set<org.apache.parquet.column.Encoding> expected = new HashSet<org.apache.parquet.column.Encoding>();
+    expected.add(org.apache.parquet.column.Encoding.BIT_PACKED);
+    expected.add(org.apache.parquet.column.Encoding.RLE_DICTIONARY);
+    expected.add(org.apache.parquet.column.Encoding.DELTA_LENGTH_BYTE_ARRAY);
+
+    Set<org.apache.parquet.column.Encoding> res1 = ParquetMetadataConverter.fromFormatEncodings(formatEncodingsCopy1);
+    Set<org.apache.parquet.column.Encoding> res2 = ParquetMetadataConverter.fromFormatEncodings(formatEncodingsCopy1);
+    Set<org.apache.parquet.column.Encoding> res3 = ParquetMetadataConverter.fromFormatEncodings(formatEncodingsCopy2);
+
+    // make sure they are all semantically equal
+    assertEquals(expected, res1);
+    assertEquals(expected, res2);
+    assertEquals(expected, res3);
+
+    // make sure res1, res2, and res3 are actually the same cached object
+    assertSame(res1, res2);
+    assertSame(res1, res3);
+
+    // make sure they are all unmodifiable (UnmodifiableSet is not public, so we have to compare on class name)
+    assertEquals("java.util.Collections$UnmodifiableSet", res1.getClass().getName());
+    assertEquals("java.util.Collections$UnmodifiableSet", res2.getClass().getName());
+    assertEquals("java.util.Collections$UnmodifiableSet", res3.getClass().getName());
+  }  
 }