/*
 * Licensed to the Apache Software Foundation (ASF) under one
 * or more contributor license agreements.  See the NOTICE file
 * distributed with this work for additional information
 * regarding copyright ownership.  The ASF licenses this file
 * to you under the Apache License, Version 2.0 (the
 * "License"); you may not use this file except in compliance
 * with the License.  You may obtain a copy of the License at
 *
 *   http://www.apache.org/licenses/LICENSE-2.0
 *
 * Unless required by applicable law or agreed to in writing,
 * software distributed under the License is distributed on an
 * "AS IS" BASIS, WITHOUT WARRANTIES OR CONDITIONS OF ANY
 * KIND, either express or implied.  See the License for the
 * specific language governing permissions and limitations
 * under the License.
 */
package org.apache.parquet.format.converter;

import static java.util.Collections.emptyList;
import static org.apache.parquet.format.CompressionCodec.UNCOMPRESSED;
import static org.apache.parquet.format.Type.INT32;
import static org.apache.parquet.format.Util.readPageHeader;
import static org.apache.parquet.format.Util.writePageHeader;
import static org.apache.parquet.format.converter.ParquetMetadataConverter.filterFileMetaDataByMidpoint;
import static org.apache.parquet.format.converter.ParquetMetadataConverter.filterFileMetaDataByStart;
import static org.apache.parquet.format.converter.ParquetMetadataConverter.getOffset;
import static org.apache.parquet.schema.LogicalTypeAnnotation.TimeUnit.MICROS;
import static org.apache.parquet.schema.LogicalTypeAnnotation.TimeUnit.MILLIS;
import static org.apache.parquet.schema.LogicalTypeAnnotation.TimeUnit.NANOS;
import static org.apache.parquet.schema.LogicalTypeAnnotation.bsonType;
import static org.apache.parquet.schema.LogicalTypeAnnotation.dateType;
import static org.apache.parquet.schema.LogicalTypeAnnotation.decimalType;
import static org.apache.parquet.schema.LogicalTypeAnnotation.enumType;
import static org.apache.parquet.schema.LogicalTypeAnnotation.intType;
import static org.apache.parquet.schema.LogicalTypeAnnotation.jsonType;
import static org.apache.parquet.schema.LogicalTypeAnnotation.listType;
import static org.apache.parquet.schema.LogicalTypeAnnotation.mapType;
import static org.apache.parquet.schema.LogicalTypeAnnotation.stringType;
import static org.apache.parquet.schema.LogicalTypeAnnotation.timeType;
import static org.apache.parquet.schema.LogicalTypeAnnotation.timestampType;
import static org.apache.parquet.schema.LogicalTypeAnnotation.uuidType;
import static org.apache.parquet.schema.LogicalTypeAnnotation.variantType;
import static org.apache.parquet.schema.MessageTypeParser.parseMessageType;
import static org.junit.Assert.assertEquals;
import static org.junit.Assert.assertFalse;
import static org.junit.Assert.assertNotNull;
import static org.junit.Assert.assertNull;
import static org.junit.Assert.assertSame;
import static org.junit.Assert.assertTrue;
import static org.junit.Assert.fail;

import com.google.common.collect.Lists;
import com.google.common.collect.Sets;
import it.unimi.dsi.fastutil.longs.LongArrayList;
import java.io.ByteArrayInputStream;
import java.io.ByteArrayOutputStream;
import java.io.IOException;
import java.math.BigInteger;
import java.nio.ByteBuffer;
import java.nio.charset.Charset;
import java.security.SecureRandom;
import java.util.ArrayList;
import java.util.Arrays;
import java.util.Collections;
import java.util.HashMap;
import java.util.HashSet;
import java.util.List;
import java.util.Optional;
import java.util.Random;
import java.util.Set;
import java.util.TreeSet;
import org.apache.hadoop.conf.Configuration;
import org.apache.hadoop.fs.Path;
import org.apache.parquet.FixedBinaryTestUtils;
import org.apache.parquet.Version;
import org.apache.parquet.bytes.BytesUtils;
import org.apache.parquet.column.ColumnDescriptor;
import org.apache.parquet.column.Encoding;
import org.apache.parquet.column.EncodingStats;
import org.apache.parquet.column.ParquetProperties;
import org.apache.parquet.column.schema.EdgeInterpolationAlgorithm;
import org.apache.parquet.column.statistics.BinaryStatistics;
import org.apache.parquet.column.statistics.BooleanStatistics;
import org.apache.parquet.column.statistics.DoubleStatistics;
import org.apache.parquet.column.statistics.FloatStatistics;
import org.apache.parquet.column.statistics.IntStatistics;
import org.apache.parquet.column.statistics.LongStatistics;
import org.apache.parquet.column.statistics.SizeStatistics;
import org.apache.parquet.column.statistics.Statistics;
import org.apache.parquet.column.statistics.geometry.BoundingBox;
import org.apache.parquet.column.statistics.geometry.GeospatialTypes;
import org.apache.parquet.crypto.DecryptionPropertiesFactory;
import org.apache.parquet.crypto.EncryptionPropertiesFactory;
import org.apache.parquet.crypto.FileDecryptionProperties;
import org.apache.parquet.crypto.InternalFileDecryptor;
import org.apache.parquet.example.Paper;
import org.apache.parquet.example.data.Group;
import org.apache.parquet.example.data.simple.SimpleGroup;
import org.apache.parquet.format.ColumnChunk;
import org.apache.parquet.format.ColumnMetaData;
import org.apache.parquet.format.ConvertedType;
import org.apache.parquet.format.DecimalType;
import org.apache.parquet.format.FieldRepetitionType;
import org.apache.parquet.format.FileMetaData;
<<<<<<< HEAD
import org.apache.parquet.format.GeospatialStatistics;
=======
import org.apache.parquet.format.GeographyType;
import org.apache.parquet.format.GeometryType;
>>>>>>> 32a484a8
import org.apache.parquet.format.LogicalType;
import org.apache.parquet.format.MapType;
import org.apache.parquet.format.PageHeader;
import org.apache.parquet.format.PageType;
import org.apache.parquet.format.RowGroup;
import org.apache.parquet.format.SchemaElement;
import org.apache.parquet.format.StringType;
import org.apache.parquet.format.Type;
import org.apache.parquet.format.Util;
import org.apache.parquet.hadoop.ParquetReader;
import org.apache.parquet.hadoop.ParquetWriter;
import org.apache.parquet.hadoop.example.ExampleParquetWriter;
import org.apache.parquet.hadoop.example.GroupReadSupport;
import org.apache.parquet.hadoop.metadata.BlockMetaData;
import org.apache.parquet.hadoop.metadata.ColumnChunkMetaData;
import org.apache.parquet.hadoop.metadata.ColumnPath;
import org.apache.parquet.hadoop.metadata.CompressionCodecName;
import org.apache.parquet.hadoop.metadata.ParquetMetadata;
import org.apache.parquet.internal.column.columnindex.BoundaryOrder;
import org.apache.parquet.internal.column.columnindex.ColumnIndex;
import org.apache.parquet.internal.column.columnindex.ColumnIndexBuilder;
import org.apache.parquet.internal.column.columnindex.OffsetIndex;
import org.apache.parquet.internal.column.columnindex.OffsetIndexBuilder;
import org.apache.parquet.io.api.Binary;
import org.apache.parquet.schema.ColumnOrder;
import org.apache.parquet.schema.LogicalTypeAnnotation;
import org.apache.parquet.schema.MessageType;
import org.apache.parquet.schema.OriginalType;
import org.apache.parquet.schema.PrimitiveType;
import org.apache.parquet.schema.PrimitiveType.PrimitiveTypeName;
import org.apache.parquet.schema.Type.Repetition;
import org.apache.parquet.schema.Types;
import org.junit.Assert;
import org.junit.Rule;
import org.junit.Test;
import org.junit.rules.TemporaryFolder;

public class TestParquetMetadataConverter {
  private static SecureRandom random = new SecureRandom();
  private static final String CHAR_LOWER = "abcdefghijklmnopqrstuvwxyz";
  private static final String CHAR_UPPER = CHAR_LOWER.toUpperCase();
  private static final String NUMBER = "0123456789";
  private static final String DATA_FOR_RANDOM_STRING = CHAR_LOWER + CHAR_UPPER + NUMBER;

  @Rule
  public TemporaryFolder temporaryFolder = new TemporaryFolder();

  @Test
  public void testPageHeader() throws IOException {
    ByteArrayOutputStream out = new ByteArrayOutputStream();
    PageType type = PageType.DATA_PAGE;
    int compSize = 10;
    int uncSize = 20;
    PageHeader pageHeader = new PageHeader(type, uncSize, compSize);
    writePageHeader(pageHeader, out);
    PageHeader readPageHeader = readPageHeader(new ByteArrayInputStream(out.toByteArray()));
    assertEquals(pageHeader, readPageHeader);
  }

  @Test
  public void testSchemaConverter() {
    ParquetMetadataConverter parquetMetadataConverter = new ParquetMetadataConverter();
    List<SchemaElement> parquetSchema = parquetMetadataConverter.toParquetSchema(Paper.schema);
    MessageType schema = parquetMetadataConverter.fromParquetSchema(parquetSchema, null);
    assertEquals(Paper.schema, schema);
  }

  @Test
  public void testSchemaConverterDecimal() {
    ParquetMetadataConverter parquetMetadataConverter = new ParquetMetadataConverter();
    List<SchemaElement> schemaElements = parquetMetadataConverter.toParquetSchema(Types.buildMessage()
        .required(PrimitiveTypeName.BINARY)
        .as(OriginalType.DECIMAL)
        .precision(9)
        .scale(2)
        .named("aBinaryDecimal")
        .optional(PrimitiveTypeName.FIXED_LEN_BYTE_ARRAY)
        .length(4)
        .as(OriginalType.DECIMAL)
        .precision(9)
        .scale(2)
        .named("aFixedDecimal")
        .named("Message"));
    List<SchemaElement> expected = Lists.newArrayList(
        new SchemaElement("Message").setNum_children(2),
        new SchemaElement("aBinaryDecimal")
            .setRepetition_type(FieldRepetitionType.REQUIRED)
            .setType(Type.BYTE_ARRAY)
            .setConverted_type(ConvertedType.DECIMAL)
            .setLogicalType(LogicalType.DECIMAL(new DecimalType(2, 9)))
            .setPrecision(9)
            .setScale(2),
        new SchemaElement("aFixedDecimal")
            .setRepetition_type(FieldRepetitionType.OPTIONAL)
            .setType(Type.FIXED_LEN_BYTE_ARRAY)
            .setType_length(4)
            .setConverted_type(ConvertedType.DECIMAL)
            .setLogicalType(LogicalType.DECIMAL(new DecimalType(2, 9)))
            .setPrecision(9)
            .setScale(2));
    Assert.assertEquals(expected, schemaElements);
  }

  @Test
  public void testParquetMetadataConverterWithDictionary() throws IOException {
    ParquetMetadata parquetMetaData = createParquetMetaData(Encoding.PLAIN_DICTIONARY, Encoding.PLAIN);
    testParquetMetadataConverterWithDictionary(parquetMetaData);
  }

  @Test
  public void testParquetMetadataConverterWithDictionaryAndWithoutEncodingStats() throws IOException {
    ParquetMetadata parquetMetaData = createParquetMetaData(Encoding.PLAIN_DICTIONARY, Encoding.PLAIN, false);
    testParquetMetadataConverterWithDictionary(parquetMetaData);
  }

  private void testParquetMetadataConverterWithDictionary(ParquetMetadata parquetMetaData) throws IOException {
    ParquetMetadataConverter converter = new ParquetMetadataConverter();
    FileMetaData fmd1 = converter.toParquetMetadata(1, parquetMetaData);

    // Flag should be true
    fmd1.row_groups.forEach(rowGroup -> rowGroup.columns.forEach(column -> {
      assertTrue(column.meta_data.isSetDictionary_page_offset());
    }));

    ByteArrayOutputStream metaDataOutputStream = new ByteArrayOutputStream();
    Util.writeFileMetaData(fmd1, metaDataOutputStream);
    ByteArrayInputStream metaDataInputStream = new ByteArrayInputStream(metaDataOutputStream.toByteArray());
    FileMetaData fmd2 = Util.readFileMetaData(metaDataInputStream);
    ParquetMetadata parquetMetaDataConverted = converter.fromParquetMetadata(fmd2);

    long dicOffsetOriginal =
        parquetMetaData.getBlocks().get(0).getColumns().get(0).getDictionaryPageOffset();
    long dicOffsetConverted =
        parquetMetaDataConverted.getBlocks().get(0).getColumns().get(0).getDictionaryPageOffset();

    Assert.assertEquals(dicOffsetOriginal, dicOffsetConverted);
  }

  @Test
  public void testParquetMetadataConverterWithoutDictionary() throws IOException {
    ParquetMetadata parquetMetaData = createParquetMetaData(null, Encoding.PLAIN);

    ParquetMetadataConverter converter = new ParquetMetadataConverter();
    FileMetaData fmd1 = converter.toParquetMetadata(1, parquetMetaData);

    // Flag should be false
    fmd1.row_groups.forEach(rowGroup -> rowGroup.columns.forEach(column -> {
      assertFalse(column.meta_data.isSetDictionary_page_offset());
    }));

    ByteArrayOutputStream metaDataOutputStream = new ByteArrayOutputStream();
    Util.writeFileMetaData(fmd1, metaDataOutputStream);
    ByteArrayInputStream metaDataInputStream = new ByteArrayInputStream(metaDataOutputStream.toByteArray());
    FileMetaData fmd2 = Util.readFileMetaData(metaDataInputStream);
    ParquetMetadata pmd2 = converter.fromParquetMetadata(fmd2);

    long dicOffsetConverted = pmd2.getBlocks().get(0).getColumns().get(0).getDictionaryPageOffset();

    Assert.assertEquals(0, dicOffsetConverted);
  }

  @Test
  public void testBloomFilterOffset() throws IOException {
    ParquetMetadata origMetaData = createParquetMetaData(null, Encoding.PLAIN);
    ParquetMetadataConverter converter = new ParquetMetadataConverter();

    // Without bloom filter offset
    FileMetaData footer = converter.toParquetMetadata(1, origMetaData);
    assertFalse(
        footer.getRow_groups().get(0).getColumns().get(0).getMeta_data().isSetBloom_filter_offset());
    ParquetMetadata convertedMetaData = converter.fromParquetMetadata(footer);
    assertTrue(convertedMetaData.getBlocks().get(0).getColumns().get(0).getBloomFilterOffset() < 0);

    // With bloom filter offset
    origMetaData.getBlocks().get(0).getColumns().get(0).setBloomFilterOffset(1234);
    footer = converter.toParquetMetadata(1, origMetaData);
    assertTrue(
        footer.getRow_groups().get(0).getColumns().get(0).getMeta_data().isSetBloom_filter_offset());
    assertEquals(
        1234,
        footer.getRow_groups().get(0).getColumns().get(0).getMeta_data().getBloom_filter_offset());
    convertedMetaData = converter.fromParquetMetadata(footer);
    assertEquals(
        1234, convertedMetaData.getBlocks().get(0).getColumns().get(0).getBloomFilterOffset());
  }

  @Test
  public void testBloomFilterLength() throws IOException {
    ParquetMetadata origMetaData = createParquetMetaData(null, Encoding.PLAIN);
    ParquetMetadataConverter converter = new ParquetMetadataConverter();

    // Without bloom filter length
    FileMetaData footer = converter.toParquetMetadata(1, origMetaData);
    assertFalse(
        footer.getRow_groups().get(0).getColumns().get(0).getMeta_data().isSetBloom_filter_length());
    ParquetMetadata convertedMetaData = converter.fromParquetMetadata(footer);
    assertTrue(convertedMetaData.getBlocks().get(0).getColumns().get(0).getBloomFilterLength() < 0);

    // With bloom filter length
    origMetaData.getBlocks().get(0).getColumns().get(0).setBloomFilterLength(1024);
    footer = converter.toParquetMetadata(1, origMetaData);
    assertTrue(
        footer.getRow_groups().get(0).getColumns().get(0).getMeta_data().isSetBloom_filter_length());
    assertEquals(
        1024,
        footer.getRow_groups().get(0).getColumns().get(0).getMeta_data().getBloom_filter_length());
    convertedMetaData = converter.fromParquetMetadata(footer);
    assertEquals(
        1024, convertedMetaData.getBlocks().get(0).getColumns().get(0).getBloomFilterLength());
  }

  @Test
  public void testLogicalTypesBackwardCompatibleWithConvertedTypes() {
    ParquetMetadataConverter parquetMetadataConverter = new ParquetMetadataConverter();
    MessageType expected = Types.buildMessage()
        .required(PrimitiveTypeName.BINARY)
        .as(OriginalType.DECIMAL)
        .precision(9)
        .scale(2)
        .named("aBinaryDecimal")
        .named("Message");
    List<SchemaElement> parquetSchema = parquetMetadataConverter.toParquetSchema(expected);
    // Set logical type field to null to test backward compatibility with files written by older API,
    // where converted_types are written to the metadata, but logicalType is missing
    parquetSchema.get(1).setLogicalType(null);
    MessageType schema = parquetMetadataConverter.fromParquetSchema(parquetSchema, null);
    assertEquals(expected, schema);
  }

  @Test
  public void testIncompatibleLogicalAndConvertedTypes() {
    ParquetMetadataConverter parquetMetadataConverter = new ParquetMetadataConverter();
    MessageType schema = Types.buildMessage()
        .required(PrimitiveTypeName.BINARY)
        .as(OriginalType.DECIMAL)
        .precision(9)
        .scale(2)
        .named("aBinary")
        .named("Message");
    MessageType expected = Types.buildMessage()
        .required(PrimitiveTypeName.BINARY)
        .as(LogicalTypeAnnotation.jsonType())
        .named("aBinary")
        .named("Message");

    List<SchemaElement> parquetSchema = parquetMetadataConverter.toParquetSchema(schema);
    // Set converted type field to a different type to verify that in case of mismatch, it overrides logical type
    parquetSchema.get(1).setConverted_type(ConvertedType.JSON);
    MessageType actual = parquetMetadataConverter.fromParquetSchema(parquetSchema, null);
    assertEquals(expected, actual);
  }

  @Test
  public void testTimeLogicalTypes() {
    ParquetMetadataConverter parquetMetadataConverter = new ParquetMetadataConverter();
    MessageType expected = Types.buildMessage()
        .required(PrimitiveTypeName.INT64)
        .as(timestampType(false, MILLIS))
        .named("aTimestampNonUtcMillis")
        .required(PrimitiveTypeName.INT64)
        .as(timestampType(true, MILLIS))
        .named("aTimestampUtcMillis")
        .required(PrimitiveTypeName.INT64)
        .as(timestampType(false, MICROS))
        .named("aTimestampNonUtcMicros")
        .required(PrimitiveTypeName.INT64)
        .as(timestampType(true, MICROS))
        .named("aTimestampUtcMicros")
        .required(PrimitiveTypeName.INT64)
        .as(timestampType(false, NANOS))
        .named("aTimestampNonUtcNanos")
        .required(PrimitiveTypeName.INT64)
        .as(timestampType(true, NANOS))
        .named("aTimestampUtcNanos")
        .required(PrimitiveTypeName.INT32)
        .as(timeType(false, MILLIS))
        .named("aTimeNonUtcMillis")
        .required(PrimitiveTypeName.INT32)
        .as(timeType(true, MILLIS))
        .named("aTimeUtcMillis")
        .required(PrimitiveTypeName.INT64)
        .as(timeType(false, MICROS))
        .named("aTimeNonUtcMicros")
        .required(PrimitiveTypeName.INT64)
        .as(timeType(true, MICROS))
        .named("aTimeUtcMicros")
        .required(PrimitiveTypeName.INT64)
        .as(timeType(false, NANOS))
        .named("aTimeNonUtcNanos")
        .required(PrimitiveTypeName.INT64)
        .as(timeType(true, NANOS))
        .named("aTimeUtcNanos")
        .named("Message");
    List<SchemaElement> parquetSchema = parquetMetadataConverter.toParquetSchema(expected);
    MessageType schema = parquetMetadataConverter.fromParquetSchema(parquetSchema, null);
    assertEquals(expected, schema);
  }

  @Test
  public void testLogicalToConvertedTypeConversion() {
    ParquetMetadataConverter parquetMetadataConverter = new ParquetMetadataConverter();

    assertEquals(ConvertedType.UTF8, parquetMetadataConverter.convertToConvertedType(stringType()));
    assertEquals(ConvertedType.ENUM, parquetMetadataConverter.convertToConvertedType(enumType()));

    assertEquals(ConvertedType.INT_8, parquetMetadataConverter.convertToConvertedType(intType(8, true)));
    assertEquals(ConvertedType.INT_16, parquetMetadataConverter.convertToConvertedType(intType(16, true)));
    assertEquals(ConvertedType.INT_32, parquetMetadataConverter.convertToConvertedType(intType(32, true)));
    assertEquals(ConvertedType.INT_64, parquetMetadataConverter.convertToConvertedType(intType(64, true)));
    assertEquals(ConvertedType.UINT_8, parquetMetadataConverter.convertToConvertedType(intType(8, false)));
    assertEquals(ConvertedType.UINT_16, parquetMetadataConverter.convertToConvertedType(intType(16, false)));
    assertEquals(ConvertedType.UINT_32, parquetMetadataConverter.convertToConvertedType(intType(32, false)));
    assertEquals(ConvertedType.UINT_64, parquetMetadataConverter.convertToConvertedType(intType(64, false)));
    assertEquals(ConvertedType.DECIMAL, parquetMetadataConverter.convertToConvertedType(decimalType(8, 16)));

    assertEquals(
        ConvertedType.TIMESTAMP_MILLIS,
        parquetMetadataConverter.convertToConvertedType(timestampType(true, MILLIS)));
    assertEquals(
        ConvertedType.TIMESTAMP_MICROS,
        parquetMetadataConverter.convertToConvertedType(timestampType(true, MICROS)));
    assertNull(parquetMetadataConverter.convertToConvertedType(timestampType(true, NANOS)));
    assertEquals(
        ConvertedType.TIMESTAMP_MILLIS,
        parquetMetadataConverter.convertToConvertedType(timestampType(false, MILLIS)));
    assertEquals(
        ConvertedType.TIMESTAMP_MICROS,
        parquetMetadataConverter.convertToConvertedType(timestampType(false, MICROS)));
    assertNull(parquetMetadataConverter.convertToConvertedType(timestampType(false, NANOS)));

    assertEquals(
        ConvertedType.TIME_MILLIS, parquetMetadataConverter.convertToConvertedType(timeType(true, MILLIS)));
    assertEquals(
        ConvertedType.TIME_MICROS, parquetMetadataConverter.convertToConvertedType(timeType(true, MICROS)));
    assertNull(parquetMetadataConverter.convertToConvertedType(timeType(true, NANOS)));
    assertEquals(
        ConvertedType.TIME_MILLIS, parquetMetadataConverter.convertToConvertedType(timeType(false, MILLIS)));
    assertEquals(
        ConvertedType.TIME_MICROS, parquetMetadataConverter.convertToConvertedType(timeType(false, MICROS)));
    assertNull(parquetMetadataConverter.convertToConvertedType(timeType(false, NANOS)));

    assertEquals(ConvertedType.DATE, parquetMetadataConverter.convertToConvertedType(dateType()));

    assertEquals(
        ConvertedType.INTERVAL,
        parquetMetadataConverter.convertToConvertedType(
            LogicalTypeAnnotation.IntervalLogicalTypeAnnotation.getInstance()));
    assertEquals(ConvertedType.JSON, parquetMetadataConverter.convertToConvertedType(jsonType()));
    assertEquals(ConvertedType.BSON, parquetMetadataConverter.convertToConvertedType(bsonType()));

    assertNull(parquetMetadataConverter.convertToConvertedType(uuidType()));

    assertEquals(ConvertedType.LIST, parquetMetadataConverter.convertToConvertedType(listType()));
    assertEquals(ConvertedType.MAP, parquetMetadataConverter.convertToConvertedType(mapType()));
    assertEquals(
        ConvertedType.MAP_KEY_VALUE,
        parquetMetadataConverter.convertToConvertedType(
            LogicalTypeAnnotation.MapKeyValueTypeAnnotation.getInstance()));
  }

  @Test
  public void testEnumEquivalence() {
    ParquetMetadataConverter parquetMetadataConverter = new ParquetMetadataConverter();
    for (org.apache.parquet.column.Encoding encoding : org.apache.parquet.column.Encoding.values()) {
      assertEquals(
          encoding, parquetMetadataConverter.getEncoding(parquetMetadataConverter.getEncoding(encoding)));
    }
    for (org.apache.parquet.format.Encoding encoding : org.apache.parquet.format.Encoding.values()) {
      assertEquals(
          encoding, parquetMetadataConverter.getEncoding(parquetMetadataConverter.getEncoding(encoding)));
    }
    for (Repetition repetition : Repetition.values()) {
      assertEquals(
          repetition,
          parquetMetadataConverter.fromParquetRepetition(
              parquetMetadataConverter.toParquetRepetition(repetition)));
    }
    for (FieldRepetitionType repetition : FieldRepetitionType.values()) {
      assertEquals(
          repetition,
          parquetMetadataConverter.toParquetRepetition(
              parquetMetadataConverter.fromParquetRepetition(repetition)));
    }
    for (PrimitiveTypeName primitiveTypeName : PrimitiveTypeName.values()) {
      assertEquals(
          primitiveTypeName,
          parquetMetadataConverter.getPrimitive(parquetMetadataConverter.getType(primitiveTypeName)));
    }
    for (Type type : Type.values()) {
      assertEquals(type, parquetMetadataConverter.getType(parquetMetadataConverter.getPrimitive(type)));
    }
    for (OriginalType original : OriginalType.values()) {
      assertEquals(
          original,
          parquetMetadataConverter
              .getLogicalTypeAnnotation(
                  parquetMetadataConverter.convertToConvertedType(
                      LogicalTypeAnnotation.fromOriginalType(original, null)),
                  null)
              .toOriginalType());
    }
    for (ConvertedType converted : ConvertedType.values()) {
      assertEquals(
          converted,
          parquetMetadataConverter.convertToConvertedType(
              parquetMetadataConverter.getLogicalTypeAnnotation(converted, null)));
    }
  }

  private FileMetaData metadata(long... sizes) {
    List<SchemaElement> schema = emptyList();
    List<RowGroup> rowGroups = new ArrayList<RowGroup>();
    long offset = 0;
    for (long size : sizes) {
      ColumnChunk columnChunk = new ColumnChunk(offset);
      columnChunk.setMeta_data(new ColumnMetaData(
          INT32,
          Collections.<org.apache.parquet.format.Encoding>emptyList(),
          Collections.<String>emptyList(),
          UNCOMPRESSED,
          10l,
          size * 2,
          size,
          offset));
      rowGroups.add(new RowGroup(Arrays.asList(columnChunk), size, 1));
      offset += size;
    }
    return new FileMetaData(1, schema, sizes.length, rowGroups);
  }

  private FileMetaData filter(FileMetaData md, long start, long end) {
    return filterFileMetaDataByMidpoint(
        new FileMetaData(md), new ParquetMetadataConverter.RangeMetadataFilter(start, end));
  }

  private FileMetaData find(FileMetaData md, Long... blockStart) {
    return filterFileMetaDataByStart(
        new FileMetaData(md),
        new ParquetMetadataConverter.OffsetMetadataFilter(Sets.newHashSet((Long[]) blockStart)));
  }

  private FileMetaData find(FileMetaData md, long blockStart) {
    return filterFileMetaDataByStart(
        new FileMetaData(md), new ParquetMetadataConverter.OffsetMetadataFilter(Sets.newHashSet(blockStart)));
  }

  private void verifyMD(FileMetaData md, long... offsets) {
    assertEquals(offsets.length, md.row_groups.size());
    for (int i = 0; i < offsets.length; i++) {
      long offset = offsets[i];
      RowGroup rowGroup = md.getRow_groups().get(i);
      assertEquals(offset, getOffset(rowGroup));
    }
  }

  /**
   * verifies that splits will end up being a partition of the rowgroup
   * they are all found only once
   *
   * @param md
   * @param splitWidth
   */
  private void verifyAllFilters(FileMetaData md, long splitWidth) {
    Set<Long> offsetsFound = new TreeSet<Long>();
    for (long start = 0; start < fileSize(md); start += splitWidth) {
      FileMetaData filtered = filter(md, start, start + splitWidth);
      for (RowGroup rg : filtered.getRow_groups()) {
        long o = getOffset(rg);
        if (offsetsFound.contains(o)) {
          fail("found the offset twice: " + o);
        } else {
          offsetsFound.add(o);
        }
      }
    }
    if (offsetsFound.size() != md.row_groups.size()) {
      fail("missing row groups, " + "found: " + offsetsFound + "\nexpected " + md.getRow_groups());
    }
  }

  private long fileSize(FileMetaData md) {
    long size = 0;
    for (RowGroup rg : md.getRow_groups()) {
      size += rg.total_byte_size;
    }
    return size;
  }

  @Test
  public void testFilterMetaData() {
    verifyMD(filter(metadata(50, 50, 50), 0, 50), 0);
    verifyMD(filter(metadata(50, 50, 50), 50, 100), 50);
    verifyMD(filter(metadata(50, 50, 50), 100, 150), 100);
    // picks up first RG
    verifyMD(filter(metadata(50, 50, 50), 25, 75), 0);
    // picks up no RG
    verifyMD(filter(metadata(50, 50, 50), 26, 75));
    // picks up second RG
    verifyMD(filter(metadata(50, 50, 50), 26, 76), 50);

    verifyAllFilters(metadata(50, 50, 50), 10);
    verifyAllFilters(metadata(50, 50, 50), 51);
    verifyAllFilters(metadata(50, 50, 50), 25); // corner cases are in the middle
    verifyAllFilters(metadata(50, 50, 50), 24);
    verifyAllFilters(metadata(50, 50, 50), 26);
    verifyAllFilters(metadata(50, 50, 50), 110);
    verifyAllFilters(metadata(10, 50, 500), 110);
    verifyAllFilters(metadata(10, 50, 500), 10);
    verifyAllFilters(metadata(10, 50, 500), 600);
    verifyAllFilters(metadata(11, 9, 10), 10);
    verifyAllFilters(metadata(11, 9, 10), 9);
    verifyAllFilters(metadata(11, 9, 10), 8);
  }

  @Test
  public void testFindRowGroups() {
    verifyMD(find(metadata(50, 50, 50), 0), 0);
    verifyMD(find(metadata(50, 50, 50), 50), 50);
    verifyMD(find(metadata(50, 50, 50), 100), 100);
    verifyMD(find(metadata(50, 50, 50), 0L, 50L), 0, 50);
    verifyMD(find(metadata(50, 50, 50), 0L, 50L, 100L), 0, 50, 100);
    verifyMD(find(metadata(50, 50, 50), 50L, 100L), 50, 100);
    // doesn't find an offset that isn't the start of a row group.
    verifyMD(find(metadata(50, 50, 50), 10));
  }

  @Test
  public void randomTestFilterMetaData() {
    // randomized property based testing
    // if it fails add the case above
    Random random = new Random(42);
    for (int j = 0; j < 100; j++) {
      long[] rgs = new long[random.nextInt(50)];
      for (int i = 0; i < rgs.length; i++) {
        rgs[i] = random.nextInt(10000) + 1; // No empty row groups
      }
      int splitSize = random.nextInt(10000) + 1; // 0 would lead to an infinite loop
      try {
        verifyAllFilters(metadata(rgs), splitSize);
      } catch (AssertionError e) {
        throw (AssertionError) new AssertionError(
                "fail verifyAllFilters(metadata(" + Arrays.toString(rgs) + "), " + splitSize + ")")
            .initCause(e);
      }
    }
  }

  @Test
  public void testFieldMetadataDebugLogging() {
    MessageType schema = parseMessageType("message test { optional binary some_null_field; }");
    org.apache.parquet.hadoop.metadata.FileMetaData fileMetaData =
        new org.apache.parquet.hadoop.metadata.FileMetaData(
            schema,
            new HashMap<>(),
            null,
            org.apache.parquet.hadoop.metadata.FileMetaData.EncryptionType.UNENCRYPTED,
            null);
    List<BlockMetaData> blockMetaDataList = new ArrayList<>();
    BlockMetaData blockMetaData = new BlockMetaData();
    blockMetaData.addColumn(createColumnChunkMetaData());
    blockMetaDataList.add(blockMetaData);
    ParquetMetadata metadata = new ParquetMetadata(fileMetaData, blockMetaDataList);
    ParquetMetadata.toJSON(metadata);
  }

  @Test
  public void testEncryptedFieldMetadataDebugLogging() {
    Configuration conf = new Configuration();
    conf.set(
        EncryptionPropertiesFactory.CRYPTO_FACTORY_CLASS_PROPERTY_NAME,
        "org.apache.parquet.crypto.SampleDecryptionPropertiesFactory");
    DecryptionPropertiesFactory decryptionPropertiesFactory = DecryptionPropertiesFactory.loadFactory(conf);
    FileDecryptionProperties decryptionProperties =
        decryptionPropertiesFactory.getFileDecryptionProperties(conf, null);

    MessageType schema = parseMessageType("message test { optional binary some_null_field; }");

    org.apache.parquet.hadoop.metadata.FileMetaData fileMetaData =
        new org.apache.parquet.hadoop.metadata.FileMetaData(
            schema,
            new HashMap<>(),
            null,
            org.apache.parquet.hadoop.metadata.FileMetaData.EncryptionType.ENCRYPTED_FOOTER,
            new InternalFileDecryptor(decryptionProperties));

    List<BlockMetaData> blockMetaDataList = new ArrayList<>();
    ParquetMetadata metadata = new ParquetMetadata(fileMetaData, blockMetaDataList);
    ParquetMetadata.toJSON(metadata);
    System.out.println(ParquetMetadata.toPrettyJSON(metadata));
  }

  @Test
  public void testMetadataToJson() {
    ParquetMetadata metadata = new ParquetMetadata(null, null);
    assertEquals("{\"fileMetaData\":null,\"blocks\":null}", ParquetMetadata.toJSON(metadata));
    assertEquals(
        ("{\n" + "  \"fileMetaData\" : null,\n" + "  \"blocks\" : null\n" + "}")
            .replace("\n", System.lineSeparator()),
        ParquetMetadata.toPrettyJSON(metadata));
  }

  private ColumnChunkMetaData createColumnChunkMetaData() {
    Set<org.apache.parquet.column.Encoding> e = new HashSet<org.apache.parquet.column.Encoding>();
    PrimitiveTypeName t = PrimitiveTypeName.BINARY;
    ColumnPath p = ColumnPath.get("foo");
    CompressionCodecName c = CompressionCodecName.GZIP;
    BinaryStatistics s = new BinaryStatistics();
    ColumnChunkMetaData md = ColumnChunkMetaData.get(p, t, c, e, s, 0, 0, 0, 0, 0);
    return md;
  }

  @Test
  public void testEncodingsCache() {
    ParquetMetadataConverter parquetMetadataConverter = new ParquetMetadataConverter();

    List<org.apache.parquet.format.Encoding> formatEncodingsCopy1 = Arrays.asList(
        org.apache.parquet.format.Encoding.BIT_PACKED,
        org.apache.parquet.format.Encoding.RLE_DICTIONARY,
        org.apache.parquet.format.Encoding.DELTA_LENGTH_BYTE_ARRAY);

    List<org.apache.parquet.format.Encoding> formatEncodingsCopy2 = Arrays.asList(
        org.apache.parquet.format.Encoding.BIT_PACKED,
        org.apache.parquet.format.Encoding.RLE_DICTIONARY,
        org.apache.parquet.format.Encoding.DELTA_LENGTH_BYTE_ARRAY);

    Set<org.apache.parquet.column.Encoding> expected = new HashSet<org.apache.parquet.column.Encoding>();
    expected.add(org.apache.parquet.column.Encoding.BIT_PACKED);
    expected.add(org.apache.parquet.column.Encoding.RLE_DICTIONARY);
    expected.add(org.apache.parquet.column.Encoding.DELTA_LENGTH_BYTE_ARRAY);

    Set<org.apache.parquet.column.Encoding> res1 =
        parquetMetadataConverter.fromFormatEncodings(formatEncodingsCopy1);
    Set<org.apache.parquet.column.Encoding> res2 =
        parquetMetadataConverter.fromFormatEncodings(formatEncodingsCopy1);
    Set<org.apache.parquet.column.Encoding> res3 =
        parquetMetadataConverter.fromFormatEncodings(formatEncodingsCopy2);

    // make sure they are all semantically equal
    assertEquals(expected, res1);
    assertEquals(expected, res2);
    assertEquals(expected, res3);

    // make sure res1, res2, and res3 are actually the same cached object
    assertSame(res1, res2);
    assertSame(res1, res3);

    // make sure they are all unmodifiable (UnmodifiableSet is not public, so we have to compare on class name)
    assertEquals("java.util.Collections$UnmodifiableSet", res1.getClass().getName());
    assertEquals("java.util.Collections$UnmodifiableSet", res2.getClass().getName());
    assertEquals("java.util.Collections$UnmodifiableSet", res3.getClass().getName());
  }

  @Test
  public void testBinaryStatsV1() {
    testBinaryStats(StatsHelper.V1);
  }

  @Test
  public void testBinaryStatsV2() {
    testBinaryStats(StatsHelper.V2);
  }

  private void testBinaryStats(StatsHelper helper) {
    // make fake stats and verify the size check
    BinaryStatistics stats = new BinaryStatistics();
    stats.incrementNumNulls(3004);
    byte[] min = new byte[904];
    byte[] max = new byte[2388];
    stats.updateStats(Binary.fromConstantByteArray(min));
    stats.updateStats(Binary.fromConstantByteArray(max));
    long totalLen = min.length + max.length;
    Assert.assertFalse("Should not be smaller than min + max size", stats.isSmallerThan(totalLen));
    Assert.assertTrue("Should be smaller than min + max size + 1", stats.isSmallerThan(totalLen + 1));

    org.apache.parquet.format.Statistics formatStats = helper.toParquetStatistics(stats);

    assertFalse("Min should not be set", formatStats.isSetMin());
    assertFalse("Max should not be set", formatStats.isSetMax());
    if (helper == StatsHelper.V2) {
      Assert.assertArrayEquals("Min_value should match", min, formatStats.getMin_value());
      Assert.assertArrayEquals("Max_value should match", max, formatStats.getMax_value());
    }
    Assert.assertEquals("Num nulls should match", 3004, formatStats.getNull_count());

    // convert to empty stats because the values are too large
    stats.setMinMaxFromBytes(max, max);

    formatStats = helper.toParquetStatistics(stats);

    Assert.assertFalse("Min should not be set", formatStats.isSetMin());
    Assert.assertFalse("Max should not be set", formatStats.isSetMax());
    Assert.assertFalse("Min_value should not be set", formatStats.isSetMin_value());
    Assert.assertFalse("Max_value should not be set", formatStats.isSetMax_value());
    Assert.assertFalse("Num nulls should not be set", formatStats.isSetNull_count());

    Statistics roundTripStats = ParquetMetadataConverter.fromParquetStatisticsInternal(
        Version.FULL_VERSION,
        formatStats,
        new PrimitiveType(Repetition.OPTIONAL, PrimitiveTypeName.BINARY, ""),
        ParquetMetadataConverter.SortOrder.SIGNED);

    Assert.assertTrue(roundTripStats.isEmpty());
  }

  @Test
  public void testBinaryStatsWithTruncation() {
    int defaultTruncLen = ParquetProperties.DEFAULT_STATISTICS_TRUNCATE_LENGTH;
    int[] validLengths = {1, 2, 16, 64, defaultTruncLen - 1};
    for (int len : validLengths) {
      testBinaryStatsWithTruncation(len, 60, 70);
      testBinaryStatsWithTruncation(len, (int) ParquetMetadataConverter.MAX_STATS_SIZE, 190);
      testBinaryStatsWithTruncation(len, 280, (int) ParquetMetadataConverter.MAX_STATS_SIZE);
      testBinaryStatsWithTruncation(
          len, (int) ParquetMetadataConverter.MAX_STATS_SIZE, (int) ParquetMetadataConverter.MAX_STATS_SIZE);
    }

    int[] invalidLengths = {-1, 0, Integer.MAX_VALUE + 1};
    for (int len : invalidLengths) {
      try {
        testBinaryStatsWithTruncation(len, 80, 20);
        Assert.fail("Expected IllegalArgumentException but didn't happen");
      } catch (IllegalArgumentException e) {
        // expected, nothing to do
      }
    }
  }

  // The number of minLen and maxLen shouldn't matter because the comparision is controlled by prefix
  private void testBinaryStatsWithTruncation(int truncateLen, int minLen, int maxLen) {
    BinaryStatistics stats = new BinaryStatistics();
    byte[] min = generateRandomString("a", minLen).getBytes();
    byte[] max = generateRandomString("b", maxLen).getBytes();
    stats.updateStats(Binary.fromConstantByteArray(min));
    stats.updateStats(Binary.fromConstantByteArray(max));
    ParquetMetadataConverter metadataConverter = new ParquetMetadataConverter(truncateLen);
    org.apache.parquet.format.Statistics formatStats = metadataConverter.toParquetStatistics(stats);

    if (minLen + maxLen >= ParquetMetadataConverter.MAX_STATS_SIZE) {
      assertNull(formatStats.getMin_value());
      assertNull(formatStats.getMax_value());
    } else {
      String minString = new String(min, Charset.forName("UTF-8"));
      String minStatString = new String(formatStats.getMin_value(), Charset.forName("UTF-8"));
      assertTrue(minStatString.compareTo(minString) <= 0);
      String maxString = new String(max, Charset.forName("UTF-8"));
      String maxStatString = new String(formatStats.getMax_value(), Charset.forName("UTF-8"));
      assertTrue(maxStatString.compareTo(maxString) >= 0);
    }
  }

  private static String generateRandomString(String prefix, int length) {
    assertTrue(prefix.length() <= length);
    StringBuilder sb = new StringBuilder(length);
    sb.append(prefix);
    for (int i = 0; i < length - prefix.length(); i++) {
      int rndCharAt = random.nextInt(DATA_FOR_RANDOM_STRING.length());
      char rndChar = DATA_FOR_RANDOM_STRING.charAt(rndCharAt);
      sb.append(rndChar);
    }
    return sb.toString();
  }

  @Test
  public void testIntegerStatsV1() {
    testIntegerStats(StatsHelper.V1);
  }

  @Test
  public void testIntegerStatsV2() {
    testIntegerStats(StatsHelper.V2);
  }

  private void testIntegerStats(StatsHelper helper) {
    // make fake stats and verify the size check
    IntStatistics stats = new IntStatistics();
    stats.incrementNumNulls(3004);
    int min = Integer.MIN_VALUE;
    int max = Integer.MAX_VALUE;
    stats.updateStats(min);
    stats.updateStats(max);

    org.apache.parquet.format.Statistics formatStats = helper.toParquetStatistics(stats);

    Assert.assertEquals("Min should match", min, BytesUtils.bytesToInt(formatStats.getMin()));
    Assert.assertEquals("Max should match", max, BytesUtils.bytesToInt(formatStats.getMax()));
    Assert.assertEquals("Num nulls should match", 3004, formatStats.getNull_count());
  }

  @Test
  public void testLongStatsV1() {
    testLongStats(StatsHelper.V1);
  }

  @Test
  public void testLongStatsV2() {
    testLongStats(StatsHelper.V2);
  }

  private void testLongStats(StatsHelper helper) {
    // make fake stats and verify the size check
    LongStatistics stats = new LongStatistics();
    stats.incrementNumNulls(3004);
    long min = Long.MIN_VALUE;
    long max = Long.MAX_VALUE;
    stats.updateStats(min);
    stats.updateStats(max);

    org.apache.parquet.format.Statistics formatStats = helper.toParquetStatistics(stats);

    Assert.assertEquals("Min should match", min, BytesUtils.bytesToLong(formatStats.getMin()));
    Assert.assertEquals("Max should match", max, BytesUtils.bytesToLong(formatStats.getMax()));
    Assert.assertEquals("Num nulls should match", 3004, formatStats.getNull_count());
  }

  @Test
  public void testFloatStatsV1() {
    testFloatStats(StatsHelper.V1);
  }

  @Test
  public void testFloatStatsV2() {
    testFloatStats(StatsHelper.V2);
  }

  private void testFloatStats(StatsHelper helper) {
    // make fake stats and verify the size check
    FloatStatistics stats = new FloatStatistics();
    stats.incrementNumNulls(3004);
    float min = Float.MIN_VALUE;
    float max = Float.MAX_VALUE;
    stats.updateStats(min);
    stats.updateStats(max);

    org.apache.parquet.format.Statistics formatStats = helper.toParquetStatistics(stats);

    Assert.assertEquals(
        "Min should match", min, Float.intBitsToFloat(BytesUtils.bytesToInt(formatStats.getMin())), 0.000001);
    Assert.assertEquals(
        "Max should match", max, Float.intBitsToFloat(BytesUtils.bytesToInt(formatStats.getMax())), 0.000001);
    Assert.assertEquals("Num nulls should match", 3004, formatStats.getNull_count());
  }

  @Test
  public void testDoubleStatsV1() {
    testDoubleStats(StatsHelper.V1);
  }

  @Test
  public void testDoubleStatsV2() {
    testDoubleStats(StatsHelper.V2);
  }

  private void testDoubleStats(StatsHelper helper) {
    // make fake stats and verify the size check
    DoubleStatistics stats = new DoubleStatistics();
    stats.incrementNumNulls(3004);
    double min = Double.MIN_VALUE;
    double max = Double.MAX_VALUE;
    stats.updateStats(min);
    stats.updateStats(max);

    org.apache.parquet.format.Statistics formatStats = helper.toParquetStatistics(stats);

    Assert.assertEquals(
        "Min should match",
        min,
        Double.longBitsToDouble(BytesUtils.bytesToLong(formatStats.getMin())),
        0.000001);
    Assert.assertEquals(
        "Max should match",
        max,
        Double.longBitsToDouble(BytesUtils.bytesToLong(formatStats.getMax())),
        0.000001);
    Assert.assertEquals("Num nulls should match", 3004, formatStats.getNull_count());
  }

  @Test
  public void testBooleanStatsV1() {
    testBooleanStats(StatsHelper.V1);
  }

  @Test
  public void testBooleanStatsV2() {
    testBooleanStats(StatsHelper.V2);
  }

  private void testBooleanStats(StatsHelper helper) {
    // make fake stats and verify the size check
    BooleanStatistics stats = new BooleanStatistics();
    stats.incrementNumNulls(3004);
    boolean min = Boolean.FALSE;
    boolean max = Boolean.TRUE;
    stats.updateStats(min);
    stats.updateStats(max);

    org.apache.parquet.format.Statistics formatStats = helper.toParquetStatistics(stats);

    Assert.assertEquals("Min should match", min, BytesUtils.bytesToBool(formatStats.getMin()));
    Assert.assertEquals("Max should match", max, BytesUtils.bytesToBool(formatStats.getMax()));
    Assert.assertEquals("Num nulls should match", 3004, formatStats.getNull_count());
  }

  @Test
  public void testIgnoreStatsWithSignedSortOrder() {
    ParquetMetadataConverter converter = new ParquetMetadataConverter();
    BinaryStatistics stats = new BinaryStatistics();
    stats.incrementNumNulls();
    stats.updateStats(Binary.fromString("A"));
    stats.incrementNumNulls();
    stats.updateStats(Binary.fromString("z"));
    stats.incrementNumNulls();

    PrimitiveType binaryType =
        Types.required(PrimitiveTypeName.BINARY).as(OriginalType.UTF8).named("b");
    Statistics convertedStats = converter.fromParquetStatistics(
        Version.FULL_VERSION, StatsHelper.V1.toParquetStatistics(stats), binaryType);

    Assert.assertFalse("Stats should not include min/max: " + convertedStats, convertedStats.hasNonNullValue());
    Assert.assertTrue("Stats should have null count: " + convertedStats, convertedStats.isNumNullsSet());
    Assert.assertEquals("Stats should have 3 nulls: " + convertedStats, 3L, convertedStats.getNumNulls());
  }

  @Test
  public void testStillUseStatsWithSignedSortOrderIfSingleValueV1() {
    testStillUseStatsWithSignedSortOrderIfSingleValue(StatsHelper.V1);
  }

  @Test
  public void testStillUseStatsWithSignedSortOrderIfSingleValueV2() {
    testStillUseStatsWithSignedSortOrderIfSingleValue(StatsHelper.V2);
  }

  private void testStillUseStatsWithSignedSortOrderIfSingleValue(StatsHelper helper) {
    ParquetMetadataConverter converter = new ParquetMetadataConverter();
    BinaryStatistics stats = new BinaryStatistics();
    stats.incrementNumNulls();
    stats.updateStats(Binary.fromString("A"));
    stats.incrementNumNulls();
    stats.updateStats(Binary.fromString("A"));
    stats.incrementNumNulls();

    PrimitiveType binaryType =
        Types.required(PrimitiveTypeName.BINARY).as(OriginalType.UTF8).named("b");
    Statistics convertedStats = converter.fromParquetStatistics(
        Version.FULL_VERSION, ParquetMetadataConverter.toParquetStatistics(stats), binaryType);

    Assert.assertFalse("Stats should not be empty: " + convertedStats, convertedStats.isEmpty());
    Assert.assertArrayEquals(
        "min == max: " + convertedStats, convertedStats.getMaxBytes(), convertedStats.getMinBytes());
  }

  @Test
  public void testUseStatsWithSignedSortOrderV1() {
    testUseStatsWithSignedSortOrder(StatsHelper.V1);
  }

  @Test
  public void testUseStatsWithSignedSortOrderV2() {
    testUseStatsWithSignedSortOrder(StatsHelper.V2);
  }

  private void testUseStatsWithSignedSortOrder(StatsHelper helper) {
    // override defaults and use stats that were accumulated using signed order
    Configuration conf = new Configuration();
    conf.setBoolean("parquet.strings.signed-min-max.enabled", true);

    ParquetMetadataConverter converter = new ParquetMetadataConverter(conf);
    BinaryStatistics stats = new BinaryStatistics();
    stats.incrementNumNulls();
    stats.updateStats(Binary.fromString("A"));
    stats.incrementNumNulls();
    stats.updateStats(Binary.fromString("z"));
    stats.incrementNumNulls();

    PrimitiveType binaryType =
        Types.required(PrimitiveTypeName.BINARY).as(OriginalType.UTF8).named("b");
    Statistics convertedStats =
        converter.fromParquetStatistics(Version.FULL_VERSION, helper.toParquetStatistics(stats), binaryType);

    Assert.assertFalse("Stats should not be empty", convertedStats.isEmpty());
    Assert.assertTrue(convertedStats.isNumNullsSet());
    Assert.assertEquals("Should have 3 nulls", 3, convertedStats.getNumNulls());
    if (helper == StatsHelper.V1) {
      assertFalse("Min-max should be null for V1 stats", convertedStats.hasNonNullValue());
    } else {
      Assert.assertEquals(
          "Should have correct min (unsigned sort)", Binary.fromString("A"), convertedStats.genericGetMin());
      Assert.assertEquals(
          "Should have correct max (unsigned sort)", Binary.fromString("z"), convertedStats.genericGetMax());
    }
  }

  @Test
  public void testFloat16Stats() {
    Statistics stats = Statistics.createStats(
        new PrimitiveType(Repetition.OPTIONAL, PrimitiveTypeName.FIXED_LEN_BYTE_ARRAY, 2, "float16")
            .withLogicalTypeAnnotation(LogicalTypeAnnotation.float16Type()));
    stats.updateStats(toBinary(0xff, 0x03));
    stats.updateStats(toBinary(0xff, 0x7b));
    String expectedMinStr = "6.097555E-5";
    String expectedMaxStr = "65504.0";
    assertEquals(expectedMinStr, stats.minAsString());
    assertEquals(expectedMaxStr, stats.maxAsString());
  }

  private Binary toBinary(int... bytes) {
    byte[] array = new byte[bytes.length];
    for (int i = 0; i < array.length; ++i) {
      array[i] = (byte) bytes[i];
    }
    return Binary.fromConstantByteArray(array);
  }

  @Test
  public void testMissingValuesFromStats() {
    ParquetMetadataConverter converter = new ParquetMetadataConverter();
    PrimitiveType type = Types.required(PrimitiveTypeName.INT32).named("test_int32");

    org.apache.parquet.format.Statistics formatStats = new org.apache.parquet.format.Statistics();
    Statistics<?> stats = converter.fromParquetStatistics(Version.FULL_VERSION, formatStats, type);
    assertFalse(stats.isNumNullsSet());
    assertFalse(stats.hasNonNullValue());
    assertTrue(stats.isEmpty());
    assertEquals(-1, stats.getNumNulls());

    formatStats.clear();
    formatStats.setMin(BytesUtils.intToBytes(-100));
    formatStats.setMax(BytesUtils.intToBytes(100));
    stats = converter.fromParquetStatistics(Version.FULL_VERSION, formatStats, type);
    assertFalse(stats.isNumNullsSet());
    assertTrue(stats.hasNonNullValue());
    assertFalse(stats.isEmpty());
    assertEquals(-1, stats.getNumNulls());
    assertEquals(-100, stats.genericGetMin());
    assertEquals(100, stats.genericGetMax());

    formatStats.clear();
    formatStats.setNull_count(2000);
    stats = converter.fromParquetStatistics(Version.FULL_VERSION, formatStats, type);
    assertTrue(stats.isNumNullsSet());
    assertFalse(stats.hasNonNullValue());
    assertFalse(stats.isEmpty());
    assertEquals(2000, stats.getNumNulls());
  }

  @Test
  public void testSkippedV2Stats() {
    testSkippedV2Stats(
        Types.optional(PrimitiveTypeName.FIXED_LEN_BYTE_ARRAY)
            .length(12)
            .as(OriginalType.INTERVAL)
            .named(""),
        new BigInteger("12345678"),
        new BigInteger("12345679"));
    testSkippedV2Stats(
        Types.optional(PrimitiveTypeName.INT96).named(""),
        new BigInteger("-75687987"),
        new BigInteger("45367657"));
  }

  private void testSkippedV2Stats(PrimitiveType type, Object min, Object max) {
    Statistics<?> stats = createStats(type, min, max);
    org.apache.parquet.format.Statistics statistics = ParquetMetadataConverter.toParquetStatistics(stats);
    assertFalse(statistics.isSetMin());
    assertFalse(statistics.isSetMax());
    assertFalse(statistics.isSetMin_value());
    assertFalse(statistics.isSetMax_value());
  }

  @Test
  public void testV2OnlyStats() {
    testV2OnlyStats(
        Types.optional(PrimitiveTypeName.INT32).as(OriginalType.UINT_8).named(""), 0x7F, 0x80);
    testV2OnlyStats(
        Types.optional(PrimitiveTypeName.INT32).as(OriginalType.UINT_16).named(""), 0x7FFF, 0x8000);
    testV2OnlyStats(
        Types.optional(PrimitiveTypeName.INT32).as(OriginalType.UINT_32).named(""), 0x7FFFFFFF, 0x80000000);
    testV2OnlyStats(
        Types.optional(PrimitiveTypeName.INT64).as(OriginalType.UINT_64).named(""),
        0x7FFFFFFFFFFFFFFFL,
        0x8000000000000000L);
    testV2OnlyStats(
        Types.optional(PrimitiveTypeName.BINARY)
            .as(OriginalType.DECIMAL)
            .precision(6)
            .named(""),
        new BigInteger("-765875"),
        new BigInteger("876856"));
    testV2OnlyStats(
        Types.optional(PrimitiveTypeName.FIXED_LEN_BYTE_ARRAY)
            .length(14)
            .as(OriginalType.DECIMAL)
            .precision(7)
            .named(""),
        new BigInteger("-6769643"),
        new BigInteger("9864675"));
  }

  private void testV2OnlyStats(PrimitiveType type, Object min, Object max) {
    Statistics<?> stats = createStats(type, min, max);
    org.apache.parquet.format.Statistics statistics = ParquetMetadataConverter.toParquetStatistics(stats);
    assertFalse(statistics.isSetMin());
    assertFalse(statistics.isSetMax());
    assertEquals(ByteBuffer.wrap(stats.getMinBytes()), statistics.min_value);
    assertEquals(ByteBuffer.wrap(stats.getMaxBytes()), statistics.max_value);
  }

  @Test
  public void testV2StatsEqualMinMax() {
    testV2StatsEqualMinMax(
        Types.optional(PrimitiveTypeName.INT32).as(OriginalType.UINT_8).named(""), 93, 93);
    testV2StatsEqualMinMax(
        Types.optional(PrimitiveTypeName.INT32).as(OriginalType.UINT_16).named(""), -5892, -5892);
    testV2StatsEqualMinMax(
        Types.optional(PrimitiveTypeName.INT32).as(OriginalType.UINT_32).named(""), 234998934, 234998934);
    testV2StatsEqualMinMax(
        Types.optional(PrimitiveTypeName.INT64).as(OriginalType.UINT_64).named(""),
        -2389943895984985L,
        -2389943895984985L);
    testV2StatsEqualMinMax(
        Types.optional(PrimitiveTypeName.BINARY)
            .as(OriginalType.DECIMAL)
            .precision(6)
            .named(""),
        new BigInteger("823749"),
        new BigInteger("823749"));
    testV2StatsEqualMinMax(
        Types.optional(PrimitiveTypeName.FIXED_LEN_BYTE_ARRAY)
            .length(14)
            .as(OriginalType.DECIMAL)
            .precision(7)
            .named(""),
        new BigInteger("-8752832"),
        new BigInteger("-8752832"));
    testV2StatsEqualMinMax(
        Types.optional(PrimitiveTypeName.INT96).named(""),
        new BigInteger("81032984"),
        new BigInteger("81032984"));
  }

  private void testV2StatsEqualMinMax(PrimitiveType type, Object min, Object max) {
    Statistics<?> stats = createStats(type, min, max);
    org.apache.parquet.format.Statistics statistics = ParquetMetadataConverter.toParquetStatistics(stats);
    assertEquals(ByteBuffer.wrap(stats.getMinBytes()), statistics.min);
    assertEquals(ByteBuffer.wrap(stats.getMaxBytes()), statistics.max);
    assertEquals(ByteBuffer.wrap(stats.getMinBytes()), statistics.min_value);
    assertEquals(ByteBuffer.wrap(stats.getMaxBytes()), statistics.max_value);
  }

  private static <T> Statistics<?> createStats(PrimitiveType type, T min, T max) {
    Class<?> c = min.getClass();
    if (c == Integer.class) {
      return createStatsTyped(type, (Integer) min, (Integer) max);
    } else if (c == Long.class) {
      return createStatsTyped(type, (Long) min, (Long) max);
    } else if (c == BigInteger.class) {
      return createStatsTyped(type, (BigInteger) min, (BigInteger) max);
    }
    fail("Not implemented");
    return null;
  }

  private static Statistics<?> createStatsTyped(PrimitiveType type, int min, int max) {
    Statistics<?> stats = Statistics.createStats(type);
    stats.updateStats(max);
    stats.updateStats(min);
    assertEquals(min, stats.genericGetMin());
    assertEquals(max, stats.genericGetMax());
    return stats;
  }

  private static Statistics<?> createStatsTyped(PrimitiveType type, long min, long max) {
    Statistics<?> stats = Statistics.createStats(type);
    stats.updateStats(max);
    stats.updateStats(min);
    assertEquals(min, stats.genericGetMin());
    assertEquals(max, stats.genericGetMax());
    return stats;
  }

  private static Statistics<?> createStatsTyped(PrimitiveType type, BigInteger min, BigInteger max) {
    Statistics<?> stats = Statistics.createStats(type);
    Binary minBinary = FixedBinaryTestUtils.getFixedBinary(type, min);
    Binary maxBinary = FixedBinaryTestUtils.getFixedBinary(type, max);
    stats.updateStats(maxBinary);
    stats.updateStats(minBinary);
    assertEquals(minBinary, stats.genericGetMin());
    assertEquals(maxBinary, stats.genericGetMax());
    return stats;
  }

  private static ParquetMetadata createParquetMetaData(Encoding dicEncoding, Encoding dataEncoding) {
    return createParquetMetaData(dicEncoding, dataEncoding, true);
  }

  private static ParquetMetadata createParquetMetaData(
      Encoding dicEncoding, Encoding dataEncoding, boolean includeEncodingStats) {
    MessageType schema = parseMessageType("message schema { optional int32 col (INT_32); }");
    org.apache.parquet.hadoop.metadata.FileMetaData fileMetaData =
        new org.apache.parquet.hadoop.metadata.FileMetaData(schema, new HashMap<String, String>(), null);
    List<BlockMetaData> blockMetaDataList = new ArrayList<BlockMetaData>();
    BlockMetaData blockMetaData = new BlockMetaData();
    EncodingStats es = null;
    if (includeEncodingStats) {
      EncodingStats.Builder builder = new EncodingStats.Builder();
      if (dicEncoding != null) {
        builder.addDictEncoding(dicEncoding).build();
      }
      builder.addDataEncoding(dataEncoding);
      es = builder.build();
    }
    Set<org.apache.parquet.column.Encoding> e = new HashSet<org.apache.parquet.column.Encoding>();
    if (!includeEncodingStats) {
      if (dicEncoding != null) {
        e.add(dicEncoding);
      }
      e.add(dataEncoding);
    }
    PrimitiveTypeName t = PrimitiveTypeName.INT32;
    ColumnPath p = ColumnPath.get("col");
    CompressionCodecName c = CompressionCodecName.UNCOMPRESSED;
    BinaryStatistics s = new BinaryStatistics();
    ColumnChunkMetaData md = ColumnChunkMetaData.get(p, t, c, es, e, s, 20, 30, 0, 0, 0);
    blockMetaData.addColumn(md);
    blockMetaDataList.add(blockMetaData);
    return new ParquetMetadata(fileMetaData, blockMetaDataList);
  }

  private enum StatsHelper {
    // Only min and max are filled (min_value and max_value are not)
    V1() {
      @Override
      public org.apache.parquet.format.Statistics toParquetStatistics(Statistics<?> stats) {
        org.apache.parquet.format.Statistics statistics = ParquetMetadataConverter.toParquetStatistics(stats);
        statistics.unsetMin_value();
        statistics.unsetMax_value();
        return statistics;
      }
    },
    // min_value and max_value are filled (min and max might be filled as well)
    V2() {
      @Override
      public org.apache.parquet.format.Statistics toParquetStatistics(Statistics<?> stats) {
        return ParquetMetadataConverter.toParquetStatistics(stats);
      }
    };

    public abstract org.apache.parquet.format.Statistics toParquetStatistics(Statistics<?> stats);
  }

  @Test
  public void testColumnOrders() throws IOException {
    MessageType schema = parseMessageType("message test {"
        + "  optional binary binary_col;" // Normal column with type defined column order -> typeDefined
        + "  optional group map_col (MAP) {"
        + "    repeated group map (MAP_KEY_VALUE) {"
        + "        required binary key (UTF8);" // Key to be hacked to have unknown column order -> undefined
        + "        optional group list_col (LIST) {"
        + "          repeated group list {"
        + "            optional int96 array_element;" // INT96 element with type defined column order ->
        // undefined
        + "          }"
        + "        }"
        + "    }"
        + "  }"
        + "}");
    org.apache.parquet.hadoop.metadata.FileMetaData fileMetaData =
        new org.apache.parquet.hadoop.metadata.FileMetaData(schema, new HashMap<String, String>(), null);
    ParquetMetadata metadata = new ParquetMetadata(fileMetaData, new ArrayList<BlockMetaData>());
    ParquetMetadataConverter converter = new ParquetMetadataConverter();
    FileMetaData formatMetadata = converter.toParquetMetadata(1, metadata);

    List<org.apache.parquet.format.ColumnOrder> columnOrders = formatMetadata.getColumn_orders();
    assertEquals(3, columnOrders.size());
    for (org.apache.parquet.format.ColumnOrder columnOrder : columnOrders) {
      assertTrue(columnOrder.isSetTYPE_ORDER());
    }

    // Simulate that thrift got a union type that is not in the generated code
    // (when the file contains a not-yet-supported column order)
    columnOrders.get(1).clear();

    MessageType resultSchema =
        converter.fromParquetMetadata(formatMetadata).getFileMetaData().getSchema();
    List<ColumnDescriptor> columns = resultSchema.getColumns();
    assertEquals(3, columns.size());
    assertEquals(
        ColumnOrder.typeDefined(), columns.get(0).getPrimitiveType().columnOrder());
    assertEquals(ColumnOrder.undefined(), columns.get(1).getPrimitiveType().columnOrder());
    assertEquals(ColumnOrder.undefined(), columns.get(2).getPrimitiveType().columnOrder());
  }

  @Test
  public void testOffsetIndexConversion() {
    for (boolean withSizeStats : new boolean[] {false, true}) {
      OffsetIndexBuilder builder = OffsetIndexBuilder.getBuilder();
      builder.add(1000, 10000, 0, withSizeStats ? Optional.of(11L) : Optional.empty());
      builder.add(22000, 12000, 100, withSizeStats ? Optional.of(22L) : Optional.empty());
      OffsetIndex offsetIndex = ParquetMetadataConverter.fromParquetOffsetIndex(
          ParquetMetadataConverter.toParquetOffsetIndex(builder.build(100000)));
      assertEquals(2, offsetIndex.getPageCount());
      assertEquals(101000, offsetIndex.getOffset(0));
      assertEquals(10000, offsetIndex.getCompressedPageSize(0));
      assertEquals(0, offsetIndex.getFirstRowIndex(0));
      assertEquals(122000, offsetIndex.getOffset(1));
      assertEquals(12000, offsetIndex.getCompressedPageSize(1));
      assertEquals(100, offsetIndex.getFirstRowIndex(1));
      if (withSizeStats) {
        assertEquals(Optional.of(11L), offsetIndex.getUnencodedByteArrayDataBytes(0));
        assertEquals(Optional.of(22L), offsetIndex.getUnencodedByteArrayDataBytes(1));
      } else {
        assertFalse(offsetIndex.getUnencodedByteArrayDataBytes(0).isPresent());
        assertFalse(offsetIndex.getUnencodedByteArrayDataBytes(1).isPresent());
      }
    }
  }

  @Test
  public void testColumnIndexConversion() {
    for (boolean withSizeStats : new boolean[] {false, true}) {
      PrimitiveType type = Types.required(PrimitiveTypeName.INT64).named("test_int64");
      ColumnIndexBuilder builder = ColumnIndexBuilder.getBuilder(type, Integer.MAX_VALUE);
      Statistics<?> stats = Statistics.createStats(type);
      stats.incrementNumNulls(16);
      stats.updateStats(-100l);
      stats.updateStats(100l);
      builder.add(
          stats,
          withSizeStats ? new SizeStatistics(type, 0, LongArrayList.of(1, 2), LongArrayList.of(6, 5)) : null);
      stats = Statistics.createStats(type);
      stats.incrementNumNulls(111);
      builder.add(
          stats,
          withSizeStats ? new SizeStatistics(type, 0, LongArrayList.of(3, 4), LongArrayList.of(4, 3)) : null);
      stats = Statistics.createStats(type);
      stats.updateStats(200l);
      stats.updateStats(500l);
      builder.add(
          stats,
          withSizeStats ? new SizeStatistics(type, 0, LongArrayList.of(5, 6), LongArrayList.of(2, 1)) : null);
      org.apache.parquet.format.ColumnIndex parquetColumnIndex =
          ParquetMetadataConverter.toParquetColumnIndex(type, builder.build());
      ColumnIndex columnIndex = ParquetMetadataConverter.fromParquetColumnIndex(type, parquetColumnIndex);
      assertEquals(BoundaryOrder.ASCENDING, columnIndex.getBoundaryOrder());
      assertTrue(Arrays.asList(false, true, false).equals(columnIndex.getNullPages()));
      assertTrue(Arrays.asList(16l, 111l, 0l).equals(columnIndex.getNullCounts()));
      assertTrue(Arrays.asList(
              ByteBuffer.wrap(BytesUtils.longToBytes(-100l)),
              ByteBuffer.allocate(0),
              ByteBuffer.wrap(BytesUtils.longToBytes(200l)))
          .equals(columnIndex.getMinValues()));
      assertTrue(Arrays.asList(
              ByteBuffer.wrap(BytesUtils.longToBytes(100l)),
              ByteBuffer.allocate(0),
              ByteBuffer.wrap(BytesUtils.longToBytes(500l)))
          .equals(columnIndex.getMaxValues()));

      assertNull(
          "Should handle null column index",
          ParquetMetadataConverter.toParquetColumnIndex(
              Types.required(PrimitiveTypeName.INT32).named("test_int32"), null));
      assertNull(
          "Should ignore unsupported types",
          ParquetMetadataConverter.toParquetColumnIndex(
              Types.required(PrimitiveTypeName.INT96).named("test_int96"), columnIndex));
      assertNull(
          "Should ignore unsupported types",
          ParquetMetadataConverter.fromParquetColumnIndex(
              Types.required(PrimitiveTypeName.FIXED_LEN_BYTE_ARRAY)
                  .length(12)
                  .as(OriginalType.INTERVAL)
                  .named("test_interval"),
              parquetColumnIndex));

      if (withSizeStats) {
        assertEquals(LongArrayList.of(1, 2, 3, 4, 5, 6), columnIndex.getRepetitionLevelHistogram());
        assertEquals(LongArrayList.of(6, 5, 4, 3, 2, 1), columnIndex.getDefinitionLevelHistogram());
      } else {
        assertEquals(LongArrayList.of(), columnIndex.getRepetitionLevelHistogram());
        assertEquals(LongArrayList.of(), columnIndex.getDefinitionLevelHistogram());
      }
    }
  }

  @Test
  public void testMapLogicalType() {
    ParquetMetadataConverter parquetMetadataConverter = new ParquetMetadataConverter();
    MessageType expected = Types.buildMessage()
        .requiredGroup()
        .as(mapType())
        .repeatedGroup()
        .as(LogicalTypeAnnotation.MapKeyValueTypeAnnotation.getInstance())
        .required(PrimitiveTypeName.BINARY)
        .as(stringType())
        .named("key")
        .required(PrimitiveTypeName.INT32)
        .named("value")
        .named("key_value")
        .named("testMap")
        .named("Message");

    List<SchemaElement> parquetSchema = parquetMetadataConverter.toParquetSchema(expected);
    assertEquals(5, parquetSchema.size());
    assertEquals(new SchemaElement("Message").setNum_children(1), parquetSchema.get(0));
    assertEquals(
        new SchemaElement("testMap")
            .setRepetition_type(FieldRepetitionType.REQUIRED)
            .setNum_children(1)
            .setConverted_type(ConvertedType.MAP)
            .setLogicalType(LogicalType.MAP(new MapType())),
        parquetSchema.get(1));
    // PARQUET-1879 ensure that LogicalType is not written (null) but ConvertedType is MAP_KEY_VALUE for
    // backwards-compatibility
    assertEquals(
        new SchemaElement("key_value")
            .setRepetition_type(FieldRepetitionType.REPEATED)
            .setNum_children(2)
            .setConverted_type(ConvertedType.MAP_KEY_VALUE)
            .setLogicalType(null),
        parquetSchema.get(2));
    assertEquals(
        new SchemaElement("key")
            .setType(Type.BYTE_ARRAY)
            .setRepetition_type(FieldRepetitionType.REQUIRED)
            .setConverted_type(ConvertedType.UTF8)
            .setLogicalType(LogicalType.STRING(new StringType())),
        parquetSchema.get(3));
    assertEquals(
        new SchemaElement("value")
            .setType(Type.INT32)
            .setRepetition_type(FieldRepetitionType.REQUIRED)
            .setConverted_type(null)
            .setLogicalType(null),
        parquetSchema.get(4));

    MessageType schema = parquetMetadataConverter.fromParquetSchema(parquetSchema, null);
    assertEquals(expected, schema);
  }

  @Test
  public void testMapLogicalTypeReadWrite() throws Exception {
    MessageType messageType = Types.buildMessage()
        .requiredGroup()
        .as(mapType())
        .repeatedGroup()
        .as(LogicalTypeAnnotation.MapKeyValueTypeAnnotation.getInstance())
        .required(PrimitiveTypeName.BINARY)
        .as(stringType())
        .named("key")
        .required(PrimitiveTypeName.INT64)
        .named("value")
        .named("key_value")
        .named("testMap")
        .named("example");

    verifyMapMessageType(messageType, "key_value");
  }

  @Test
  public void testMapConvertedTypeReadWrite() throws Exception {
    List<SchemaElement> oldConvertedTypeSchemaElements = new ArrayList<>();
    oldConvertedTypeSchemaElements.add(new SchemaElement("example").setNum_children(1));
    oldConvertedTypeSchemaElements.add(new SchemaElement("testMap")
        .setRepetition_type(FieldRepetitionType.REQUIRED)
        .setNum_children(1)
        .setConverted_type(ConvertedType.MAP)
        .setLogicalType(null));
    oldConvertedTypeSchemaElements.add(new SchemaElement("map")
        .setRepetition_type(FieldRepetitionType.REPEATED)
        .setNum_children(2)
        .setConverted_type(ConvertedType.MAP_KEY_VALUE)
        .setLogicalType(null));
    oldConvertedTypeSchemaElements.add(new SchemaElement("key")
        .setType(Type.BYTE_ARRAY)
        .setRepetition_type(FieldRepetitionType.REQUIRED)
        .setConverted_type(ConvertedType.UTF8)
        .setLogicalType(null));
    oldConvertedTypeSchemaElements.add(new SchemaElement("value")
        .setType(Type.INT64)
        .setRepetition_type(FieldRepetitionType.REQUIRED)
        .setConverted_type(null)
        .setLogicalType(null));

    ParquetMetadataConverter parquetMetadataConverter = new ParquetMetadataConverter();
    MessageType messageType = parquetMetadataConverter.fromParquetSchema(oldConvertedTypeSchemaElements, null);

    verifyMapMessageType(messageType, "map");
  }

  @Test
  public void testVariantLogicalType() {
    byte specVersion = 1;
    MessageType expected = Types.buildMessage()
        .requiredGroup()
        .as(variantType(specVersion))
        .required(PrimitiveTypeName.BINARY)
        .named("metadata")
        .required(PrimitiveTypeName.BINARY)
        .named("value")
        .named("v")
        .named("example");

    ParquetMetadataConverter parquetMetadataConverter = new ParquetMetadataConverter();
    List<SchemaElement> parquetSchema = parquetMetadataConverter.toParquetSchema(expected);
    MessageType schema = parquetMetadataConverter.fromParquetSchema(parquetSchema, null);
    assertEquals(expected, schema);
    LogicalTypeAnnotation logicalType = schema.getType("v").getLogicalTypeAnnotation();
    assertEquals(LogicalTypeAnnotation.variantType(specVersion), logicalType);
    assertEquals(specVersion, ((LogicalTypeAnnotation.VariantLogicalTypeAnnotation) logicalType).getSpecVersion());
  }

  private void verifyMapMessageType(final MessageType messageType, final String keyValueName) throws IOException {
    Path file = new Path(temporaryFolder.newFolder("verifyMapMessageType").getPath(), keyValueName + ".parquet");

    try (ParquetWriter<Group> writer =
        ExampleParquetWriter.builder(file).withType(messageType).build()) {
      final Group group = new SimpleGroup(messageType);
      final Group mapGroup = group.addGroup("testMap");

      for (int index = 0; index < 5; index++) {
        final Group keyValueGroup = mapGroup.addGroup(keyValueName);
        keyValueGroup.add("key", Binary.fromString("key" + index));
        keyValueGroup.add("value", 100L + index);
      }

      writer.write(group);
    }

    try (ParquetReader<Group> reader =
        ParquetReader.builder(new GroupReadSupport(), file).build()) {
      Group group = reader.read();

      assertNotNull(group);

      Group testMap = group.getGroup("testMap", 0);
      assertNotNull(testMap);
      assertEquals(5, testMap.getFieldRepetitionCount(keyValueName));

      for (int index = 0; index < 5; index++) {
        assertEquals(
            "key" + index, testMap.getGroup(keyValueName, index).getString("key", 0));
        assertEquals(100L + index, testMap.getGroup(keyValueName, index).getLong("value", 0));
      }
    }
  }

  @Test
  public void testSizeStatisticsConversion() {
    PrimitiveType type = Types.required(PrimitiveTypeName.BINARY).named("test");
    List<Long> repLevelHistogram = Arrays.asList(1L, 2L, 3L, 4L, 5L);
    List<Long> defLevelHistogram = Arrays.asList(6L, 7L, 8L, 9L, 10L);
    SizeStatistics sizeStatistics = ParquetMetadataConverter.fromParquetSizeStatistics(
        ParquetMetadataConverter.toParquetSizeStatistics(
            new SizeStatistics(type, 1024, repLevelHistogram, defLevelHistogram)),
        type);
    assertEquals(type, sizeStatistics.getType());
    assertEquals(Optional.of(1024L), sizeStatistics.getUnencodedByteArrayDataBytes());
    assertEquals(repLevelHistogram, sizeStatistics.getRepetitionLevelHistogram());
    assertEquals(defLevelHistogram, sizeStatistics.getDefinitionLevelHistogram());
  }

  @Test
<<<<<<< HEAD
  public void testGeospatialStatisticsConversion() {
    PrimitiveType geometryType = Types.optional(PrimitiveTypeName.BINARY)
        .as(LogicalTypeAnnotation.geometryType("EPSG:4326"))
        .named("geometry");

    // Test valid bounding box
    org.apache.parquet.column.statistics.geometry.BoundingBox validBbox =
        new org.apache.parquet.column.statistics.geometry.BoundingBox(
            -180.0, 180.0, // x min/max
            -90.0, 90.0, // y min/max
            0.0, 100.0, // z min/max
            0.0, 1000.0); // m min/max

    GeospatialTypes geomTypes = new GeospatialTypes(new HashSet<>(Arrays.asList(1, 2, 3)));

    org.apache.parquet.column.statistics.geometry.GeospatialStatistics originalStats =
        new org.apache.parquet.column.statistics.geometry.GeospatialStatistics(validBbox, geomTypes, null);

    // Convert to Parquet format
    ParquetMetadataConverter converter = new ParquetMetadataConverter();
    GeospatialStatistics parquetStats = converter.toParquetGeospatialStatistics(originalStats);

    // Verify the conversion
    assertNotNull("Parquet geospatial statistics should not be null", parquetStats);
    assertTrue("BBox should be set", parquetStats.isSetBbox());
    assertEquals(-180.0, parquetStats.getBbox().getXmin(), 0.0);
    assertEquals(180.0, parquetStats.getBbox().getXmax(), 0.0);
    assertEquals(-90.0, parquetStats.getBbox().getYmin(), 0.0);
    assertEquals(90.0, parquetStats.getBbox().getYmax(), 0.0);
    assertEquals(0.0, parquetStats.getBbox().getZmin(), 0.0);
    assertEquals(100.0, parquetStats.getBbox().getZmax(), 0.0);
    assertEquals(0.0, parquetStats.getBbox().getMmin(), 0.0);
    assertEquals(1000.0, parquetStats.getBbox().getMmax(), 0.0);

    assertTrue("Geospatial types should be set", parquetStats.isSetGeospatial_types());
    assertEquals(3, parquetStats.getGeospatial_types().size());
    assertTrue(parquetStats.getGeospatial_types().contains(1));
    assertTrue(parquetStats.getGeospatial_types().contains(2));
    assertTrue(parquetStats.getGeospatial_types().contains(3));

    // Convert back to internal format
    org.apache.parquet.column.statistics.geometry.GeospatialStatistics convertedStats =
        ParquetMetadataConverter.fromParquetStatistics(parquetStats, geometryType);

    // Verify round-trip conversion
    assertNotNull("Converted geospatial statistics should not be null", convertedStats);
    assertNotNull("BBox should not be null", convertedStats.getBoundingBox());
    assertEquals(-180.0, convertedStats.getBoundingBox().getXMin(), 0.0);
    assertEquals(180.0, convertedStats.getBoundingBox().getXMax(), 0.0);
    assertEquals(-90.0, convertedStats.getBoundingBox().getYMin(), 0.0);
    assertEquals(90.0, convertedStats.getBoundingBox().getYMax(), 0.0);
    assertEquals(0.0, convertedStats.getBoundingBox().getZMin(), 0.0);
    assertEquals(100.0, convertedStats.getBoundingBox().getZMax(), 0.0);
    assertEquals(0.0, convertedStats.getBoundingBox().getMMin(), 0.0);
    assertEquals(1000.0, convertedStats.getBoundingBox().getMMax(), 0.0);

    assertNotNull("Geospatial types should not be null", convertedStats.getGeospatialTypes());
    assertEquals(3, convertedStats.getGeospatialTypes().getTypes().size());
    assertTrue(convertedStats.getGeospatialTypes().getTypes().contains(1));
    assertTrue(convertedStats.getGeospatialTypes().getTypes().contains(2));
    assertTrue(convertedStats.getGeospatialTypes().getTypes().contains(3));
  }

  @Test
  public void testGeospatialStatisticsWithInvalidBBox() {
    ParquetMetadataConverter converter = new ParquetMetadataConverter();

    // Create test cases with different invalid bounding boxes
    // Case 1: NaN in primary coordinates (x, y)
    BoundingBox invalidXY = new BoundingBox(Double.NaN, 10.0, 0.0, 10.0, 0.0, 10.0, 0.0, 10.0);

    // Case 2: NaN in Z coordinate
    BoundingBox invalidZ = new BoundingBox(0.0, 10.0, 0.0, 10.0, Double.NaN, 10.0, 0.0, 10.0);

    // Case 3: NaN in M coordinate
    BoundingBox invalidM = new BoundingBox(0.0, 10.0, 0.0, 10.0, 0.0, 10.0, Double.NaN, 10.0);

    // Case 4: Empty (infinite) bounding box
    BoundingBox emptyBox = new BoundingBox(
        Double.POSITIVE_INFINITY, Double.NEGATIVE_INFINITY,
        Double.POSITIVE_INFINITY, Double.NEGATIVE_INFINITY,
        Double.POSITIVE_INFINITY, Double.NEGATIVE_INFINITY,
        Double.POSITIVE_INFINITY, Double.NEGATIVE_INFINITY);

    // Case 5: Partial emptiness (only X dimension is empty)
    BoundingBox partialEmptyX =
        new BoundingBox(Double.POSITIVE_INFINITY, Double.NEGATIVE_INFINITY, 0.0, 10.0, 0.0, 10.0, 0.0, 10.0);

    // Case 6: Partial emptiness (only Y dimension is empty)
    BoundingBox partialEmptyY =
        new BoundingBox(0.0, 10.0, Double.POSITIVE_INFINITY, Double.NEGATIVE_INFINITY, 0.0, 10.0, 0.0, 10.0);

    // Case 7: Valid bounding box (for comparison)
    BoundingBox validBox = new BoundingBox(0.0, 10.0, 0.0, 10.0, 0.0, 10.0, 0.0, 10.0);

    // Create geospatial statistics with each bounding box
    org.apache.parquet.column.statistics.geometry.GeospatialStatistics invalidXYStats =
        new org.apache.parquet.column.statistics.geometry.GeospatialStatistics(invalidXY, null, null);
    org.apache.parquet.column.statistics.geometry.GeospatialStatistics invalidZStats =
        new org.apache.parquet.column.statistics.geometry.GeospatialStatistics(invalidZ, null, null);
    org.apache.parquet.column.statistics.geometry.GeospatialStatistics invalidMStats =
        new org.apache.parquet.column.statistics.geometry.GeospatialStatistics(invalidM, null, null);
    org.apache.parquet.column.statistics.geometry.GeospatialStatistics emptyBoxStats =
        new org.apache.parquet.column.statistics.geometry.GeospatialStatistics(emptyBox, null, null);
    org.apache.parquet.column.statistics.geometry.GeospatialStatistics partialEmptyXStats =
        new org.apache.parquet.column.statistics.geometry.GeospatialStatistics(partialEmptyX, null, null);
    org.apache.parquet.column.statistics.geometry.GeospatialStatistics partialEmptyYStats =
        new org.apache.parquet.column.statistics.geometry.GeospatialStatistics(partialEmptyY, null, null);
    org.apache.parquet.column.statistics.geometry.GeospatialStatistics validBoxStats =
        new org.apache.parquet.column.statistics.geometry.GeospatialStatistics(validBox, null, null);

    // Test conversion to Parquet format
    // Case 1: NaN in primary coordinates (x, y) - should return null
    GeospatialStatistics parquetStats1 = converter.toParquetGeospatialStatistics(invalidXYStats);
    assertNull("Invalid x/y bbox should result in null geospatial stats", parquetStats1);

    // Case 2: NaN in Z coordinate - should return non-null stats
    GeospatialStatistics parquetStats2 = converter.toParquetGeospatialStatistics(invalidZStats);
    assertNotNull("Invalid Z should still result in non-null geospatial stats", parquetStats2);
    assertTrue("BBox should be present", parquetStats2.isSetBbox());

    // Case 3: NaN in M coordinate - should return non-null stats
    GeospatialStatistics parquetStats3 = converter.toParquetGeospatialStatistics(invalidMStats);
    assertNotNull("Invalid M should still result in non-null geospatial stats", parquetStats3);
    assertTrue("BBox should be present", parquetStats3.isSetBbox());

    // Case 4: Empty box - should return null or empty stats
    GeospatialStatistics parquetStats4 = converter.toParquetGeospatialStatistics(emptyBoxStats);
    assertNull("Empty bbox should result in null geospatial stats", parquetStats4);

    // Case 5: Partial emptiness (X only) - should return null
    GeospatialStatistics parquetStats5 = converter.toParquetGeospatialStatistics(partialEmptyXStats);
    assertNull("Partially empty X bbox should result in null geospatial stats", parquetStats5);

    // Case 6: Partial emptiness (Y only) - should return null
    GeospatialStatistics parquetStats6 = converter.toParquetGeospatialStatistics(partialEmptyYStats);
    assertNull("Partially empty Y bbox should result in null geospatial stats", parquetStats6);

    // Case 7: Valid box - should return complete stats
    GeospatialStatistics parquetStats7 = converter.toParquetGeospatialStatistics(validBoxStats);
    assertNotNull("Valid bbox should result in non-null geospatial stats", parquetStats7);
    assertTrue("BBox should be present", parquetStats7.isSetBbox());
    assertEquals(
        "XMin should match", validBox.getXMin(), parquetStats7.getBbox().getXmin(), 0.001);
    assertEquals(
        "XMax should match", validBox.getXMax(), parquetStats7.getBbox().getXmax(), 0.001);
    assertEquals(
        "YMin should match", validBox.getYMin(), parquetStats7.getBbox().getYmin(), 0.001);
    assertEquals(
        "YMax should match", validBox.getYMax(), parquetStats7.getBbox().getYmax(), 0.001);
=======
  public void testGeometryLogicalType() {
    ParquetMetadataConverter parquetMetadataConverter = new ParquetMetadataConverter();

    // Create schema with geometry type
    MessageType schema = Types.buildMessage()
        .required(PrimitiveTypeName.BINARY)
        .as(LogicalTypeAnnotation.geometryType("EPSG:4326"))
        .named("geomField")
        .named("Message");

    // Convert to parquet schema and back
    List<SchemaElement> parquetSchema = parquetMetadataConverter.toParquetSchema(schema);
    MessageType actual = parquetMetadataConverter.fromParquetSchema(parquetSchema, null);

    // Verify the logical type is preserved
    assertEquals(schema, actual);

    PrimitiveType primitiveType = actual.getType("geomField").asPrimitiveType();
    LogicalTypeAnnotation logicalType = primitiveType.getLogicalTypeAnnotation();
    assertTrue(logicalType instanceof LogicalTypeAnnotation.GeometryLogicalTypeAnnotation);
    assertEquals("EPSG:4326", ((LogicalTypeAnnotation.GeometryLogicalTypeAnnotation) logicalType).getCrs());
  }

  @Test
  public void testGeographyLogicalType() {
    ParquetMetadataConverter parquetMetadataConverter = new ParquetMetadataConverter();

    // Create schema with geography type
    MessageType schema = Types.buildMessage()
        .required(PrimitiveTypeName.BINARY)
        .as(LogicalTypeAnnotation.geographyType("EPSG:4326", EdgeInterpolationAlgorithm.SPHERICAL))
        .named("geogField")
        .named("Message");

    // Convert to parquet schema and back
    List<SchemaElement> parquetSchema = parquetMetadataConverter.toParquetSchema(schema);
    MessageType actual = parquetMetadataConverter.fromParquetSchema(parquetSchema, null);

    // Verify the logical type is preserved
    assertEquals(schema, actual);

    PrimitiveType primitiveType = actual.getType("geogField").asPrimitiveType();
    LogicalTypeAnnotation logicalType = primitiveType.getLogicalTypeAnnotation();
    assertTrue(logicalType instanceof LogicalTypeAnnotation.GeographyLogicalTypeAnnotation);

    LogicalTypeAnnotation.GeographyLogicalTypeAnnotation geographyType =
        (LogicalTypeAnnotation.GeographyLogicalTypeAnnotation) logicalType;
    assertEquals("EPSG:4326", geographyType.getCrs());
    assertEquals(EdgeInterpolationAlgorithm.SPHERICAL, geographyType.getAlgorithm());
  }

  @Test
  public void testGeometryLogicalTypeWithMissingCrs() {
    // Create a Geometry logical type without specifying CRS
    GeometryType geometryType = new GeometryType();
    LogicalType logicalType = new LogicalType();
    logicalType.setGEOMETRY(geometryType);

    // Convert to LogicalTypeAnnotation
    ParquetMetadataConverter converter = new ParquetMetadataConverter();
    LogicalTypeAnnotation annotation = converter.getLogicalTypeAnnotation(logicalType);

    // Verify the annotation is created correctly
    assertNotNull("Geometry annotation should not be null", annotation);
    assertTrue(
        "Should be a GeometryLogicalTypeAnnotation",
        annotation instanceof LogicalTypeAnnotation.GeometryLogicalTypeAnnotation);

    LogicalTypeAnnotation.GeometryLogicalTypeAnnotation geometryAnnotation =
        (LogicalTypeAnnotation.GeometryLogicalTypeAnnotation) annotation;

    // Default behavior should use null or empty CRS
    assertNull("CRS should be null or empty when not specified", geometryAnnotation.getCrs());
  }

  @Test
  public void testGeographyLogicalTypeWithMissingParameters() {
    ParquetMetadataConverter converter = new ParquetMetadataConverter();

    // Create a Geography logical type without CRS and algorithm
    GeographyType geographyType = new GeographyType();
    LogicalType logicalType = new LogicalType();
    logicalType.setGEOGRAPHY(geographyType);

    // Convert to LogicalTypeAnnotation
    LogicalTypeAnnotation annotation = converter.getLogicalTypeAnnotation(logicalType);

    // Verify the annotation is created correctly
    assertNotNull("Geography annotation should not be null", annotation);
    assertTrue(
        "Should be a GeographyLogicalTypeAnnotation",
        annotation instanceof LogicalTypeAnnotation.GeographyLogicalTypeAnnotation);

    // Check that optional parameters are handled correctly
    LogicalTypeAnnotation.GeographyLogicalTypeAnnotation geographyAnnotation =
        (LogicalTypeAnnotation.GeographyLogicalTypeAnnotation) annotation;
    assertNull("CRS should be null when not specified", geographyAnnotation.getCrs());
    // Most implementations default to LINEAR when algorithm is not specified
    assertNull("Algorithm should be null when not specified", geographyAnnotation.getAlgorithm());

    // Now test the round-trip conversion
    LogicalType roundTripType = converter.convertToLogicalType(annotation);
    assertEquals("setField should be GEOGRAPHY", LogicalType._Fields.GEOGRAPHY, roundTripType.getSetField());
    assertNull(
        "Round trip CRS should still be null",
        roundTripType.getGEOGRAPHY().getCrs());
    assertNull(
        "Round trip Algorithm should be null",
        roundTripType.getGEOGRAPHY().getAlgorithm());
  }

  @Test
  public void testGeographyLogicalTypeWithAlgorithmButNoCrs() {
    // Create a Geography logical type with algorithm but no CRS
    GeographyType geographyType = new GeographyType();
    geographyType.setAlgorithm(org.apache.parquet.format.EdgeInterpolationAlgorithm.SPHERICAL);
    LogicalType logicalType = new LogicalType();
    logicalType.setGEOGRAPHY(geographyType);

    // Convert to LogicalTypeAnnotation
    ParquetMetadataConverter converter = new ParquetMetadataConverter();
    LogicalTypeAnnotation annotation = converter.getLogicalTypeAnnotation(logicalType);

    // Verify the annotation is created correctly
    Assert.assertNotNull("Geography annotation should not be null", annotation);
    LogicalTypeAnnotation.GeographyLogicalTypeAnnotation geographyAnnotation =
        (LogicalTypeAnnotation.GeographyLogicalTypeAnnotation) annotation;

    // CRS should be null/empty but algorithm should be set
    assertNull("CRS should be null or empty", geographyAnnotation.getCrs());
    assertEquals(
        "Algorithm should be SPHERICAL",
        EdgeInterpolationAlgorithm.SPHERICAL,
        geographyAnnotation.getAlgorithm());
>>>>>>> 32a484a8
  }
}<|MERGE_RESOLUTION|>--- conflicted
+++ resolved
@@ -89,8 +89,6 @@
 import org.apache.parquet.column.statistics.LongStatistics;
 import org.apache.parquet.column.statistics.SizeStatistics;
 import org.apache.parquet.column.statistics.Statistics;
-import org.apache.parquet.column.statistics.geometry.BoundingBox;
-import org.apache.parquet.column.statistics.geometry.GeospatialTypes;
 import org.apache.parquet.crypto.DecryptionPropertiesFactory;
 import org.apache.parquet.crypto.EncryptionPropertiesFactory;
 import org.apache.parquet.crypto.FileDecryptionProperties;
@@ -104,12 +102,8 @@
 import org.apache.parquet.format.DecimalType;
 import org.apache.parquet.format.FieldRepetitionType;
 import org.apache.parquet.format.FileMetaData;
-<<<<<<< HEAD
-import org.apache.parquet.format.GeospatialStatistics;
-=======
 import org.apache.parquet.format.GeographyType;
 import org.apache.parquet.format.GeometryType;
->>>>>>> 32a484a8
 import org.apache.parquet.format.LogicalType;
 import org.apache.parquet.format.MapType;
 import org.apache.parquet.format.PageHeader;
@@ -1672,158 +1666,6 @@
   }
 
   @Test
-<<<<<<< HEAD
-  public void testGeospatialStatisticsConversion() {
-    PrimitiveType geometryType = Types.optional(PrimitiveTypeName.BINARY)
-        .as(LogicalTypeAnnotation.geometryType("EPSG:4326"))
-        .named("geometry");
-
-    // Test valid bounding box
-    org.apache.parquet.column.statistics.geometry.BoundingBox validBbox =
-        new org.apache.parquet.column.statistics.geometry.BoundingBox(
-            -180.0, 180.0, // x min/max
-            -90.0, 90.0, // y min/max
-            0.0, 100.0, // z min/max
-            0.0, 1000.0); // m min/max
-
-    GeospatialTypes geomTypes = new GeospatialTypes(new HashSet<>(Arrays.asList(1, 2, 3)));
-
-    org.apache.parquet.column.statistics.geometry.GeospatialStatistics originalStats =
-        new org.apache.parquet.column.statistics.geometry.GeospatialStatistics(validBbox, geomTypes, null);
-
-    // Convert to Parquet format
-    ParquetMetadataConverter converter = new ParquetMetadataConverter();
-    GeospatialStatistics parquetStats = converter.toParquetGeospatialStatistics(originalStats);
-
-    // Verify the conversion
-    assertNotNull("Parquet geospatial statistics should not be null", parquetStats);
-    assertTrue("BBox should be set", parquetStats.isSetBbox());
-    assertEquals(-180.0, parquetStats.getBbox().getXmin(), 0.0);
-    assertEquals(180.0, parquetStats.getBbox().getXmax(), 0.0);
-    assertEquals(-90.0, parquetStats.getBbox().getYmin(), 0.0);
-    assertEquals(90.0, parquetStats.getBbox().getYmax(), 0.0);
-    assertEquals(0.0, parquetStats.getBbox().getZmin(), 0.0);
-    assertEquals(100.0, parquetStats.getBbox().getZmax(), 0.0);
-    assertEquals(0.0, parquetStats.getBbox().getMmin(), 0.0);
-    assertEquals(1000.0, parquetStats.getBbox().getMmax(), 0.0);
-
-    assertTrue("Geospatial types should be set", parquetStats.isSetGeospatial_types());
-    assertEquals(3, parquetStats.getGeospatial_types().size());
-    assertTrue(parquetStats.getGeospatial_types().contains(1));
-    assertTrue(parquetStats.getGeospatial_types().contains(2));
-    assertTrue(parquetStats.getGeospatial_types().contains(3));
-
-    // Convert back to internal format
-    org.apache.parquet.column.statistics.geometry.GeospatialStatistics convertedStats =
-        ParquetMetadataConverter.fromParquetStatistics(parquetStats, geometryType);
-
-    // Verify round-trip conversion
-    assertNotNull("Converted geospatial statistics should not be null", convertedStats);
-    assertNotNull("BBox should not be null", convertedStats.getBoundingBox());
-    assertEquals(-180.0, convertedStats.getBoundingBox().getXMin(), 0.0);
-    assertEquals(180.0, convertedStats.getBoundingBox().getXMax(), 0.0);
-    assertEquals(-90.0, convertedStats.getBoundingBox().getYMin(), 0.0);
-    assertEquals(90.0, convertedStats.getBoundingBox().getYMax(), 0.0);
-    assertEquals(0.0, convertedStats.getBoundingBox().getZMin(), 0.0);
-    assertEquals(100.0, convertedStats.getBoundingBox().getZMax(), 0.0);
-    assertEquals(0.0, convertedStats.getBoundingBox().getMMin(), 0.0);
-    assertEquals(1000.0, convertedStats.getBoundingBox().getMMax(), 0.0);
-
-    assertNotNull("Geospatial types should not be null", convertedStats.getGeospatialTypes());
-    assertEquals(3, convertedStats.getGeospatialTypes().getTypes().size());
-    assertTrue(convertedStats.getGeospatialTypes().getTypes().contains(1));
-    assertTrue(convertedStats.getGeospatialTypes().getTypes().contains(2));
-    assertTrue(convertedStats.getGeospatialTypes().getTypes().contains(3));
-  }
-
-  @Test
-  public void testGeospatialStatisticsWithInvalidBBox() {
-    ParquetMetadataConverter converter = new ParquetMetadataConverter();
-
-    // Create test cases with different invalid bounding boxes
-    // Case 1: NaN in primary coordinates (x, y)
-    BoundingBox invalidXY = new BoundingBox(Double.NaN, 10.0, 0.0, 10.0, 0.0, 10.0, 0.0, 10.0);
-
-    // Case 2: NaN in Z coordinate
-    BoundingBox invalidZ = new BoundingBox(0.0, 10.0, 0.0, 10.0, Double.NaN, 10.0, 0.0, 10.0);
-
-    // Case 3: NaN in M coordinate
-    BoundingBox invalidM = new BoundingBox(0.0, 10.0, 0.0, 10.0, 0.0, 10.0, Double.NaN, 10.0);
-
-    // Case 4: Empty (infinite) bounding box
-    BoundingBox emptyBox = new BoundingBox(
-        Double.POSITIVE_INFINITY, Double.NEGATIVE_INFINITY,
-        Double.POSITIVE_INFINITY, Double.NEGATIVE_INFINITY,
-        Double.POSITIVE_INFINITY, Double.NEGATIVE_INFINITY,
-        Double.POSITIVE_INFINITY, Double.NEGATIVE_INFINITY);
-
-    // Case 5: Partial emptiness (only X dimension is empty)
-    BoundingBox partialEmptyX =
-        new BoundingBox(Double.POSITIVE_INFINITY, Double.NEGATIVE_INFINITY, 0.0, 10.0, 0.0, 10.0, 0.0, 10.0);
-
-    // Case 6: Partial emptiness (only Y dimension is empty)
-    BoundingBox partialEmptyY =
-        new BoundingBox(0.0, 10.0, Double.POSITIVE_INFINITY, Double.NEGATIVE_INFINITY, 0.0, 10.0, 0.0, 10.0);
-
-    // Case 7: Valid bounding box (for comparison)
-    BoundingBox validBox = new BoundingBox(0.0, 10.0, 0.0, 10.0, 0.0, 10.0, 0.0, 10.0);
-
-    // Create geospatial statistics with each bounding box
-    org.apache.parquet.column.statistics.geometry.GeospatialStatistics invalidXYStats =
-        new org.apache.parquet.column.statistics.geometry.GeospatialStatistics(invalidXY, null, null);
-    org.apache.parquet.column.statistics.geometry.GeospatialStatistics invalidZStats =
-        new org.apache.parquet.column.statistics.geometry.GeospatialStatistics(invalidZ, null, null);
-    org.apache.parquet.column.statistics.geometry.GeospatialStatistics invalidMStats =
-        new org.apache.parquet.column.statistics.geometry.GeospatialStatistics(invalidM, null, null);
-    org.apache.parquet.column.statistics.geometry.GeospatialStatistics emptyBoxStats =
-        new org.apache.parquet.column.statistics.geometry.GeospatialStatistics(emptyBox, null, null);
-    org.apache.parquet.column.statistics.geometry.GeospatialStatistics partialEmptyXStats =
-        new org.apache.parquet.column.statistics.geometry.GeospatialStatistics(partialEmptyX, null, null);
-    org.apache.parquet.column.statistics.geometry.GeospatialStatistics partialEmptyYStats =
-        new org.apache.parquet.column.statistics.geometry.GeospatialStatistics(partialEmptyY, null, null);
-    org.apache.parquet.column.statistics.geometry.GeospatialStatistics validBoxStats =
-        new org.apache.parquet.column.statistics.geometry.GeospatialStatistics(validBox, null, null);
-
-    // Test conversion to Parquet format
-    // Case 1: NaN in primary coordinates (x, y) - should return null
-    GeospatialStatistics parquetStats1 = converter.toParquetGeospatialStatistics(invalidXYStats);
-    assertNull("Invalid x/y bbox should result in null geospatial stats", parquetStats1);
-
-    // Case 2: NaN in Z coordinate - should return non-null stats
-    GeospatialStatistics parquetStats2 = converter.toParquetGeospatialStatistics(invalidZStats);
-    assertNotNull("Invalid Z should still result in non-null geospatial stats", parquetStats2);
-    assertTrue("BBox should be present", parquetStats2.isSetBbox());
-
-    // Case 3: NaN in M coordinate - should return non-null stats
-    GeospatialStatistics parquetStats3 = converter.toParquetGeospatialStatistics(invalidMStats);
-    assertNotNull("Invalid M should still result in non-null geospatial stats", parquetStats3);
-    assertTrue("BBox should be present", parquetStats3.isSetBbox());
-
-    // Case 4: Empty box - should return null or empty stats
-    GeospatialStatistics parquetStats4 = converter.toParquetGeospatialStatistics(emptyBoxStats);
-    assertNull("Empty bbox should result in null geospatial stats", parquetStats4);
-
-    // Case 5: Partial emptiness (X only) - should return null
-    GeospatialStatistics parquetStats5 = converter.toParquetGeospatialStatistics(partialEmptyXStats);
-    assertNull("Partially empty X bbox should result in null geospatial stats", parquetStats5);
-
-    // Case 6: Partial emptiness (Y only) - should return null
-    GeospatialStatistics parquetStats6 = converter.toParquetGeospatialStatistics(partialEmptyYStats);
-    assertNull("Partially empty Y bbox should result in null geospatial stats", parquetStats6);
-
-    // Case 7: Valid box - should return complete stats
-    GeospatialStatistics parquetStats7 = converter.toParquetGeospatialStatistics(validBoxStats);
-    assertNotNull("Valid bbox should result in non-null geospatial stats", parquetStats7);
-    assertTrue("BBox should be present", parquetStats7.isSetBbox());
-    assertEquals(
-        "XMin should match", validBox.getXMin(), parquetStats7.getBbox().getXmin(), 0.001);
-    assertEquals(
-        "XMax should match", validBox.getXMax(), parquetStats7.getBbox().getXmax(), 0.001);
-    assertEquals(
-        "YMin should match", validBox.getYMin(), parquetStats7.getBbox().getYmin(), 0.001);
-    assertEquals(
-        "YMax should match", validBox.getYMax(), parquetStats7.getBbox().getYmax(), 0.001);
-=======
   public void testGeometryLogicalType() {
     ParquetMetadataConverter parquetMetadataConverter = new ParquetMetadataConverter();
 
@@ -1958,6 +1800,5 @@
         "Algorithm should be SPHERICAL",
         EdgeInterpolationAlgorithm.SPHERICAL,
         geographyAnnotation.getAlgorithm());
->>>>>>> 32a484a8
   }
 }