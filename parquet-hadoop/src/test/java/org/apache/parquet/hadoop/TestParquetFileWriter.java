--- conflicted
+++ resolved
@@ -26,10 +26,7 @@
 import org.apache.parquet.ParquetReadOptions;
 import org.apache.parquet.Version;
 import org.apache.parquet.bytes.BytesUtils;
-<<<<<<< HEAD
-=======
 import org.apache.parquet.column.page.DataPageV2;
->>>>>>> 49e86270
 import org.apache.parquet.column.values.bloomfilter.BlockSplitBloomFilter;
 import org.apache.parquet.column.values.bloomfilter.BloomFilter;
 import org.apache.parquet.hadoop.ParquetOutputFormat.JobSummaryLevel;
@@ -245,11 +242,7 @@
     BloomFilter blockSplitBloomFilter = new BlockSplitBloomFilter(0);
     blockSplitBloomFilter.insertHash(blockSplitBloomFilter.hash(Binary.fromString("hello")));
     blockSplitBloomFilter.insertHash(blockSplitBloomFilter.hash(Binary.fromString("world")));
-<<<<<<< HEAD
-    w.writeBloomFilter(blockSplitBloomFilter);
-=======
     w.addBloomFilter("foo", blockSplitBloomFilter);
->>>>>>> 49e86270
     w.endBlock();
     w.end(new HashMap<>());
     ParquetMetadata readFooter = ParquetFileReader.readFooter(configuration, path);
@@ -262,8 +255,6 @@
   }
 
   @Test
-<<<<<<< HEAD
-=======
   public void testWriteReadDataPageV2() throws Exception {
     File testFile = temp.newFile();
     testFile.delete();
@@ -327,7 +318,6 @@
   }
 
   @Test
->>>>>>> 49e86270
   public void testAlignmentWithPadding() throws Exception {
     File testFile = temp.newFile();
 
