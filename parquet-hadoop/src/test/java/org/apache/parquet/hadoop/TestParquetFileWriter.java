--- conflicted
+++ resolved
@@ -161,7 +161,6 @@
   @Rule
   public final TemporaryFolder temp = new TemporaryFolder();
 
-<<<<<<< HEAD
   @Parameterized.Parameters(name = "vectored : {0}")
   public static List<Boolean> params() {
     return Arrays.asList(true, false);
@@ -189,7 +188,8 @@
     // set the vector IO option
     conf.setBoolean(ParquetInputFormat.HADOOP_VECTORED_IO_ENABLED, vectoredRead);
     return conf;
-=======
+  }
+
   private TrackingByteBufferAllocator allocator;
 
   @Before
@@ -221,7 +221,6 @@
   private ParquetFileWriter createWriter(
       Configuration conf, MessageType schema, Path path, long blockSize, int maxPaddingSize) throws IOException {
     return new ParquetFileWriter(conf, schema, path, blockSize, maxPaddingSize, Integer.MAX_VALUE, allocator);
->>>>>>> acab1e83
   }
 
   @Test
