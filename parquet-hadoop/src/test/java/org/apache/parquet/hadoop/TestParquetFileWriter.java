--- conflicted
+++ resolved
@@ -27,12 +27,9 @@
 import org.apache.parquet.ParquetReadOptions;
 import org.apache.parquet.Version;
 import org.apache.parquet.bytes.BytesUtils;
-<<<<<<< HEAD
+import org.apache.parquet.column.page.DataPageV2;
 import org.apache.parquet.column.values.bloomfilter.BlockSplitBloomFilter;
 import org.apache.parquet.column.values.bloomfilter.BloomFilter;
-=======
-import org.apache.parquet.column.page.DataPageV2;
->>>>>>> 57f6b46d
 import org.apache.parquet.hadoop.ParquetOutputFormat.JobSummaryLevel;
 import org.junit.Assume;
 import org.junit.Rule;
@@ -226,7 +223,6 @@
   }
 
   @Test
-<<<<<<< HEAD
   public void testBloomFilterWriteRead() throws Exception {
     MessageType schema = MessageTypeParser.parseMessageType("message test { required binary foo; }");
     File testFile = temp.newFile();
@@ -257,7 +253,9 @@
     BloomFilter bloomFilter = bloomFilterReader.readBloomFilter(readFooter.getBlocks().get(0).getColumns().get(0));
     assertTrue(bloomFilter.findHash(blockSplitBloomFilter.hash(Binary.fromString("hello"))));
     assertTrue(bloomFilter.findHash(blockSplitBloomFilter.hash(Binary.fromString("world"))));
-=======
+  }
+
+  @Test
   public void testWriteReadDataPageV2() throws Exception {
     File testFile = temp.newFile();
     testFile.delete();
@@ -318,7 +316,6 @@
     validateV2Page(SCHEMA, pages, PATH2, 3, 5, 2, repLevels.toByteArray(), defLevels.toByteArray(), data2.toByteArray(), 12);
     validateV2Page(SCHEMA, pages, PATH2, 2, 2, 0, repLevels.toByteArray(), defLevels.toByteArray(), data2.toByteArray(), 12);
     assertNull(reader.readNextRowGroup());
->>>>>>> 57f6b46d
   }
 
   @Test
