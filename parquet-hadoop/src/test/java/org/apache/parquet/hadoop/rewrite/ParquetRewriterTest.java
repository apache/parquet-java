--- conflicted
+++ resolved
@@ -109,12 +109,8 @@
   private final IndexCache.CacheStrategy indexCacheStrategy;
   private final boolean usingHadoop;
 
-<<<<<<< HEAD
-  private List<EncryptionTestFile> inputFiles = null;
-  private List<EncryptionTestFile> inputFilesToJoinColumns = null;
-=======
   private List<EncryptionTestFile> inputFiles = Lists.newArrayList();
->>>>>>> e8bbfbbd
+  private List<EncryptionTestFile> inputFilesToJoinColumns = Lists.newArrayList();
   private String outputFile = null;
   private ParquetRewriter rewriter = null;
 
@@ -865,7 +861,6 @@
         .withDecryption(fileDecryptionProperties)
         .build();
 
-<<<<<<< HEAD
     List<SimpleGroup> filesMain = inputFiles.stream()
         .flatMap(x -> Arrays.stream(x.getFileContent()))
         .collect(Collectors.toList());
@@ -881,13 +876,6 @@
         return filesMain.get(rowIdx);
       }
     };
-=======
-    // Get the total number of rows from input files
-    int totalRows = 0;
-    for (EncryptionTestFile inputFile : inputFiles) {
-      totalRows += inputFile.getFileContent().length;
-    }
->>>>>>> e8bbfbbd
 
     int totalRows =
         inputFiles.stream().mapToInt(x -> x.getFileContent().length).sum();
@@ -1141,16 +1129,10 @@
 
   private Map<ColumnPath, List<BloomFilter>> allInputBloomFilters() throws Exception {
     Map<ColumnPath, List<BloomFilter>> inputBloomFilters = new HashMap<>();
-<<<<<<< HEAD
     List<EncryptionTestFile> files = Stream.concat(inputFiles.stream(), inputFilesToJoinColumns.stream())
         .collect(Collectors.toList());
     for (EncryptionTestFile inputFile : files) {
-      Map<ColumnPath, List<BloomFilter>> bloomFilters =
-          allBloomFilters(inputFile.getFileName(), fileDecryptionProperties);
-=======
-    for (EncryptionTestFile inputFile : inputFiles) {
       Map<ColumnPath, List<BloomFilter>> bloomFilters = allBloomFilters(inputFile.getFileName(), null);
->>>>>>> e8bbfbbd
       for (Map.Entry<ColumnPath, List<BloomFilter>> entry : bloomFilters.entrySet()) {
         List<BloomFilter> bloomFilterList = inputBloomFilters.getOrDefault(entry.getKey(), new ArrayList<>());
         bloomFilterList.addAll(entry.getValue());
