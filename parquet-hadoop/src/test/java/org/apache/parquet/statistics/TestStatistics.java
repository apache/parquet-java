--- conflicted
+++ resolved
@@ -304,13 +304,10 @@
       if (stats.isEmpty()) {
         // stats are empty if num nulls = 0 and there are no non-null values
         // this happens if stats are not written (e.g., when stats are too big)
-<<<<<<< HEAD
         if (LOG.isDebugEnabled()) {
           LOG.debug("No stats written for page={} col={}", page,
               Arrays.toString(desc.getPath()));
         }
-=======
->>>>>>> 60e1cdab
         return;
       }
 
@@ -326,15 +323,11 @@
       }
 
       Assert.assertEquals(numNulls, stats.getNumNulls());
-<<<<<<< HEAD
-
       if (LOG.isDebugEnabled()) {
         LOG.debug("Validated stats min={} max={} nulls={} for page={} col={}",
             stats.minAsString(), stats.maxAsString(), stats.getNumNulls(), page,
             Arrays.toString(desc.getPath()));
       }
-=======
->>>>>>> 60e1cdab
     }
   }
 
