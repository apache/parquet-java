/**
 * Copyright 2012 Twitter, Inc.
 *
 * Licensed under the Apache License, Version 2.0 (the "License");
 * you may not use this file except in compliance with the License.
 * You may obtain a copy of the License at
 *
 * http://www.apache.org/licenses/LICENSE-2.0
 *
 * Unless required by applicable law or agreed to in writing, software
 * distributed under the License is distributed on an "AS IS" BASIS,
 * WITHOUT WARRANTIES OR CONDITIONS OF ANY KIND, either express or implied.
 * See the License for the specific language governing permissions and
 * limitations under the License.
 */
package parquet.hadoop;

<<<<<<< HEAD
=======
import static java.util.Collections.unmodifiableMap;
import static org.junit.Assert.assertEquals;
import static org.junit.Assert.assertFalse;
import static org.junit.Assert.assertTrue;
import static org.junit.Assert.fail;
import static org.mockito.Mockito.mock;
import static parquet.filter2.predicate.FilterApi.and;
import static parquet.filter2.predicate.FilterApi.eq;
import static parquet.filter2.predicate.FilterApi.intColumn;
import static parquet.filter2.predicate.FilterApi.not;
import static parquet.filter2.predicate.FilterApi.notEq;
import static parquet.filter2.predicate.FilterApi.or;

import java.io.File;
import java.io.IOException;
import java.util.ArrayList;
import java.util.Arrays;
import java.util.Collections;
import java.util.HashMap;
import java.util.HashSet;
import java.util.List;
import java.util.Map;

>>>>>>> 501e8fea
import org.apache.hadoop.conf.Configuration;
import org.apache.hadoop.fs.BlockLocation;
import org.apache.hadoop.fs.FileStatus;
import org.apache.hadoop.fs.FileSystem;
import org.apache.hadoop.fs.Path;
import org.apache.hadoop.mapreduce.Job;
import org.junit.Before;
import org.junit.Test;

import parquet.column.ColumnReader;
import parquet.column.Encoding;
import parquet.column.statistics.BinaryStatistics;
<<<<<<< HEAD
=======
import parquet.column.statistics.IntStatistics;
import parquet.common.schema.ColumnPath;
import parquet.filter.RecordFilter;
import parquet.filter.UnboundRecordFilter;
import parquet.filter2.compat.FilterCompat;
import parquet.filter2.compat.FilterCompat.Filter;
import parquet.filter2.compat.FilterCompat.FilterPredicateCompat;
import parquet.filter2.predicate.FilterPredicate;
import parquet.filter2.predicate.Operators.IntColumn;
>>>>>>> 501e8fea
import parquet.hadoop.metadata.BlockMetaData;
import parquet.hadoop.metadata.ColumnChunkMetaData;
import parquet.hadoop.metadata.CompressionCodecName;
import parquet.hadoop.metadata.FileMetaData;
import parquet.hadoop.metadata.ParquetMetadata;
import parquet.io.ParquetDecodingException;
import parquet.schema.MessageType;
import parquet.schema.MessageTypeParser;
import parquet.schema.PrimitiveType.PrimitiveTypeName;

<<<<<<< HEAD
import java.io.File;
import java.io.IOException;
import java.util.ArrayList;
import java.util.HashMap;
import java.util.HashSet;
import java.util.List;
import java.util.Arrays;

import static org.junit.Assert.*;
import static org.mockito.Mockito.mock;

=======
>>>>>>> 501e8fea
public class TestInputFormat {

  List<BlockMetaData> blocks;
  BlockLocation[] hdfsBlocks;
  FileStatus fileStatus;
  MessageType schema;
  FileMetaData fileMetaData;

  /*
    The test File contains 2-3 hdfs blocks based on the setting of each test, when hdfsBlock size is set to 50: [0-49][50-99]
    each row group is of size 10, so the rowGroups layout on hdfs is like:
    xxxxx xxxxx
    each x is a row group, each groups of x's is a hdfsBlock
   */
  @Before
  public void setUp() {
    blocks = new ArrayList<BlockMetaData>();
    for (int i = 0; i < 10; i++) {
      blocks.add(newBlock(i * 10, 10));
    }
    schema = MessageTypeParser.parseMessageType("message doc { required binary foo; }");
    fileMetaData = new FileMetaData(schema, new HashMap<String, String>(), "parquet-mr");
  }

  @Test
  public void testThrowExceptionWhenMaxSplitSizeIsSmallerThanMinSplitSize() throws IOException {
    try {
      generateSplitByMinMaxSize(50, 49);
      fail("should throw exception when max split size is smaller than the min split size");
    } catch (ParquetDecodingException e) {
      assertEquals("maxSplitSize and minSplitSize should be positive and max should be greater or equal to the minSplitSize: maxSplitSize = 49; minSplitSize is 50"
              , e.getMessage());
    }
  }

  @Test
  public void testThrowExceptionWhenMaxSplitSizeIsSmallerThanMinSplitSizeTaskSide() throws IOException {
    try {
      generateTSSplitByMinMaxSize(50, 49);
      fail("should throw exception when max split size is smaller than the min split size");
    } catch (ParquetDecodingException e) {
      assertEquals("maxSplitSize and minSplitSize should be positive and max should be greater or equal to the minSplitSize: maxSplitSize = 49; minSplitSize is 50"
              , e.getMessage());
    }
  }

  @Test
  public void testThrowExceptionWhenMaxSplitSizeIsNegative() throws IOException {
    try {
      generateSplitByMinMaxSize(-100, -50);
      fail("should throw exception when max split size is negative");
    } catch (ParquetDecodingException e) {
      assertEquals("maxSplitSize and minSplitSize should be positive and max should be greater or equal to the minSplitSize: maxSplitSize = -50; minSplitSize is -100"
              , e.getMessage());
    }
  }

  @Test
  public void testTSThrowExceptionWhenMaxSplitSizeIsNegative() throws IOException {
    try {
      generateTSSplitByMinMaxSize(-100, -50);
      fail("should throw exception when max split size is negative");
    } catch (ParquetDecodingException e) {
      assertEquals("maxSplitSize and minSplitSize should be positive and max should be greater or equal to the minSplitSize: maxSplitSize = -50; minSplitSize is -100"
              , e.getMessage());
    }
  }

  @Test
  public void testGetFilter() throws IOException {
    IntColumn intColumn = intColumn("foo");
    FilterPredicate p = or(eq(intColumn, 7), eq(intColumn, 12));
    Configuration conf = new Configuration();
    ParquetInputFormat.setFilterPredicate(conf, p);
    Filter read = ParquetInputFormat.getFilter(conf);
    assertTrue(read instanceof FilterPredicateCompat);
    assertEquals(p, ((FilterPredicateCompat) read).getFilterPredicate());

    conf = new Configuration();
    ParquetInputFormat.setFilterPredicate(conf, not(p));
    read = ParquetInputFormat.getFilter(conf);
    assertTrue(read instanceof FilterPredicateCompat);
    assertEquals(and(notEq(intColumn, 7), notEq(intColumn, 12)), ((FilterPredicateCompat) read).getFilterPredicate());

    assertEquals(FilterCompat.NOOP, ParquetInputFormat.getFilter(new Configuration()));
  }

  /*
    aaaaa bbbbb
   */
  @Test
  public void testGenerateSplitsAlignedWithHDFSBlock() throws IOException {
    withHDFSBlockSize(50, 50);
    List<ParquetInputSplit> splits = generateSplitByMinMaxSize(50, 50);
    shouldSplitBlockSizeBe(splits, 5, 5);
    shouldSplitLocationBe(splits, 0, 1);
    shouldSplitLengthBe(splits, 50, 50);

    splits = generateSplitByMinMaxSize(0, Long.MAX_VALUE);
    shouldSplitBlockSizeBe(splits, 5, 5);
    shouldSplitLocationBe(splits, 0, 1);
    shouldSplitLengthBe(splits, 50, 50);

  }

  @Test
  public void testTSGenerateSplitsAlignedWithHDFSBlock() throws IOException {
    withHDFSBlockSize(50, 50);
    List<ParquetInputSplit> splits = generateTSSplitByMinMaxSize(50, 50);
    shouldSplitStartBe(splits, 0, 50);
    shouldSplitLocationBe(splits, 0, 1);
    shouldSplitLengthBe(splits, 50, 50);

    splits = generateSplitByMinMaxSize(0, Long.MAX_VALUE);
    shouldSplitStartBe(splits, 0, 50);
    shouldSplitLocationBe(splits, 0, 1);
    shouldSplitLengthBe(splits, 50, 50);

  }

  @Test
  public void testRowGroupNotAlignToHDFSBlock() throws IOException {
    //Test HDFS blocks size(51) is not multiple of row group size(10)
    withHDFSBlockSize(51, 51);
    List<ParquetInputSplit> splits = generateSplitByMinMaxSize(50, 50);
    shouldSplitBlockSizeBe(splits, 5, 5);
    shouldSplitLocationBe(splits, 0, 0);//for the second split, the first byte will still be in the first hdfs block, therefore the locations are both 0
    shouldSplitLengthBe(splits, 50, 50);

    //Test a rowgroup is greater than the hdfsBlock boundary
    withHDFSBlockSize(49, 49);
    splits = generateSplitByMinMaxSize(50, 50);
    shouldSplitBlockSizeBe(splits, 5, 5);
    shouldSplitLocationBe(splits, 0, 1);
    shouldSplitLengthBe(splits, 50, 50);

    /*
    aaaa bbbbb c
    for the 5th row group, the midpoint is 45, but the end of first hdfsBlock is 44, therefore a new split(b) will be created
    for 9th group, the mid point is 85, the end of second block is 88, so it's considered mainly in the 2nd hdfs block, and therefore inserted as
    a row group of split b
     */
    withHDFSBlockSize(44,44,44);
    splits = generateSplitByMinMaxSize(40, 50);
    shouldSplitBlockSizeBe(splits, 4, 5, 1);
    shouldSplitLocationBe(splits, 0, 0, 2);
    shouldSplitLengthBe(splits, 40, 50, 10);
  }

  @Test
  public void testTSRowGroupNotAlignToHDFSBlock() throws IOException {
    //Test HDFS blocks size(51) is not multiple of row group size(10)
    withHDFSBlockSize(51, 51);
    List<ParquetInputSplit> splits = generateTSSplitByMinMaxSize(50, 50);
    shouldSplitStartBe(splits, 0, 50, 100);
    shouldSplitLocationBe(splits, 0, 1, 1);
    shouldSplitLengthBe(splits, 50, 50, 2);

    //Test a rowgroup is greater than the hdfsBlock boundary
    withHDFSBlockSize(49, 49);
    splits = generateTSSplitByMinMaxSize(50, 50);
    shouldSplitStartBe(splits, 0, 50);
    shouldSplitLocationBe(splits, 1, 1);
    shouldSplitLengthBe(splits, 50, 48);

    /*
    aaaa bbbbb c
     */
    withHDFSBlockSize(44,44,44);
    splits = generateTSSplitByMinMaxSize(40, 50);
    shouldSplitStartBe(splits, 0, 44, 88);
    shouldSplitLocationBe(splits, 0, 1, 2);
    shouldSplitLengthBe(splits, 44, 44, 44);
  }

  /*
    when min size is 55, max size is 56, the first split will be generated with 6 row groups(size of 10 each), which satisfies split.size>min.size, but not split.size<max.size
    aaaaa abbbb
   */
  @Test
  public void testGenerateSplitsNotAlignedWithHDFSBlock() throws IOException, InterruptedException {
    withHDFSBlockSize(50, 50);
    List<ParquetInputSplit> splits = generateSplitByMinMaxSize(55, 56);
    shouldSplitBlockSizeBe(splits, 6, 4);
    shouldSplitLocationBe(splits, 0, 1);
    shouldSplitLengthBe(splits, 60, 40);

    withHDFSBlockSize(51, 51);
    splits = generateSplitByMinMaxSize(55, 56);
    shouldSplitBlockSizeBe(splits, 6, 4);
    shouldSplitLocationBe(splits, 0, 1);//since a whole row group of split a is added to the second hdfs block, so the location of split b is still 1
    shouldSplitLengthBe(splits, 60, 40);

    withHDFSBlockSize(49, 49, 49);
    splits = generateSplitByMinMaxSize(55, 56);
    shouldSplitBlockSizeBe(splits, 6, 4);
    shouldSplitLocationBe(splits, 0, 1);
    shouldSplitLengthBe(splits, 60, 40);

  }

  @Test
  public void testTSGenerateSplitsNotAlignedWithHDFSBlock() throws IOException, InterruptedException {
    withHDFSBlockSize(50, 50);
    List<ParquetInputSplit> splits = generateTSSplitByMinMaxSize(55, 56);
    shouldSplitStartBe(splits, 0, 56);
    shouldSplitLocationBe(splits, 1, 1);
    shouldSplitLengthBe(splits, 56, 44);

    withHDFSBlockSize(51, 51);
    splits = generateTSSplitByMinMaxSize(55, 56);
    shouldSplitStartBe(splits, 0, 56);
    shouldSplitLocationBe(splits, 1, 1);
    shouldSplitLengthBe(splits, 56, 46);

    withHDFSBlockSize(49, 49, 49);
    splits = generateTSSplitByMinMaxSize(55, 56);
    shouldSplitStartBe(splits, 0, 56, 112);
    shouldSplitLocationBe(splits, 1, 2, 2);
    shouldSplitLengthBe(splits, 56, 56, 35);

  }

  /*
    when the max size is set to be 30, first split will be of size 30,
    and when creating second split, it will try to align it to second hdfsBlock, and therefore generates a split of size 20
    aaabb cccdd
   */
  @Test
  public void testGenerateSplitsSmallerThanMaxSizeAndAlignToHDFS() throws Exception {
    withHDFSBlockSize(50, 50);
    List<ParquetInputSplit> splits = generateSplitByMinMaxSize(18, 30);
    shouldSplitBlockSizeBe(splits, 3, 2, 3, 2);
    shouldSplitLocationBe(splits, 0, 0, 1, 1);
    shouldSplitLengthBe(splits, 30, 20, 30, 20);

    /*
    aaabb cccdd
         */
    withHDFSBlockSize(51, 51);
    splits = generateSplitByMinMaxSize(18, 30);
    shouldSplitBlockSizeBe(splits, 3, 2, 3, 2);
    shouldSplitLocationBe(splits, 0, 0, 0, 1);//the first byte of split c is in the first hdfs block
    shouldSplitLengthBe(splits, 30, 20, 30, 20);

    /*
    aaabb cccdd
     */
    withHDFSBlockSize(49, 49, 49);
    splits = generateSplitByMinMaxSize(18, 30);
    shouldSplitBlockSizeBe(splits, 3, 2, 3, 2);
    shouldSplitLocationBe(splits, 0, 0, 1, 1);
    shouldSplitLengthBe(splits, 30, 20, 30, 20);
  }

  @Test
  public void testTSGenerateSplitsSmallerThanMaxSizeAndAlignToHDFS() throws Exception {
    withHDFSBlockSize(50, 50);
    List<ParquetInputSplit> splits = generateTSSplitByMinMaxSize(18, 30);
    shouldSplitStartBe(splits, 0, 30, 50, 80);
    shouldSplitLocationBe(splits, 0, 0, 1, 1);
    shouldSplitLengthBe(splits, 30, 20, 30, 20);

    /*
    aaabb cccdd
         */
    withHDFSBlockSize(51, 51);
    splits = generateTSSplitByMinMaxSize(18, 30);
    shouldSplitStartBe(splits, 0, 30, 51, 81);
    shouldSplitLocationBe(splits, 0, 0, 1, 1);
    shouldSplitLengthBe(splits, 30, 21, 30, 21);

    /*
    aaabb cccdd
     */
    withHDFSBlockSize(49, 49, 49);
    splits = generateTSSplitByMinMaxSize(18, 30);
    shouldSplitStartBe(splits, 0, 30, 49, 79, 98, 128);
    shouldSplitLocationBe(splits, 0, 0, 1, 1, 2, 2);
    shouldSplitLengthBe(splits, 30, 19, 30, 19, 30, 19);
  }

  /*
    when the min size is set to be 25, so the second split can not be aligned with the boundary of hdfs block, there for split of size 30 will be created as the 3rd split.
    aaabb bcccd
   */
  @Test
  public void testGenerateSplitsCrossHDFSBlockBoundaryToSatisfyMinSize() throws Exception {
    withHDFSBlockSize(50, 50);
    List<ParquetInputSplit> splits = generateSplitByMinMaxSize(25, 30);
    shouldSplitBlockSizeBe(splits, 3, 3, 3, 1);
    shouldSplitLocationBe(splits, 0, 0, 1, 1);
    shouldSplitLengthBe(splits, 30, 30, 30, 10);
  }

  @Test
  public void testTSGenerateSplitsCrossHDFSBlockBoundaryToSatisfyMinSize() throws Exception {
    withHDFSBlockSize(50, 50);
    List<ParquetInputSplit> splits = generateTSSplitByMinMaxSize(25, 30);
    shouldSplitStartBe(splits, 0, 30, 60, 90);
    shouldSplitLocationBe(splits, 0, 1, 1, 1);
    shouldSplitLengthBe(splits, 30, 30, 30, 10);
  }

  /*
    when rowGroups size is 10, but min split size is 10, max split size is 18, it will create splits of size 20 and of size 10 and align with hdfsBlocks
    aabbc ddeef
   */
  @Test
  public void testMultipleRowGroupsInABlockToAlignHDFSBlock() throws Exception {
    withHDFSBlockSize(50, 50);
    List<ParquetInputSplit> splits = generateSplitByMinMaxSize(10, 18);
    shouldSplitBlockSizeBe(splits, 2, 2, 1, 2, 2, 1);
    shouldSplitLocationBe(splits, 0, 0, 0, 1, 1, 1);
    shouldSplitLengthBe(splits, 20, 20, 10, 20, 20, 10);

    /*
    aabbc ddeef
    notice the first byte of split d is in the first hdfs block:
    when adding the 6th row group, although the first byte of it is in the first hdfs block
    , but the mid point of the row group is in the second hdfs block, there for a new split(d) is created including that row group
     */
    withHDFSBlockSize(51, 51);
    splits = generateSplitByMinMaxSize(10, 18);
    shouldSplitBlockSizeBe(splits, 2, 2, 1, 2, 2, 1);
    shouldSplitLocationBe(splits, 0, 0, 0, 0, 1, 1);// location of split d should be 0, since the first byte is in the first hdfs block
    shouldSplitLengthBe(splits, 20, 20, 10, 20, 20, 10);

    /*
    aabbc ddeef
    same as the case where block sizes are 50 50
     */
    withHDFSBlockSize(49, 49);
    splits = generateSplitByMinMaxSize(10, 18);
    shouldSplitBlockSizeBe(splits, 2, 2, 1, 2, 2, 1);
    shouldSplitLocationBe(splits, 0, 0, 0, 1, 1, 1);
    shouldSplitLengthBe(splits, 20, 20, 10, 20, 20, 10);
  }

  @Test
<<<<<<< HEAD
=======
  public void testTSMultipleRowGroupsInABlockToAlignHDFSBlock() throws Exception {
    withHDFSBlockSize(50, 50);
    List<ParquetInputSplit> splits = generateTSSplitByMinMaxSize(10, 18);
    shouldSplitStartBe(splits, 0, 18, 36, 50, 68, 86);
    shouldSplitLocationBe(splits, 0, 0, 0, 1, 1, 1);
    shouldSplitLengthBe(splits, 18, 18, 14, 18, 18, 14);

    /*
    aabbc ddeef
    notice the first byte of split d is in the first hdfs block:
    when adding the 6th row group, although the first byte of it is in the first hdfs block
    , but the mid point of the row group is in the second hdfs block, there for a new split(d) is created including that row group
     */
    withHDFSBlockSize(51, 51);
    splits = generateTSSplitByMinMaxSize(10, 18);
    shouldSplitStartBe(splits, 0, 18, 36, 51, 69, 87);
    shouldSplitLocationBe(splits, 0, 0, 0, 1, 1, 1);
    shouldSplitLengthBe(splits, 18, 18, 15, 18, 18, 15);

    /*
    aabbc ddeef
    same as the case where block sizes are 50 50
     */
    withHDFSBlockSize(49, 49);
    splits = generateTSSplitByMinMaxSize(10, 18);
    shouldSplitStartBe(splits, 0, 18, 36, 49, 67, 85);
    shouldSplitLocationBe(splits, 0, 0, 0, 1, 1, 1);
    shouldSplitLengthBe(splits, 18, 18, 13, 18, 18, 13);
  }

  public static final class DummyUnboundRecordFilter implements UnboundRecordFilter {
    @Override
    public RecordFilter bind(Iterable<ColumnReader> readers) {
      return null;
    }
  }

  @Test
  public void testOnlyOneKindOfFilterSupported() throws Exception {
    IntColumn foo = intColumn("foo");
    FilterPredicate p = or(eq(foo, 10), eq(foo, 11));

    Job job = new Job();

    Configuration conf = job.getConfiguration();
    ParquetInputFormat.setUnboundRecordFilter(job, DummyUnboundRecordFilter.class);
    try {
      ParquetInputFormat.setFilterPredicate(conf, p);
      fail("this should throw");
    } catch (IllegalArgumentException e) {
      assertEquals("You cannot provide a FilterPredicate after providing an UnboundRecordFilter", e.getMessage());
    }

    job = new Job();
    conf = job.getConfiguration();

    ParquetInputFormat.setFilterPredicate(conf, p);
    try {
      ParquetInputFormat.setUnboundRecordFilter(job, DummyUnboundRecordFilter.class);
      fail("this should throw");
    } catch (IllegalArgumentException e) {
      assertEquals("You cannot provide an UnboundRecordFilter after providing a FilterPredicate", e.getMessage());
    }

  }

  public static BlockMetaData makeBlockFromStats(IntStatistics stats, long valueCount) {
    BlockMetaData blockMetaData = new BlockMetaData();

    ColumnChunkMetaData column = ColumnChunkMetaData.get(ColumnPath.get("foo"),
        PrimitiveTypeName.INT32,
        CompressionCodecName.GZIP,
        new HashSet<Encoding>(Arrays.asList(Encoding.PLAIN)),
        stats,
        100l, 100l, valueCount, 100l, 100l);
    blockMetaData.addColumn(column);
    blockMetaData.setTotalByteSize(200l);
    blockMetaData.setRowCount(valueCount);
    return blockMetaData;
  }

  @Test
>>>>>>> 501e8fea
  public void testFooterCacheValueIsCurrent() throws IOException, InterruptedException {
    File tempFile = getTempFile();
    FileSystem fs = FileSystem.getLocal(new Configuration());
    ParquetInputFormat.FootersCacheValue cacheValue = getDummyCacheValue(tempFile, fs);

    assertTrue(tempFile.setLastModified(tempFile.lastModified() + 5000));
    assertFalse(cacheValue.isCurrent(new ParquetInputFormat.FileStatusWrapper(fs.getFileStatus(new Path(tempFile.getAbsolutePath())))));
  }

  @Test
  public void testFooterCacheValueIsNewer() throws IOException {
    File tempFile = getTempFile();
    FileSystem fs = FileSystem.getLocal(new Configuration());
    ParquetInputFormat.FootersCacheValue cacheValue = getDummyCacheValue(tempFile, fs);

    assertTrue(cacheValue.isNewerThan(null));
    assertFalse(cacheValue.isNewerThan(cacheValue));

    assertTrue(tempFile.setLastModified(tempFile.lastModified() + 5000));
    ParquetInputFormat.FootersCacheValue newerCacheValue = getDummyCacheValue(tempFile, fs);

    assertTrue(newerCacheValue.isNewerThan(cacheValue));
    assertFalse(cacheValue.isNewerThan(newerCacheValue));
  }

  private File getTempFile() throws IOException {
    File tempFile = File.createTempFile("footer_", ".txt");
    tempFile.deleteOnExit();
    return tempFile;
  }

  private ParquetInputFormat.FootersCacheValue getDummyCacheValue(File file, FileSystem fs) throws IOException {
    Path path = new Path(file.getPath());
    FileStatus status = fs.getFileStatus(path);
    ParquetInputFormat.FileStatusWrapper statusWrapper = new ParquetInputFormat.FileStatusWrapper(status);
    ParquetMetadata mockMetadata = mock(ParquetMetadata.class);
    ParquetInputFormat.FootersCacheValue cacheValue =
            new ParquetInputFormat.FootersCacheValue(statusWrapper, new Footer(path, mockMetadata));
    assertTrue(cacheValue.isCurrent(statusWrapper));
    return cacheValue;
  }

<<<<<<< HEAD
=======
  private static final Map<String, String> extramd;
  static {
    Map<String, String> md = new HashMap<String, String>();
    md.put("specific", "foo");
    extramd = unmodifiableMap(md);
  }

>>>>>>> 501e8fea
  private List<ParquetInputSplit> generateSplitByMinMaxSize(long min, long max) throws IOException {
    return ClientSideMetadataSplitStrategy.generateSplits(
        blocks, hdfsBlocks,
        fileStatus,
        schema.toString(),
        extramd,
        min, max);
  }

  private List<ParquetInputSplit> generateTSSplitByMinMaxSize(long min, long max) throws IOException {
    return TaskSideMetadataSplitStrategy.generateTaskSideMDSplits(
        hdfsBlocks,
        fileStatus,
        schema.toString(),
        extramd,
        min, max);
  }

  private void shouldSplitStartBe(List<ParquetInputSplit> splits, long... offsets) {
    assertEquals(message(splits), offsets.length, splits.size());
    for (int i = 0; i < offsets.length; i++) {
      assertEquals(message(splits) + i, offsets[i], splits.get(i).getStart());
    }
  }

  private void shouldSplitBlockSizeBe(List<ParquetInputSplit> splits, int... sizes) {
    assertEquals(message(splits), sizes.length, splits.size());
    for (int i = 0; i < sizes.length; i++) {
      assertEquals(message(splits) + i, sizes[i], splits.get(i).getRowGroupOffsets().length);
    }
  }

  private void shouldSplitLocationBe(List<ParquetInputSplit> splits, int... locations) throws IOException {
    assertEquals(message(splits), locations.length, splits.size());
    for (int i = 0; i < locations.length; i++) {
      int loc = locations[i];
      ParquetInputSplit split = splits.get(i);
      assertEquals(message(splits) + i, "foo", split.getReadSupportMetadata().get("specific"));
      assertEquals(message(splits) + i, "[foo" + loc + ".datanode, bar" + loc + ".datanode]", Arrays.toString(split.getLocations()));
    }
  }

  private String message(List<ParquetInputSplit> splits) {
    return String.valueOf(splits) + " " + Arrays.toString(hdfsBlocks) + "\n";
  }

  private void shouldSplitLengthBe(List<ParquetInputSplit> splits, int... lengths) {
    assertEquals(message(splits), lengths.length, splits.size());
    for (int i = 0; i < lengths.length; i++) {
      assertEquals(message(splits) + i, lengths[i], splits.get(i).getLength());
    }
  }

  private void withHDFSBlockSize(long... blockSizes) {
    hdfsBlocks = new BlockLocation[blockSizes.length];
    long offset = 0;
    for (int i = 0; i < blockSizes.length; i++) {
      long blockSize = blockSizes[i];
      hdfsBlocks[i] = new BlockLocation(new String[0], new String[]{"foo" + i + ".datanode", "bar" + i + ".datanode"}, offset, blockSize);
      offset += blockSize;
    }
    fileStatus = new FileStatus(offset, false, 2, 50, 0, new Path("hdfs://foo.namenode:1234/bar"));
  }

  private BlockMetaData newBlock(long start, long compressedBlockSize) {
    BlockMetaData blockMetaData = new BlockMetaData();
    long uncompressedSize = compressedBlockSize * 2;//assuming the compression ratio is 2
    ColumnChunkMetaData column = ColumnChunkMetaData.get(ColumnPath.get("foo"),
                                                         PrimitiveTypeName.BINARY,
                                                         CompressionCodecName.GZIP,
                                                         new HashSet<Encoding>(Arrays.asList(Encoding.PLAIN)),
                                                         new BinaryStatistics(),
                                                         start, 0l, 0l, compressedBlockSize, uncompressedSize);
    blockMetaData.addColumn(column);
    blockMetaData.setTotalByteSize(uncompressedSize);
    return blockMetaData;
  }
}<|MERGE_RESOLUTION|>--- conflicted
+++ resolved
@@ -15,8 +15,6 @@
  */
 package parquet.hadoop;
 
-<<<<<<< HEAD
-=======
 import static java.util.Collections.unmodifiableMap;
 import static org.junit.Assert.assertEquals;
 import static org.junit.Assert.assertFalse;
@@ -40,7 +38,6 @@
 import java.util.List;
 import java.util.Map;
 
->>>>>>> 501e8fea
 import org.apache.hadoop.conf.Configuration;
 import org.apache.hadoop.fs.BlockLocation;
 import org.apache.hadoop.fs.FileStatus;
@@ -53,8 +50,6 @@
 import parquet.column.ColumnReader;
 import parquet.column.Encoding;
 import parquet.column.statistics.BinaryStatistics;
-<<<<<<< HEAD
-=======
 import parquet.column.statistics.IntStatistics;
 import parquet.common.schema.ColumnPath;
 import parquet.filter.RecordFilter;
@@ -64,7 +59,6 @@
 import parquet.filter2.compat.FilterCompat.FilterPredicateCompat;
 import parquet.filter2.predicate.FilterPredicate;
 import parquet.filter2.predicate.Operators.IntColumn;
->>>>>>> 501e8fea
 import parquet.hadoop.metadata.BlockMetaData;
 import parquet.hadoop.metadata.ColumnChunkMetaData;
 import parquet.hadoop.metadata.CompressionCodecName;
@@ -75,20 +69,6 @@
 import parquet.schema.MessageTypeParser;
 import parquet.schema.PrimitiveType.PrimitiveTypeName;
 
-<<<<<<< HEAD
-import java.io.File;
-import java.io.IOException;
-import java.util.ArrayList;
-import java.util.HashMap;
-import java.util.HashSet;
-import java.util.List;
-import java.util.Arrays;
-
-import static org.junit.Assert.*;
-import static org.mockito.Mockito.mock;
-
-=======
->>>>>>> 501e8fea
 public class TestInputFormat {
 
   List<BlockMetaData> blocks;
@@ -429,8 +409,6 @@
   }
 
   @Test
-<<<<<<< HEAD
-=======
   public void testTSMultipleRowGroupsInABlockToAlignHDFSBlock() throws Exception {
     withHDFSBlockSize(50, 50);
     List<ParquetInputSplit> splits = generateTSSplitByMinMaxSize(10, 18);
@@ -513,7 +491,6 @@
   }
 
   @Test
->>>>>>> 501e8fea
   public void testFooterCacheValueIsCurrent() throws IOException, InterruptedException {
     File tempFile = getTempFile();
     FileSystem fs = FileSystem.getLocal(new Configuration());
@@ -556,8 +533,6 @@
     return cacheValue;
   }
 
-<<<<<<< HEAD
-=======
   private static final Map<String, String> extramd;
   static {
     Map<String, String> md = new HashMap<String, String>();
@@ -565,7 +540,6 @@
     extramd = unmodifiableMap(md);
   }
 
->>>>>>> 501e8fea
   private List<ParquetInputSplit> generateSplitByMinMaxSize(long min, long max) throws IOException {
     return ClientSideMetadataSplitStrategy.generateSplits(
         blocks, hdfsBlocks,
