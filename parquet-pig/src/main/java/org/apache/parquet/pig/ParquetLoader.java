--- conflicted
+++ resolved
@@ -68,15 +68,11 @@
 import org.apache.pig.impl.util.UDFContext;
 import org.apache.pig.parser.ParserException;
 
-<<<<<<< HEAD
-=======
 import static org.apache.pig.Expression.BinaryExpression;
 import static org.apache.pig.Expression.Column;
 import static org.apache.pig.Expression.Const;
 import static org.apache.pig.Expression.OpType;
 
-import org.apache.parquet.Log;
->>>>>>> 1f91c79d
 import org.apache.parquet.hadoop.ParquetInputFormat;
 import org.apache.parquet.hadoop.metadata.GlobalMetaData;
 import org.apache.parquet.io.ParquetDecodingException;
@@ -92,13 +88,8 @@
  * @author Julien Le Dem
  *
  */
-<<<<<<< HEAD
-public class ParquetLoader extends LoadFunc implements LoadMetadata, LoadPushDown {
+public class ParquetLoader extends LoadFunc implements LoadMetadata, LoadPushDown, LoadPredicatePushdown {
   private static final Logger LOGGER = LoggerFactory.getLogger(ParquetLoader.class);
-=======
-public class ParquetLoader extends LoadFunc implements LoadMetadata, LoadPushDown, LoadPredicatePushdown {
-  private static final Log LOG = Log.getLog(ParquetLoader.class);
->>>>>>> 1f91c79d
 
   public static final String ENABLE_PREDICATE_FILTER_PUSHDOWN = "parquet.pig.predicate.pushdown.enable";
   private static final boolean DEFAULT_PREDICATE_PUSHDOWN_ENABLED = false;
@@ -167,14 +158,9 @@
 
   @Override
   public void setLocation(String location, Job job) throws IOException {
-<<<<<<< HEAD
-    if (LOGGER.isDebugEnabled()) {
-      LOGGER.debug("LoadFunc.setLocation(" + location + ", " + job + ")");
-=======
-    if (DEBUG) {
+    if (LOGGER.isDebugEnabled()) {
       String jobToString = String.format("job[id=%s, name=%s]", job.getJobID(), job.getJobName());
-      LOG.debug("LoadFunc.setLocation(" + location + ", " + jobToString + ")");
->>>>>>> 1f91c79d
+      LOGGER.debug("LoadFunc.setLocation(" + location + ", " + jobToString + ")");
     }
 
     setInput(location, job);
@@ -287,14 +273,9 @@
 
   @Override
   public String[] getPartitionKeys(String location, Job job) throws IOException {
-<<<<<<< HEAD
-    if (LOGGER.isDebugEnabled()) {
-      LOGGER.debug("LoadMetadata.getPartitionKeys(" + location + ", " + job + ")");
-=======
-    if (DEBUG) {
+    if (LOGGER.isDebugEnabled()) {
       String jobToString = String.format("job[id=%s, name=%s]", job.getJobID(), job.getJobName());
-      LOG.debug("LoadMetadata.getPartitionKeys(" + location + ", " + jobToString + ")");
->>>>>>> 1f91c79d
+      LOGGER.debug("LoadMetadata.getPartitionKeys(" + location + ", " + jobToString + ")");
     }
     setInput(location, job);
     return null;
@@ -302,14 +283,9 @@
 
   @Override
   public ResourceSchema getSchema(String location, Job job) throws IOException {
-<<<<<<< HEAD
-    if (LOGGER.isDebugEnabled()) {
-      LOGGER.debug("LoadMetadata.getSchema(" + location + ", " + job + ")");
-=======
-    if (DEBUG) {
+    if (LOGGER.isDebugEnabled()) {
       String jobToString = String.format("job[id=%s, name=%s]", job.getJobID(), job.getJobName());
-      LOG.debug("LoadMetadata.getSchema(" + location + ", " + jobToString + ")");
->>>>>>> 1f91c79d
+      LOGGER.debug("LoadMetadata.getSchema(" + location + ", " + jobToString + ")");
     }
     setInput(location, job);
     return new ResourceSchema(schema);
@@ -352,14 +328,9 @@
   @Override
   public ResourceStatistics getStatistics(String location, Job job)
       throws IOException {
-<<<<<<< HEAD
-    if (LOGGER.isDebugEnabled()) {
-      LOGGER.debug("LoadMetadata.getStatistics(" + location + ", " + job + ")");
-=======
-    if (DEBUG) {
+    if (LOGGER.isDebugEnabled()) {
       String jobToString = String.format("job[id=%s, name=%s]", job.getJobID(), job.getJobName());
-      LOG.debug("LoadMetadata.getStatistics(" + location + ", " + jobToString + ")");
->>>>>>> 1f91c79d
+      LOGGER.debug("LoadMetadata.getStatistics(" + location + ", " + jobToString + ")");
     }
     /* We need to call setInput since setLocation is not
        guaranteed to be called before this */
@@ -501,10 +472,10 @@
 
   @Override
   public void setPushdownPredicate(Expression e) throws IOException {
-    LOG.info("Pig pushdown expression: " + e);
+    LOGGER.info("Pig pushdown expression: " + e);
 
     FilterPredicate pred = buildFilter(e);
-    LOG.info("Parquet filter predicate expression: " + pred);
+    LOGGER.info("Parquet filter predicate expression: " + pred);
 
     storeInUDFContext(ParquetInputFormat.FILTER_PREDICATE, pred);
   }
