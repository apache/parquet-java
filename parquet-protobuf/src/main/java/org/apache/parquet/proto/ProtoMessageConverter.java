--- conflicted
+++ resolved
@@ -32,10 +32,6 @@
 import org.apache.parquet.io.api.Converter;
 import org.apache.parquet.io.api.GroupConverter;
 import org.apache.parquet.io.api.PrimitiveConverter;
-<<<<<<< HEAD
-
-=======
->>>>>>> f955f5e2
 import org.apache.parquet.schema.GroupType;
 import org.apache.parquet.schema.IncompatibleSchemaModificationException;
 import org.apache.parquet.schema.LogicalTypeAnnotation;
@@ -98,22 +94,14 @@
       throw new IllegalStateException("Missing parent value container");
     }
 
-    if (pvc == null) {
-      throw new IllegalStateException("Missing parent value container");
-    }
-
     int schemaSize = parquetSchema.getFieldCount();
     converters = new Converter[schemaSize];
     this.conf = conf;
     this.parent = pvc;
     this.extraMetadata = extraMetadata;
-<<<<<<< HEAD
-=======
     boolean ignoreUnknownFields = conf.getBoolean(IGNORE_UNKNOWN_FIELDS, false);
 
->>>>>>> f955f5e2
     myBuilder = builder;
-    boolean ignoreUnknownFields = conf.getBoolean(IGNORE_UNKNOWN_FIELDS, false);
 
     if (builder == null && ignoreUnknownFields) {
       IntStream.range(0, parquetSchema.getFieldCount())
