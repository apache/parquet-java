/*
 * Licensed to the Apache Software Foundation (ASF) under one
 * or more contributor license agreements.  See the NOTICE file
 * distributed with this work for additional information
 * regarding copyright ownership.  The ASF licenses this file
 * to you under the Apache License, Version 2.0 (the
 * "License"); you may not use this file except in compliance
 * with the License.  You may obtain a copy of the License at
 *
 *   http://www.apache.org/licenses/LICENSE-2.0
 *
 * Unless required by applicable law or agreed to in writing,
 * software distributed under the License is distributed on an
 * "AS IS" BASIS, WITHOUT WARRANTIES OR CONDITIONS OF ANY
 * KIND, either express or implied.  See the License for the
 * specific language governing permissions and limitations
 * under the License.
 */
package org.apache.parquet.proto;

import com.google.protobuf.ByteString;
import com.google.protobuf.Descriptors;
import com.google.protobuf.Message;
import com.twitter.elephantbird.util.Protobufs;
import org.apache.parquet.column.Dictionary;
import org.apache.parquet.io.InvalidRecordException;
import org.apache.parquet.io.ParquetDecodingException;
import org.apache.parquet.io.api.Binary;
import org.apache.parquet.io.api.Converter;
import org.apache.parquet.io.api.GroupConverter;
import org.apache.parquet.io.api.PrimitiveConverter;
import org.apache.parquet.schema.GroupType;
import org.apache.parquet.schema.IncompatibleSchemaModificationException;
import org.apache.parquet.schema.LogicalTypeAnnotation;
import org.apache.parquet.schema.Type;

import java.util.HashMap;
import java.util.List;
import java.util.Map;
import java.util.Optional;
import java.util.Set;

import static com.google.protobuf.Descriptors.FieldDescriptor.JavaType;
import static java.util.Optional.of;

/**
 * Converts Protocol Buffer message (both top level and inner) to parquet.
 * This is internal class, use {@link ProtoRecordConverter}.
 */
class ProtoMessageConverter extends GroupConverter {

  private final Converter[] converters;
  private final ParentValueContainer parent;
  private final Message.Builder myBuilder;

  // used in record converter
  ProtoMessageConverter(ParentValueContainer pvc, Class<? extends Message> protoClass, GroupType parquetSchema) {
    this(pvc, Protobufs.getMessageBuilder(protoClass), parquetSchema);
  }


  // For usage in message arrays
  ProtoMessageConverter(ParentValueContainer pvc, Message.Builder builder, GroupType parquetSchema) {

    int schemaSize = parquetSchema.getFieldCount();
    converters = new Converter[schemaSize];

    this.parent = pvc;
    int parquetFieldIndex = 1;

    if (pvc == null) {
      throw new IllegalStateException("Missing parent value container");
    }

    myBuilder = builder;

    Descriptors.Descriptor protoDescriptor = builder.getDescriptorForType();

    for (Type parquetField : parquetSchema.getFields()) {
      Descriptors.FieldDescriptor protoField = protoDescriptor.findFieldByName(parquetField.getName());

      if (protoField == null) {
        String description = "Scheme mismatch \n\"" + parquetField + "\"" +
                "\n proto descriptor:\n" + protoDescriptor.toProto();
        throw new IncompatibleSchemaModificationException("Cant find \"" + parquetField.getName() + "\" " + description);
      }

      converters[parquetFieldIndex - 1] = newMessageConverter(myBuilder, protoField, parquetField);

      parquetFieldIndex++;
    }
  }


  @Override
  public Converter getConverter(int fieldIndex) {
    return converters[fieldIndex];
  }

  @Override
  public void start() {

  }

  @Override
  public void end() {
    parent.add(myBuilder.build());
    myBuilder.clear();
  }

  private Converter newMessageConverter(final Message.Builder parentBuilder, final Descriptors.FieldDescriptor fieldDescriptor, Type parquetType) {

    boolean isRepeated = fieldDescriptor.isRepeated();

    ParentValueContainer parent;

    if (isRepeated) {
      parent = new ParentValueContainer() {
        @Override
        public void add(Object value) {
          parentBuilder.addRepeatedField(fieldDescriptor, value);
        }
      };
    } else {
      parent = new ParentValueContainer() {
        @Override
        public void add(Object value) {
          parentBuilder.setField(fieldDescriptor, value);
        }
      };
    }

    LogicalTypeAnnotation logicalTypeAnnotation = parquetType.getLogicalTypeAnnotation();
    if (logicalTypeAnnotation == null) {
      return newScalarConverter(parent, parentBuilder, fieldDescriptor, parquetType);
    }

    return logicalTypeAnnotation.accept(new LogicalTypeAnnotation.LogicalTypeAnnotationVisitor<Converter>() {
      @Override
<<<<<<< HEAD
      public Optional<Converter> visit(LogicalTypeAnnotation.ListLogicalTypeAnnotation logicalTypeAnnotation) {
=======
      public Optional<Converter> visit(LogicalTypeAnnotation.ListLogicalTypeAnnotation listLogicalType) {
>>>>>>> b4198be2
        return of(new ListConverter(parentBuilder, fieldDescriptor, parquetType));
      }

      @Override
<<<<<<< HEAD
      public Optional<Converter> visit(LogicalTypeAnnotation.MapLogicalTypeAnnotation logicalTypeAnnotation) {
=======
      public Optional<Converter> visit(LogicalTypeAnnotation.MapLogicalTypeAnnotation mapLogicalType) {
>>>>>>> b4198be2
        return of(new MapConverter(parentBuilder, fieldDescriptor, parquetType));
      }
    }).orElse(newScalarConverter(parent, parentBuilder, fieldDescriptor, parquetType));
  }

  private Converter newScalarConverter(ParentValueContainer pvc, Message.Builder parentBuilder, Descriptors.FieldDescriptor fieldDescriptor, Type parquetType) {

    JavaType javaType = fieldDescriptor.getJavaType();

    switch (javaType) {
      case STRING: return new ProtoStringConverter(pvc);
      case FLOAT: return new ProtoFloatConverter(pvc);
      case DOUBLE: return new ProtoDoubleConverter(pvc);
      case BOOLEAN: return new ProtoBooleanConverter(pvc);
      case BYTE_STRING: return new ProtoBinaryConverter(pvc);
      case ENUM: return new ProtoEnumConverter(pvc, fieldDescriptor);
      case INT: return new ProtoIntConverter(pvc);
      case LONG: return new ProtoLongConverter(pvc);
      case MESSAGE: {
        Message.Builder subBuilder = parentBuilder.newBuilderForField(fieldDescriptor);
        return new ProtoMessageConverter(pvc, subBuilder, parquetType.asGroupType());
      }
    }

    throw new UnsupportedOperationException(String.format("Cannot convert type: %s" +
            " (Parquet type: %s) ", javaType, parquetType));
  }

  public Message.Builder getBuilder() {
    return myBuilder;
  }

  static abstract class ParentValueContainer {

    /**
     * Adds the value to the parent.
     */
    public abstract void add(Object value);

  }

  final class ProtoEnumConverter extends PrimitiveConverter {

    private final Descriptors.FieldDescriptor fieldType;
    private final Map<Binary, Descriptors.EnumValueDescriptor> enumLookup;
    private Descriptors.EnumValueDescriptor[] dict;
    private final ParentValueContainer parent;

    public ProtoEnumConverter(ParentValueContainer parent, Descriptors.FieldDescriptor fieldType) {
      this.parent = parent;
      this.fieldType = fieldType;
      this.enumLookup = makeLookupStructure(fieldType);
    }

    /**
     * Fills lookup structure for translating between parquet enum values and Protocol buffer enum values.
     * */
    private Map<Binary, Descriptors.EnumValueDescriptor> makeLookupStructure(Descriptors.FieldDescriptor enumFieldType) {
      Descriptors.EnumDescriptor enumType = enumFieldType.getEnumType();
      Map<Binary, Descriptors.EnumValueDescriptor> lookupStructure = new HashMap<Binary, Descriptors.EnumValueDescriptor>();

      List<Descriptors.EnumValueDescriptor> enumValues = enumType.getValues();

      for (Descriptors.EnumValueDescriptor value : enumValues) {
        String name = value.getName();
        lookupStructure.put(Binary.fromString(name), enumType.findValueByName(name));
      }

      return lookupStructure;
    }

    /**
     * Translates given parquet enum value to protocol buffer enum value.
     * @throws org.apache.parquet.io.InvalidRecordException is there is no corresponding value.
     * */
    private Descriptors.EnumValueDescriptor translateEnumValue(Binary binaryValue) {
      Descriptors.EnumValueDescriptor protoValue = enumLookup.get(binaryValue);

      if (protoValue == null) {
        Set<Binary> knownValues = enumLookup.keySet();
        String msg = "Illegal enum value \"" + binaryValue + "\""
                + " in protocol buffer \"" + fieldType.getFullName() + "\""
                + " legal values are: \"" + knownValues + "\"";
        throw new InvalidRecordException(msg);
      }
      return protoValue;
    }

    @Override
    final public void addBinary(Binary binaryValue) {
      Descriptors.EnumValueDescriptor protoValue = translateEnumValue(binaryValue);
      parent.add(protoValue);
    }

    @Override
    public void addValueFromDictionary(int dictionaryId) {
      parent.add(dict[dictionaryId]);
    }

    @Override
    public boolean hasDictionarySupport() {
      return true;
    }

    @Override
    public void setDictionary(Dictionary dictionary) {
      dict = new  Descriptors.EnumValueDescriptor[dictionary.getMaxId() + 1];
      for (int i = 0; i <= dictionary.getMaxId(); i++) {
        Binary binaryValue = dictionary.decodeToBinary(i);
        dict[i] = translateEnumValue(binaryValue);
      }
    }

  }

  final class ProtoBinaryConverter extends PrimitiveConverter {

    final ParentValueContainer parent;

    public ProtoBinaryConverter(ParentValueContainer parent) {
      this.parent = parent;
    }

    @Override
    public void addBinary(Binary binary) {
      ByteString byteString = ByteString.copyFrom(binary.toByteBuffer());
      parent.add(byteString);
    }
  }


  final class ProtoBooleanConverter extends PrimitiveConverter {

    final ParentValueContainer parent;

    public ProtoBooleanConverter(ParentValueContainer parent) {
      this.parent = parent;
    }

    @Override
    final public void addBoolean(boolean value) {
      parent.add(value);
    }

  }

  final class ProtoDoubleConverter extends PrimitiveConverter {

    final ParentValueContainer parent;

    public ProtoDoubleConverter(ParentValueContainer parent) {
      this.parent = parent;
    }

    @Override
    public void addDouble(double value) {
      parent.add(value);
    }
  }

  final class ProtoFloatConverter extends PrimitiveConverter {

    final ParentValueContainer parent;

    public ProtoFloatConverter(ParentValueContainer parent) {
      this.parent = parent;
    }

    @Override
    public void addFloat(float value) {
      parent.add(value);
    }
  }

  final class ProtoIntConverter extends PrimitiveConverter {

    final ParentValueContainer parent;

    public ProtoIntConverter(ParentValueContainer parent) {
      this.parent = parent;
    }

    @Override
    public void addInt(int value) {
      parent.add(value);
    }
  }

  final class ProtoLongConverter extends PrimitiveConverter {

    final ParentValueContainer parent;

    public ProtoLongConverter(ParentValueContainer parent) {
      this.parent = parent;
    }

    @Override
    public void addLong(long value) {
      parent.add(value);
    }
  }

  final class ProtoStringConverter extends PrimitiveConverter {

    final ParentValueContainer parent;

    public ProtoStringConverter(ParentValueContainer parent) {
      this.parent = parent;
    }

    @Override
    public void addBinary(Binary binary) {
      String str = binary.toStringUsingUTF8();
      parent.add(str);
    }

  }

  /**
   * This class unwraps the additional LIST wrapper and makes it possible to read the underlying data and then convert
   * it to protobuf.
   * <p>
   * Consider the following protobuf schema:
   * message SimpleList {
   *   repeated int64 first_array = 1;
   * }
   * <p>
   * A LIST wrapper is created in parquet for the above mentioned protobuf schema:
   * message SimpleList {
   *   optional group first_array (LIST) = 1 {
   *     repeated group list {
   *         optional int32 element;
   *     }
   *   }
   * }
   * <p>
   * The LIST wrappers are used by 3rd party tools, such as Hive, to read parquet arrays. The wrapper contains
   * a repeated group named 'list', itself containing only one field called 'element' of the type of the repeated
   * object (can be a primitive as in this example or a group in case of a repeated message in protobuf).
   */
  final class ListConverter extends GroupConverter {
    private final Converter converter;

    public ListConverter(Message.Builder parentBuilder, Descriptors.FieldDescriptor fieldDescriptor, Type parquetType) {
      LogicalTypeAnnotation logicalTypeAnnotation = parquetType.getLogicalTypeAnnotation();
      if (!(logicalTypeAnnotation instanceof LogicalTypeAnnotation.ListLogicalTypeAnnotation) || parquetType.isPrimitive()) {
        throw new ParquetDecodingException("Expected LIST wrapper. Found: " + logicalTypeAnnotation + " instead.");
      }

      GroupType rootWrapperType = parquetType.asGroupType();
      if (!rootWrapperType.containsField("list") || rootWrapperType.getType("list").isPrimitive()) {
        throw new ParquetDecodingException("Expected repeated 'list' group inside LIST wrapperr but got: " + rootWrapperType);
      }

      GroupType listType = rootWrapperType.getType("list").asGroupType();
      if (!listType.containsField("element")) {
        throw new ParquetDecodingException("Expected 'element' inside repeated list group but got: " + listType);
      }

      Type elementType = listType.getType("element");
      converter = newMessageConverter(parentBuilder, fieldDescriptor, elementType);
    }

    @Override
    public Converter getConverter(int fieldIndex) {
      if (fieldIndex > 0) {
        throw new ParquetDecodingException("Unexpected multiple fields in the LIST wrapper");
      }

      return new GroupConverter() {
        @Override
        public Converter getConverter(int fieldIndex) {
          return converter;
        }

        @Override
        public void start() {

        }

        @Override
        public void end() {

        }
      };
    }

    @Override
    public void start() {

    }

    @Override
    public void end() {

    }
  }


  final class MapConverter extends GroupConverter {
    private final Converter converter;

    public MapConverter(Message.Builder parentBuilder, Descriptors.FieldDescriptor fieldDescriptor, Type parquetType) {
      LogicalTypeAnnotation logicalTypeAnnotation = parquetType.getLogicalTypeAnnotation();
      if (!(logicalTypeAnnotation instanceof LogicalTypeAnnotation.MapLogicalTypeAnnotation)) {
        throw new ParquetDecodingException("Expected MAP wrapper. Found: " + logicalTypeAnnotation + " instead.");
      }

      Type parquetSchema;
      if (parquetType.asGroupType().containsField("key_value")){
        parquetSchema = parquetType.asGroupType().getType("key_value");
      } else {
        throw new ParquetDecodingException("Expected map but got: " + parquetType);
      }

      converter = newMessageConverter(parentBuilder, fieldDescriptor, parquetSchema);
    }

    @Override
    public Converter getConverter(int fieldIndex) {
      if (fieldIndex > 0) {
        throw new ParquetDecodingException("Unexpected multiple fields in the MAP wrapper");
      }
      return converter;
    }

    @Override
    public void start() {
    }

    @Override
    public void end() {
    }
  }
}<|MERGE_RESOLUTION|>--- conflicted
+++ resolved
@@ -137,20 +137,12 @@
 
     return logicalTypeAnnotation.accept(new LogicalTypeAnnotation.LogicalTypeAnnotationVisitor<Converter>() {
       @Override
-<<<<<<< HEAD
-      public Optional<Converter> visit(LogicalTypeAnnotation.ListLogicalTypeAnnotation logicalTypeAnnotation) {
-=======
       public Optional<Converter> visit(LogicalTypeAnnotation.ListLogicalTypeAnnotation listLogicalType) {
->>>>>>> b4198be2
         return of(new ListConverter(parentBuilder, fieldDescriptor, parquetType));
       }
 
       @Override
-<<<<<<< HEAD
-      public Optional<Converter> visit(LogicalTypeAnnotation.MapLogicalTypeAnnotation logicalTypeAnnotation) {
-=======
       public Optional<Converter> visit(LogicalTypeAnnotation.MapLogicalTypeAnnotation mapLogicalType) {
->>>>>>> b4198be2
         return of(new MapConverter(parentBuilder, fieldDescriptor, parquetType));
       }
     }).orElse(newScalarConverter(parent, parentBuilder, fieldDescriptor, parquetType));
