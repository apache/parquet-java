<!--
  -
  - Copyright 2013 ARRIS, Inc.
  -
  - Licensed under the Apache License, Version 2.0 (the "License");
  - you may not use this file except in compliance with the License.
  - You may obtain a copy of the License at
  -
  -   http://www.apache.org/licenses/LICENSE-2.0
  -
  - Unless required by applicable law or agreed to in writing, software
  - distributed under the License is distributed on an "AS IS" BASIS,
  - WITHOUT WARRANTIES OR CONDITIONS OF ANY KIND, either express or implied.
  - See the License for the specific language governing permissions and
  - limitations under the License.
  -
  -->

<project xmlns="http://maven.apache.org/POM/4.0.0" xmlns:xsi="http://www.w3.org/2001/XMLSchema-instance" xsi:schemaLocation="http://maven.apache.org/POM/4.0.0 http://maven.apache.org/xsd/maven-4.0.0.xsd">
  <parent>
    <groupId>com.twitter</groupId>
    <artifactId>parquet</artifactId>
    <relativePath>../pom.xml</relativePath>
<<<<<<< HEAD
    <version>1.6.0rc4</version>
=======
    <version>1.6.0rc7-SNAPSHOT</version>
>>>>>>> cd89c888
  </parent>

  <modelVersion>4.0.0</modelVersion>

  <artifactId>parquet-tools</artifactId>
  <packaging>jar</packaging>

  <name>Apache Parquet Tools (Incubating)</name>
  <url>https://parquet.incubator.apache.org</url>

  <properties>
      <hadoop.scope>provided</hadoop.scope>
  </properties>

  <profiles>
    <profile>
      <id>local</id>
      <properties>
        <hadoop.scope>compile</hadoop.scope>
      </properties>
    </profile>
  </profiles>
<repositories>
    <repository>
      <id>sonatype-nexus-snapshots</id>
      <url>https://oss.sonatype.org/content/repositories/snapshots</url>
      <releases>
        <enabled>false</enabled>
      </releases>
      <snapshots>
        <enabled>true</enabled>
      </snapshots>
     </repository>
     
     <!-- <repository>
      <id>mvn</id>
      <url>http://mvnrepository.com/artifact/com.twitter</url>
      <releases>
        <enabled>true</enabled>
      </releases>
      <snapshots>
        <enabled>true</enabled>
      </snapshots>
     </repository>-->
  </repositories>
  
  <dependencies>
    <dependency>
      <groupId>com.twitter</groupId>
      <artifactId>parquet-common</artifactId>
      <version>${project.version}</version>
    </dependency>
    <dependency>
      <groupId>com.twitter</groupId>
      <artifactId>parquet-encoding</artifactId>
      <version>${project.version}</version>
    </dependency>
    <!-- <dependency>
      <groupId>com.twitter</groupId>
      <artifactId>parquet-column</artifactId>
      <version>${project.version}</version>
    </dependency>-->
    <dependency>
      <groupId>com.twitter</groupId>
      <artifactId>parquet-hadoop</artifactId>
      <version>${project.version}</version>
    </dependency>
    
    
    <dependency>
      <groupId>com.twitter</groupId>
      <artifactId>parquet-format</artifactId>
      <version>${parquet.format.version}</version>
    </dependency>
    <dependency>
      <groupId>com.twitter</groupId>
      <artifactId>parquet-hadoop</artifactId>
      <version>${project.version}</version>
    </dependency>
    <dependency>
      <groupId>org.apache.hadoop</groupId>
      <artifactId>hadoop-client</artifactId>
      <version>${hadoop.version}</version>
      <scope>${hadoop.scope}</scope>
    </dependency>
    <dependency>
      <groupId>commons-cli</groupId>
      <artifactId>commons-cli</artifactId>
      <version>1.2</version>
    </dependency>
    <dependency>
      <groupId>com.google.guava</groupId>
      <artifactId>guava</artifactId>
      <version>11.0</version>
    </dependency>
  </dependencies>

  <build>
    <plugins>
      <!--We do not turn on semver checking for parquet-tools, since it's not considered as an API-->
      <plugin>
        <groupId>org.apache.maven.plugins</groupId>
        <artifactId>maven-jar-plugin</artifactId>
        <configuration>
          <archive>
            <manifest>
              <mainClass>parquet.tools.Main</mainClass>
            </manifest>
          </archive>
        </configuration>
      </plugin>

      <plugin>
        <groupId>org.apache.maven.plugins</groupId>
        <artifactId>maven-shade-plugin</artifactId>
        <executions>
          <execution>
            <phase>package</phase>
            <goals>
              <goal>shade</goal>
            </goals>
            <configuration>
              <minimizeJar>false</minimizeJar>
              <filters>
                <filter>
                  <artifact>org.xerial.snappy:*</artifact>
                  <excludes>
                    <exclude>**/LICENSE</exclude>
                  </excludes>
                </filter>
                <filter>
                  <artifact>*:*</artifact>
                  <excludes>
                    <exclude>META-INF/LICENSE.txt</exclude>
                    <exclude>META-INF/NOTICE.txt</exclude>
                  </excludes>
                </filter>
              </filters>
              <artifactSet>
                <includes>
                  <include>*</include>
                </includes>
              </artifactSet>
            </configuration>
          </execution>
        </executions>
      </plugin>
    </plugins>
  </build>

</project><|MERGE_RESOLUTION|>--- conflicted
+++ resolved
@@ -21,11 +21,7 @@
     <groupId>com.twitter</groupId>
     <artifactId>parquet</artifactId>
     <relativePath>../pom.xml</relativePath>
-<<<<<<< HEAD
-    <version>1.6.0rc4</version>
-=======
     <version>1.6.0rc7-SNAPSHOT</version>
->>>>>>> cd89c888
   </parent>
 
   <modelVersion>4.0.0</modelVersion>
@@ -48,53 +44,8 @@
       </properties>
     </profile>
   </profiles>
-<repositories>
-    <repository>
-      <id>sonatype-nexus-snapshots</id>
-      <url>https://oss.sonatype.org/content/repositories/snapshots</url>
-      <releases>
-        <enabled>false</enabled>
-      </releases>
-      <snapshots>
-        <enabled>true</enabled>
-      </snapshots>
-     </repository>
-     
-     <!-- <repository>
-      <id>mvn</id>
-      <url>http://mvnrepository.com/artifact/com.twitter</url>
-      <releases>
-        <enabled>true</enabled>
-      </releases>
-      <snapshots>
-        <enabled>true</enabled>
-      </snapshots>
-     </repository>-->
-  </repositories>
-  
+
   <dependencies>
-    <dependency>
-      <groupId>com.twitter</groupId>
-      <artifactId>parquet-common</artifactId>
-      <version>${project.version}</version>
-    </dependency>
-    <dependency>
-      <groupId>com.twitter</groupId>
-      <artifactId>parquet-encoding</artifactId>
-      <version>${project.version}</version>
-    </dependency>
-    <!-- <dependency>
-      <groupId>com.twitter</groupId>
-      <artifactId>parquet-column</artifactId>
-      <version>${project.version}</version>
-    </dependency>-->
-    <dependency>
-      <groupId>com.twitter</groupId>
-      <artifactId>parquet-hadoop</artifactId>
-      <version>${project.version}</version>
-    </dependency>
-    
-    
     <dependency>
       <groupId>com.twitter</groupId>
       <artifactId>parquet-format</artifactId>
