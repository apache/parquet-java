--- conflicted
+++ resolved
@@ -92,16 +92,9 @@
     <javax.annotation.version>1.3.2</javax.annotation.version>
     <spotless.version>2.30.0</spotless.version>
     <shade.prefix>shaded.parquet</shade.prefix>
-<<<<<<< HEAD
     <hadoop.version>3.3.6</hadoop.version>
     <parquet.format.version>2.11.0-SNAPSHOT</parquet.format.version>
-    <previous.version>1.13.1</previous.version>
-=======
-    <!-- Guarantees no newer classes/methods/constants are used by parquet. -->
-    <hadoop.version>3.3.0</hadoop.version>
-    <parquet.format.version>2.10.0</parquet.format.version>
     <previous.version>1.15.0</previous.version>
->>>>>>> fb6f0be0
     <thrift.executable>thrift</thrift.executable>
     <format.thrift.executable>${thrift.executable}</format.thrift.executable>
     <pig.version>0.16.0</pig.version>
@@ -117,14 +110,9 @@
     <brotli-codec.version>0.1.1</brotli-codec.version>
     <mockito.version>1.10.19</mockito.version>
     <powermock.version>2.0.9</powermock.version>
-<<<<<<< HEAD
     <net.openhft.version>0.26ea0</net.openhft.version>
-    <exec-maven-plugin.version>1.6.0</exec-maven-plugin.version>
+    <exec-maven-plugin.version>3.5.0</exec-maven-plugin.version>
     <jts.version>1.19.0</jts.version>
-=======
-    <net.openhft.version>0.27ea0</net.openhft.version>
-    <exec-maven-plugin.version>3.5.0</exec-maven-plugin.version>
->>>>>>> fb6f0be0
 
     <!-- parquet-cli dependencies -->
     <opencsv.version>2.3</opencsv.version>
