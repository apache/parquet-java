<project xmlns:xsi="http://www.w3.org/2001/XMLSchema-instance" xmlns="http://maven.apache.org/POM/4.0.0"
         xsi:schemaLocation="http://maven.apache.org/POM/4.0.0 http://maven.apache.org/maven-v4_0_0.xsd">
  <modelVersion>4.0.0</modelVersion>

  <parent>
    <groupId>org.apache</groupId>
    <artifactId>apache</artifactId>
    <version>29</version>
  </parent>

  <groupId>org.apache.parquet</groupId>
  <artifactId>parquet</artifactId>
  <version>1.14.0-SNAPSHOT</version>
  <packaging>pom</packaging>

  <name>Apache Parquet MR</name>
  <url>https://parquet.apache.org</url>
  <description>Parquet is a columnar storage format that supports nested data. This provides the java implementation.</description>

  <scm>
    <connection>scm:git:git@github.com:apache/parquet-mr.git</connection>
    <url>scm:git:git@github.com:apache/parquet-mr.git</url>
    <developerConnection>scm:git:git@github.com:apache/parquet-mr.git</developerConnection>
    <tag>HEAD</tag>
  </scm>

  <licenses>
    <license>
      <name>The Apache Software License, Version 2.0</name>
      <url>http://www.apache.org/licenses/LICENSE-2.0.txt</url>
    </license>
  </licenses>

  <issueManagement>
    <system>JIRA</system>
    <url>https://issues.apache.org/jira/browse/PARQUET</url>
  </issueManagement>

  <mailingLists>
    <mailingList>
      <name>Dev Mailing List</name>
      <post>dev@parquet.apache.org</post>
      <subscribe>dev-subscribe@parquet.apache.org</subscribe>
      <unsubscribe>dev-unsubscribe@parquet.apache.org</unsubscribe>
    </mailingList>
    <mailingList>
      <name>Commits Mailing List</name>
      <post>commits@parquet.apache.org</post>
      <subscribe>commits-subscribe@parquet.apache.org</subscribe>
      <unsubscribe>commits-unsubscribe@parquet.apache.org</unsubscribe>
    </mailingList>
  </mailingLists>

  <repositories>
    <repository>
      <id>jitpack.io</id>
      <url>https://jitpack.io</url>
      <name>Jitpack.io repository</name>
      <!-- needed for brotli-codec -->
    </repository>
  </repositories>

  <properties>
    <maven.compiler.source>1.8</maven.compiler.source>
    <maven.compiler.target>1.8</maven.compiler.target>
    <github.global.server>github</github.global.server>
    <jackson.groupId>com.fasterxml.jackson.core</jackson.groupId>
    <jackson.datatype.groupId>com.fasterxml.jackson.datatype</jackson.datatype.groupId>
    <jackson.package>com.fasterxml.jackson</jackson.package>
    <jackson.version>2.16.0</jackson.version>
    <jackson-databind.version>2.16.0</jackson-databind.version>
    <japicmp.version>0.18.2</japicmp.version>
    <javax.annotation.version>1.3.2</javax.annotation.version>
    <spotless.version>2.30.0</spotless.version>
    <shade.prefix>shaded.parquet</shade.prefix>
    <hadoop.version>3.3.5</hadoop.version>
    <parquet.format.version>2.10.0</parquet.format.version>
    <previous.version>1.13.0</previous.version>
    <thrift.executable>thrift</thrift.executable>
    <format.thrift.executable>${thrift.executable}</format.thrift.executable>
    <scala.version>2.12.17</scala.version>
    <!-- scala.binary.version is used for projects that fetch dependencies that are in scala -->
    <scala.binary.version>2.12</scala.binary.version>
    <scala.maven.test.skip>false</scala.maven.test.skip>
    <pig.version>0.16.0</pig.version>
    <pig.classifier>h2</pig.classifier>
    <thrift-maven-plugin.version>0.10.0</thrift-maven-plugin.version>
    <thrift.version>0.19.0</thrift.version>
    <format.thrift.version>${thrift.version}</format.thrift.version>
    <fastutil.version>8.5.12</fastutil.version>
    <semver.api.version>0.9.33</semver.api.version>
    <slf4j.version>1.7.33</slf4j.version>
    <avro.version>1.11.3</avro.version>
    <guava.version>32.1.3-jre</guava.version>
    <brotli-codec.version>0.1.1</brotli-codec.version>
    <mockito.version>1.10.19</mockito.version>
    <powermock.version>2.0.9</powermock.version>
    <net.openhft.version>0.16</net.openhft.version>
    <exec-maven-plugin.version>1.6.0</exec-maven-plugin.version>

    <!-- parquet-cli dependencies -->
    <opencsv.version>2.3</opencsv.version>
    <jcommander.version>1.82</jcommander.version>
    <tukaani.version>1.9</tukaani.version>
    <zstd-jni.version>1.5.0-1</zstd-jni.version>
    <commons-text.version>1.8</commons-text.version>
    <jsr305.version>3.0.2</jsr305.version>
    <commons-lang3.version>3.12.0</commons-lang3.version>

    <!-- properties for the profiles -->
    <surefire.argLine> </surefire.argLine>
    <surefire.logLevel>INFO</surefire.logLevel>

    <!-- Resource intesive tests are enabled by default but disabled in the CI envrionment -->
    <enableResourceIntensiveTests>true</enableResourceIntensiveTests>

    <extraJavaTestArgs>
      -XX:+IgnoreUnrecognizedVMOptions
      --add-opens=java.base/java.lang=ALL-UNNAMED
      --add-opens=java.base/java.lang.invoke=ALL-UNNAMED
      --add-opens=java.base/java.lang.reflect=ALL-UNNAMED
      --add-opens=java.base/java.io=ALL-UNNAMED
      --add-opens=java.base/java.net=ALL-UNNAMED
      --add-opens=java.base/java.nio=ALL-UNNAMED
      --add-opens=java.base/java.util=ALL-UNNAMED
      --add-opens=java.base/java.util.concurrent=ALL-UNNAMED
      --add-opens=java.base/java.util.concurrent.atomic=ALL-UNNAMED
      --add-opens=java.base/sun.nio.ch=ALL-UNNAMED
      --add-opens=java.base/sun.nio.cs=ALL-UNNAMED
      --add-opens=java.base/sun.security.action=ALL-UNNAMED
      --add-opens=java.base/sun.util.calendar=ALL-UNNAMED
    </extraJavaTestArgs>
  </properties>

  <modules>
    <module>parquet-arrow</module>
    <module>parquet-avro</module>
    <module>parquet-benchmarks</module>
    <module>parquet-cli</module>
    <module>parquet-column</module>
    <module>parquet-common</module>
    <module>parquet-encoding</module>
    <module>parquet-format-structures</module>
    <module>parquet-generator</module>
    <module>parquet-hadoop</module>
    <module>parquet-jackson</module>
    <module>parquet-pig</module>
    <module>parquet-pig-bundle</module>
    <module>parquet-protobuf</module>
    <module>parquet-scala</module>
    <module>parquet-thrift</module>
    <module>parquet-hadoop-bundle</module>
  </modules>

  <dependencies>
    <dependency>
      <groupId>junit</groupId>
      <artifactId>junit</artifactId>
      <version>4.13.2</version>
      <scope>test</scope>
    </dependency>
    <dependency>
      <groupId>org.easymock</groupId>
      <artifactId>easymock</artifactId>
      <version>5.2.0</version>
      <scope>test</scope>
    </dependency>
  </dependencies>

  <dependencyManagement>
    <dependencies>
      <dependency>
        <groupId>org.apache.hadoop</groupId>
        <artifactId>hadoop-mapreduce-client-core</artifactId>
        <version>${hadoop.version}</version>
        <exclusions>
          <exclusion>
            <groupId>org.slf4j</groupId>
            <artifactId>*</artifactId>
          </exclusion>
          <exclusion>
            <groupId>ch.qos.reload4j</groupId>
            <artifactId>*</artifactId>
          </exclusion>
        </exclusions>
      </dependency>
      <dependency>
        <groupId>org.apache.hadoop</groupId>
        <artifactId>hadoop-client</artifactId>
        <version>${hadoop.version}</version>
        <exclusions>
          <exclusion>
            <groupId>org.slf4j</groupId>
            <artifactId>*</artifactId>
          </exclusion>
          <exclusion>
            <groupId>ch.qos.reload4j</groupId>
            <artifactId>*</artifactId>
          </exclusion>
        </exclusions>
      </dependency>
      <dependency>
        <groupId>org.apache.hadoop</groupId>
        <artifactId>hadoop-common</artifactId>
        <version>${hadoop.version}</version>
        <exclusions>
          <exclusion>
            <groupId>org.slf4j</groupId>
            <artifactId>*</artifactId>
          </exclusion>
          <exclusion>
            <groupId>ch.qos.reload4j</groupId>
            <artifactId>*</artifactId>
          </exclusion>
        </exclusions>
      </dependency>
    </dependencies>
  </dependencyManagement>

  <reporting>
    <plugins>
      <plugin>
        <groupId>org.apache.maven.plugins</groupId>
        <artifactId>maven-javadoc-plugin</artifactId>
        <reportSets>
          <reportSet><!-- by default, id = "default" -->
            <reports><!-- select non-aggregate reports -->
              <report>javadoc</report>
              <report>test-javadoc</report>
            </reports>
          </reportSet>
          <reportSet><!-- aggregate reportSet, to define in poms having modules -->
            <id>aggregate</id>
            <inherited>false</inherited><!-- don't run aggregate in child modules -->
            <reports>
              <report>aggregate</report>
            </reports>
          </reportSet>
        </reportSets>
        <configuration>
          <sourceFileExcludes>
            <sourceFileExclude>**/generated-sources/**/*.java</sourceFileExclude>
          </sourceFileExcludes>
          <source>8</source>
          <quiet>true</quiet>
        </configuration>
      </plugin>
      <plugin>
        <groupId>org.codehaus.mojo</groupId>
        <artifactId>cobertura-maven-plugin</artifactId>
        <version>2.7</version>
        <configuration>
          <formats>
            <format>html</format>
          </formats>
          <aggregate>true</aggregate>
          <instrumentation>
            <ignores>
              <ignore>java.lang.UnsupportedOperationException.*</ignore>
            </ignores>
            <excludes>
              <exclude>parquet/Log.class</exclude>
              <exclude>**/*Exception.class</exclude>
              <exclude>parquet/example/**/*.class</exclude>
            </excludes>
          </instrumentation>
        </configuration>
      </plugin>
    </plugins>
  </reporting>

  <build>
    <pluginManagement>
      <plugins>
        <plugin>
          <!-- Disable the source artifact from ASF parent -->
          <artifactId>maven-assembly-plugin</artifactId>
          <executions>
            <execution>
              <id>source-release-assembly</id>
              <phase>none</phase>
            </execution>
          </executions>
        </plugin>

        <plugin>
          <artifactId>maven-enforcer-plugin</artifactId>
          <executions>
            <execution>
              <id>enforce-banned-dependencies</id>
              <goals>
                <goal>enforce</goal>
              </goals>
              <configuration>
                <rules>
                  <bannedDependencies>
                    <excludes>
                      <exclude>org.slf4j:slf4j-log4j12:*:*:compile</exclude>
                      <exclude>org.slf4j:slf4j-reload4j:*:*:compile</exclude>
                    </excludes>
                  </bannedDependencies>
                </rules>
                <fail>true</fail>
              </configuration>
            </execution>
          </executions>
        </plugin>
        <plugin>
          <groupId>org.apache.maven.plugins</groupId>
          <artifactId>maven-shade-plugin</artifactId>
          <executions>
            <execution>
              <phase>package</phase>
              <goals>
                <goal>shade</goal>
              </goals>
              <configuration>
                <minimizeJar>true</minimizeJar>
                <artifactSet>
                  <includes>
                    <include>${jackson.groupId}:*</include>
                    <include>it.unimi.dsi:fastutil</include>
                    <include>net.openhft:*</include>
                  </includes>
                </artifactSet>
                <!-- Shade jackson but do not include any class. Let parquet-jackson handle this -->
                <filters>
                  <filter>
                    <artifact>${jackson.groupId}:*</artifact>
                    <excludes>
                      <exclude>**</exclude>
                    </excludes>
                  </filter>
                </filters>
                <relocations>
                  <relocation>
                    <pattern>${jackson.package}</pattern>
                    <shadedPattern>${shade.prefix}.${jackson.package}</shadedPattern>
                  </relocation>
                  <relocation>
                    <pattern>it.unimi.dsi</pattern>
                    <shadedPattern>${shade.prefix}.it.unimi.dsi</shadedPattern>
                  </relocation>
                  <relocation>
                    <pattern>net.openhft</pattern>
                    <shadedPattern>${shade.prefix}.net.openhft</shadedPattern>
                  </relocation>
                </relocations>
              </configuration>
            </execution>
          </executions>
        </plugin>
        <plugin>
          <groupId>org.apache.maven.plugins</groupId>
          <artifactId>maven-jar-plugin</artifactId>
          <configuration>
            <archive>
              <manifestEntries>
                <git-SHA-1>${buildNumber}</git-SHA-1>
              </manifestEntries>
            </archive>
          </configuration>
          <executions>
            <execution>
              <goals>
                <goal>test-jar</goal>
              </goals>
            </execution>
          </executions>
        </plugin>
      </plugins>
    </pluginManagement>
    <plugins>
      <plugin>
        <groupId>org.apache.maven.plugins</groupId>
        <artifactId>maven-javadoc-plugin</artifactId>
        <configuration>
          <sourceFileExcludes>
            <sourceFileExclude>**/generated-sources/**/*.java</sourceFileExclude>
          </sourceFileExcludes>
          <source>8</source>
          <quiet>true</quiet>
        </configuration>
      </plugin>
      <plugin>
        <groupId>com.mycila.maven-license-plugin</groupId>
        <artifactId>maven-license-plugin</artifactId>
        <version>1.10.b1</version>
        <configuration>
          <header>src/license.txt</header>
          <strictCheck>true</strictCheck>
        </configuration>
        <!--executions>
          <execution>
            <phase>test</phase>
            <goals>
              <goal>check</goal>
            </goals>
          </execution>
        </executions-->
      </plugin>

      <plugin>
        <groupId>org.apache.maven.plugins</groupId>
        <artifactId>maven-remote-resources-plugin</artifactId>
        <configuration>
          <skip>true</skip>
        </configuration>
      </plugin>

      <plugin>
        <!-- Override source and target from the ASF parent -->
        <groupId>org.apache.maven.plugins</groupId>
        <artifactId>maven-compiler-plugin</artifactId>
        <configuration>
          <argLine>-XX:MaxPermSize=256m</argLine>
          <source>${maven.compiler.source}</source>
          <target>${maven.compiler.target}</target>
        </configuration>
      </plugin>

      <plugin>
        <groupId>org.apache.maven.plugins</groupId>
        <artifactId>maven-failsafe-plugin</artifactId>
        <configuration>
          <argLine>${extraJavaTestArgs}</argLine>
        </configuration>
        <executions>
          <execution>
            <goals>
              <goal>integration-test</goal>
              <goal>verify</goal>
            </goals>
          </execution>
        </executions>
      </plugin>

      <plugin>
        <groupId>org.apache.maven.plugins</groupId>
        <artifactId>maven-surefire-plugin</artifactId>
        <configuration>
          <argLine>${surefire.argLine} ${extraJavaTestArgs}</argLine>
          <systemPropertyVariables>
            <!-- Configure Parquet logging during tests
                 See http://www.slf4j.org/api/org/slf4j/impl/SimpleLogger.html
                 -->
            <org.slf4j.simpleLogger.defaultLogLevel>${surefire.logLevel}</org.slf4j.simpleLogger.defaultLogLevel>
            <org.slf4j.simpleLogger.showDateTime>true</org.slf4j.simpleLogger.showDateTime>
            <org.slf4j.simpleLogger.dateTimeFormat>YYYY-MM-dd HH:mm:ss</org.slf4j.simpleLogger.dateTimeFormat>
            <org.slf4j.simpleLogger.showThreadName>false</org.slf4j.simpleLogger.showThreadName>
            <org.slf4j.simpleLogger.showShortLogName>true</org.slf4j.simpleLogger.showShortLogName>

            <!-- Configure log level for Hadoop -->
            <hadoop.logLevel>${surefire.logLevel}</hadoop.logLevel>
            <enableResourceIntensiveTests>${enableResourceIntensiveTests}</enableResourceIntensiveTests>
          </systemPropertyVariables>
          <excludes>
            <exclude>**/benchmark/*.java</exclude>
          </excludes>
        </configuration>
      </plugin>

      <plugin>
        <groupId>org.codehaus.mojo</groupId>
        <artifactId>buildnumber-maven-plugin</artifactId>
        <version>3.2.0</version>
        <executions>
          <execution>
            <phase>validate</phase>
            <goals>
              <goal>create</goal>
            </goals>
          </execution>
        </executions>
      </plugin>

      <plugin>
        <groupId>org.apache.rat</groupId>
        <artifactId>apache-rat-plugin</artifactId>
        <executions>
          <execution>
            <phase>test</phase>
            <goals>
              <goal>check</goal>
            </goals>
          </execution>
        </executions>
        <configuration>
          <consoleOutput>true</consoleOutput>
          <excludes>
            <exclude>.github/PULL_REQUEST_TEMPLATE.md</exclude>
            <exclude>**/*.parquet</exclude>
            <exclude>**/*.avro</exclude>
            <exclude>**/*.json</exclude>
            <exclude>**/*.avsc</exclude>
            <exclude>**/*.iml</exclude>
            <exclude>**/*.log</exclude>
            <exclude>**/*.md.vm</exclude>
            <exclude>**/.classpath</exclude>
            <exclude>**/.project</exclude>
            <exclude>**/.settings/**</exclude>
            <exclude>**/build/**</exclude>
            <exclude>**/target/**</exclude>
            <exclude>.git/**</exclude>
            <exclude>.gitignore</exclude>
            <exclude>.gitmodules</exclude>
            <exclude>.idea/**</exclude>
            <exclude>*/jdiff/*.xml</exclude>
            <exclude>licenses/**</exclude>
            <exclude>protobuf_install/**</exclude>
            <exclude>thrift-${thrift.version}/**</exclude>
            <exclude>thrift-${thrift.version}.tar.gz</exclude>
            <exclude>**/dependency-reduced-pom.xml</exclude>
            <exclude>**/*.rej</exclude>
          </excludes>
        </configuration>
      </plugin>

      <!-- https://mvnrepository.com/artifact/com.diffplug.spotless/spotless-maven-plugin -->
      <plugin>
        <groupId>com.diffplug.spotless</groupId>
        <artifactId>spotless-maven-plugin</artifactId>
        <version>${spotless.version}</version>
        <configuration>
          <java>
            <excludes>
              <exclude>**/generated-sources/**</exclude>
            </excludes>
            <toggleOffOn/>
            <removeUnusedImports/>
            <importOrder/>
            <trimTrailingWhitespace/>
            <palantirJavaFormat/>
            <endWithNewline/>
            <formatAnnotations/>
            <indent>
              <tabs>true</tabs>
              <spacesPerTab>4</spacesPerTab>
            </indent>
            <indent>
              <spaces>true</spaces>
              <spacesPerTab>2</spacesPerTab>
            </indent>
          </java>
        </configuration>
        <executions>
          <execution>
            <phase>verify</phase>
            <goals>
              <goal>check</goal>
            </goals>
          </execution>
        </executions>
      </plugin>

      <plugin>
        <groupId>com.github.siom79.japicmp</groupId>
        <artifactId>japicmp-maven-plugin</artifactId>
        <version>${japicmp.version}</version>
        <configuration>
          <parameter>
            <oldVersionPattern>${previous.version}</oldVersionPattern>
            <breakBuildOnSourceIncompatibleModifications>true</breakBuildOnSourceIncompatibleModifications>
            <onlyModified>true</onlyModified>
            <ignoreMissingClassesByRegularExpressions>
              <ignoreMissingClassesByRegularExpression>${shade.prefix}.*</ignoreMissingClassesByRegularExpression>
            </ignoreMissingClassesByRegularExpressions>
            <ignoreMissingOldVersion>true</ignoreMissingOldVersion>
            <excludeModules>
              <!-- Excluding the following modules because they are not part of the parquet public API -->
              <excludeModule>parquet-benchmarks</excludeModule>
              <excludeModule>parquet-cli</excludeModule>
              <excludeModule>parquet-tools-deprecated</excludeModule>
              <excludeModule>parquet-format-structures</excludeModule>

              <!-- Excluding the following modules because bundles do not contain any java classes while they still fail the
                compatibility check because of missing dependencies -->
              <excludeModule>parquet-hadoop-bundle</excludeModule>
              <excludeModule>parquet-pig-bundle</excludeModule>
            </excludeModules>
            <excludes>
              <exclude>${shade.prefix}</exclude>
              <exclude>org.apache.parquet.hadoop.CodecFactory</exclude> <!-- change field type from Configuration to ParquetConfiguration -->
              <exclude>org.apache.parquet.hadoop.ParquetReader</exclude> <!-- change field type from Configuration to ParquetConfiguration -->
              <exclude>org.apache.parquet.thrift.projection.deprecated.PathGlobPattern</exclude>
              <!-- japicmp is overly aggressive on interface types in signatures, a type was changed to a supertype but this still triggers it -->
              <exclude>org.apache.parquet.hadoop.ColumnChunkPageWriteStore</exclude>
              <exclude>org.apache.parquet.hadoop.ParquetRecordWriter</exclude>
              <!-- likely japicmp bug, triggers on new interface methods after updating to 0.18.1 -->
              <exclude>org.apache.parquet.conf.PlainParquetConfiguration#getClass(java.lang.String,java.lang.Class,java.lang.Class)</exclude>
              <exclude>org.apache.parquet.conf.ParquetConfiguration#getClass(java.lang.String,java.lang.Class,java.lang.Class)</exclude>
              <exclude>org.apache.parquet.hadoop.util.SerializationUtil#readObjectFromConfAsBase64(java.lang.String,org.apache.parquet.conf.ParquetConfiguration)</exclude>
              <exclude>org.apache.parquet.conf.HadoopParquetConfiguration#getClass(java.lang.String,java.lang.Class,java.lang.Class)</exclude>
              <exclude>org.apache.parquet.avro.AvroParquetReader#builder(org.apache.parquet.io.InputFile,org.apache.parquet.conf.ParquetConfiguration)</exclude>
              <exclude>org.apache.parquet.hadoop.thrift.TBaseWriteSupport#setThriftClass(org.apache.parquet.conf.ParquetConfiguration,java.lang.Class)</exclude>
              <exclude>org.apache.parquet.proto.ProtoParquetReader#builder(org.apache.hadoop.fs.Path,boolean)</exclude>
              <exclude>org.apache.parquet.proto.ProtoParquetReader#builder(org.apache.parquet.io.InputFile,boolean)</exclude>

              <!-- Due to the removal of deprecated methods -->
              <exclude>org.apache.parquet.arrow.schema.SchemaMapping</exclude>

<<<<<<< HEAD
              <exclude>org.apache.parquet.thrift.struct.ThriftType</exclude>
=======
              <exclude>org.apache.parquet.io.api.Binary#get2BytesLittleEndian()</exclude>
              <exclude>org.apache.parquet.schema.LogicalTypeAnnotation$Float16LogicalTypeAnnotation#accept(org.apache.parquet.schema.LogicalTypeAnnotation$LogicalTypeAnnotationVisitor)</exclude>
>>>>>>> ea54a4b1
            </excludes>
          </parameter>
        </configuration>
        <executions>
          <execution>
            <phase>verify</phase>
            <goals>
              <goal>cmp</goal>
            </goals>
          </execution>
        </executions>
      </plugin>
      <plugin>
        <groupId>org.apache.maven.plugins</groupId>
        <artifactId>maven-dependency-plugin</artifactId>
        <executions>
          <execution>
            <goals>
              <goal>analyze-only</goal>
            </goals>
            <configuration>
              <failOnWarning>true</failOnWarning>
              <ignoreNonCompile>true</ignoreNonCompile>
              <ignoredDependencies>
                <dependency>javax.annotation:javax.annotation-api:jar:1.3.2</dependency>
              </ignoredDependencies>
            </configuration>
          </execution>
        </executions>
      </plugin>
      <plugin>
        <groupId>org.cyclonedx</groupId>
        <artifactId>cyclonedx-maven-plugin</artifactId>
        <version>2.7.10</version>
        <executions>
          <execution>
            <phase>package</phase>
            <goals>
              <goal>makeBom</goal>
            </goals>
          </execution>
        </executions>
      </plugin>
    </plugins>
  </build>

  <profiles>
    <profile>
      <id>hadoop2</id>
      <properties>
        <hadoop.version>2.7.3</hadoop.version>
      </properties>
    </profile>

    <profile>
      <id>update-github-site</id>
      <reporting>
        <plugins>
          <plugin>
            <groupId>org.apache.maven.plugins</groupId>
            <artifactId>maven-project-info-reports-plugin</artifactId>
            <reportSets>
              <reportSet>
                <reports>
                  <report>index</report>
                  <report>mailing-list</report>
                  <report>dependency-info</report>
                  <report>project-team</report>
                  <report>dependencies</report>
                  <report>license</report>
                  <report>scm</report>
                </reports>
              </reportSet>
            </reportSets>
          </plugin>
        </plugins>
      </reporting>
      <distributionManagement>
        <site>
          <id>github-pages-site</id>
          <name>Deployment through GitHub's site deployment plugin</name>
          <url>site/${project.version}</url>
        </site>
      </distributionManagement>
      <build>
        <plugins>
          <plugin>
            <groupId>org.apache.maven.plugins</groupId>
            <artifactId>maven-site-plugin</artifactId>
            <configuration>
              <skipDeploy>true</skipDeploy>
            </configuration>
          </plugin>
          <plugin>
            <groupId>com.github.github</groupId>
            <artifactId>site-maven-plugin</artifactId>
            <version>0.12</version>
            <configuration>
              <message>Creating site for ${project.version}</message>
              <path>${project.distributionManagement.site.url}</path>
              <merge>true</merge>
            </configuration>
            <executions>
              <execution>
                <id>github-site</id>
                <goals>
                  <goal>site</goal>
                </goals>
                <phase>site-deploy</phase>
              </execution>
            </executions>
          </plugin>
        </plugins>
      </build>
    </profile>

    <!-- Profile for CI tests to have less output -->
    <profile>
      <id>ci-test</id>
      <properties>
        <surefire.logLevel>WARN</surefire.logLevel>
        <surefire.argLine>-XX:MaxJavaStackTraceDepth=10</surefire.argLine>
        <enableResourceIntensiveTests>false</enableResourceIntensiveTests>
      </properties>
    </profile>

    <profile>
      <id>jdk9+</id>
      <activation>
        <jdk>[1.9,)</jdk>
      </activation>
      <build>
        <plugins>
          <plugin>
            <groupId>org.apache.maven.plugins</groupId>
            <artifactId>maven-compiler-plugin</artifactId>
          </plugin>
        </plugins>
      </build>
    </profile>

    <profile>
      <id>vector-plugins</id>
      <modules>
        <module>parquet-plugins/parquet-encoding-vector</module>
        <module>parquet-plugins/parquet-plugins-benchmarks</module>
      </modules>
    </profile>
  </profiles>
</project><|MERGE_RESOLUTION|>--- conflicted
+++ resolved
@@ -599,12 +599,10 @@
               <!-- Due to the removal of deprecated methods -->
               <exclude>org.apache.parquet.arrow.schema.SchemaMapping</exclude>
 
-<<<<<<< HEAD
               <exclude>org.apache.parquet.thrift.struct.ThriftType</exclude>
-=======
+
               <exclude>org.apache.parquet.io.api.Binary#get2BytesLittleEndian()</exclude>
               <exclude>org.apache.parquet.schema.LogicalTypeAnnotation$Float16LogicalTypeAnnotation#accept(org.apache.parquet.schema.LogicalTypeAnnotation$LogicalTypeAnnotationVisitor)</exclude>
->>>>>>> ea54a4b1
             </excludes>
           </parameter>
         </configuration>
