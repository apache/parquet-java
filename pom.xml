<project xmlns="http://maven.apache.org/POM/4.0.0" xmlns:xsi="http://www.w3.org/2001/XMLSchema-instance" xsi:schemaLocation="http://maven.apache.org/POM/4.0.0 http://maven.apache.org/maven-v4_0_0.xsd">
  <modelVersion>4.0.0</modelVersion>

  <parent>
    <groupId>org.apache</groupId>
    <artifactId>apache</artifactId>
    <version>16</version>
  </parent>

  <groupId>org.apache.parquet</groupId>
  <artifactId>parquet</artifactId>
  <version>1.12.0-SNAPSHOT</version>
  <packaging>pom</packaging>

  <name>Apache Parquet MR</name>
  <url>https://parquet.apache.org</url>
  <description>Parquet is a columnar storage format that supports nested data. This provides the java implementation.</description>

  <scm>
    <connection>scm:git:git@github.com:apache/parquet-mr.git</connection>
    <url>scm:git:git@github.com:apache/parquet-mr.git</url>
    <developerConnection>scm:git:git@github.com:apache/parquet-mr.git</developerConnection>
    <tag>HEAD</tag>
  </scm>

  <licenses>
    <license>
      <name>The Apache Software License, Version 2.0</name>
      <url>http://www.apache.org/licenses/LICENSE-2.0.txt</url>
    </license>
  </licenses>

  <issueManagement>
    <system>JIRA</system>
    <url>https://issues.apache.org/jira/browse/PARQUET</url>
  </issueManagement>

  <mailingLists>
    <mailingList>
      <name>Dev Mailing List</name>
      <post>dev@parquet.apache.org</post>
      <subscribe>dev-subscribe@parquet.apache.org</subscribe>
      <unsubscribe>dev-unsubscribe@parquet.apache.org</unsubscribe>
    </mailingList>
    <mailingList>
      <name>Commits Mailing List</name>
      <post>commits@parquet.apache.org</post>
      <subscribe>commits-subscribe@parquet.apache.org</subscribe>
      <unsubscribe>commits-unsubscribe@parquet.apache.org</unsubscribe>
    </mailingList>
  </mailingLists>

  <repositories>
    <repository>
      <id>jitpack.io</id>
      <url>https://jitpack.io</url>
      <name>Jitpack.io repository</name>
      <!-- needed for brotli-codec -->
    </repository>
  </repositories>

  <developers>
    <developer>
      <name>Julien Le Dem</name>
      <email>julien@twitter.com</email>
    </developer>
  </developers>

  <properties>
    <targetJavaVersion>1.8</targetJavaVersion>
    <maven.compiler.source>1.8</maven.compiler.source>
    <maven.compiler.target>${targetJavaVersion}</maven.compiler.target>
    <project.build.sourceEncoding>UTF-8</project.build.sourceEncoding>
    <github.global.server>github</github.global.server>
    <maven-jar-plugin.version>2.4</maven-jar-plugin.version>
    <jackson.groupId>com.fasterxml.jackson.core</jackson.groupId>
    <jackson.package>com.fasterxml.jackson</jackson.package>
    <jackson.version>2.9.10</jackson.version>
    <jackson-databind.version>2.9.10</jackson-databind.version>
    <shade.prefix>shaded.parquet</shade.prefix>
<<<<<<< HEAD
    <hadoop.version>2.7.7</hadoop.version>
    <hadoop1.version>1.2.1</hadoop1.version>
=======
    <hadoop.version>2.7.3</hadoop.version>
>>>>>>> 1e15f604
    <cascading.version>2.7.1</cascading.version>
    <cascading3.version>3.1.2</cascading3.version>
    <parquet.format.version>2.7.0</parquet.format.version>
    <previous.version>1.7.0</previous.version>
    <thrift.executable>thrift</thrift.executable>
    <format.thrift.executable>thrift</format.thrift.executable>
    <scala.version>2.12.8</scala.version>
    <!-- scala.binary.version is used for projects that fetch dependencies that are in scala -->
    <scala.binary.version>2.12</scala.binary.version>
    <scala.maven.test.skip>false</scala.maven.test.skip>
    <scrooge.verion>19.10.0</scrooge.verion>
    <pig.version>0.16.0</pig.version>
    <pig.classifier>h2</pig.classifier>
    <thrift-maven-plugin.version>0.10.0</thrift-maven-plugin.version>
<<<<<<< HEAD
    <thrift.version>0.9.3</thrift.version>
    <fastutil.version>8.2.1</fastutil.version>
    <semver.api.version>0.9.33</semver.api.version>
    <slf4j.version>1.7.25</slf4j.version>
    <avro.version>1.8.2</avro.version>
    <guava.version>25.1-jre</guava.version>
=======
    <thrift.version>0.12.0</thrift.version>
    <format.thrift.version>0.12.0</format.thrift.version>
    <fastutil.version>8.2.3</fastutil.version>
    <semver.api.version>0.9.33</semver.api.version>
    <slf4j.version>1.7.22</slf4j.version>
    <avro.version>1.9.1</avro.version>
    <guava.version>27.0.1-jre</guava.version>
>>>>>>> 1e15f604
    <brotli-codec.version>0.1.1</brotli-codec.version>
    <mockito.version>1.10.19</mockito.version>
    <maven-javadoc-plugin.version>3.1.0</maven-javadoc-plugin.version>

    <!-- parquet-cli dependencies -->
    <opencsv.version>2.3</opencsv.version>
    <jcommander.version>1.72</jcommander.version>
    <zstd-jni.version>1.4.0-1</zstd-jni.version>
  </properties>

  <modules>
    <module>parquet-arrow</module>
    <module>parquet-avro</module>
    <module>parquet-benchmarks</module>
    <module>parquet-cascading</module>
    <module>parquet-cascading3</module>
    <module>parquet-cli</module>
    <module>parquet-column</module>
    <module>parquet-common</module>
    <module>parquet-encoding</module>
    <module>parquet-format-structures</module>
    <module>parquet-generator</module>
    <module>parquet-hadoop</module>
    <module>parquet-jackson</module>
    <module>parquet-pig</module>
    <module>parquet-pig-bundle</module>
    <module>parquet-protobuf</module>
    <module>parquet-scala</module>
    <module>parquet-scrooge</module>
    <module>parquet-thrift</module>
    <module>parquet-hadoop-bundle</module>
    <module>parquet-hive</module>
    <module>parquet-hive-bundle</module>
    <module>parquet-tools</module>
  </modules>

  <dependencies>
    <dependency>
      <groupId>junit</groupId>
      <artifactId>junit</artifactId>
      <version>4.12</version>
      <scope>test</scope>
    </dependency>
    <dependency>
      <groupId>org.easymock</groupId>
      <artifactId>easymock</artifactId>
      <version>3.4</version>
      <scope>test</scope>
    </dependency>
  </dependencies>

  <reporting>
    <plugins>
      <plugin>
        <groupId>org.apache.maven.plugins</groupId>
        <artifactId>maven-javadoc-plugin</artifactId>
        <version>${maven-javadoc-plugin.version}</version>
        <reportSets>
          <reportSet><!-- by default, id = "default" -->
            <reports><!-- select non-aggregate reports -->
              <report>javadoc</report>
              <report>test-javadoc</report>
            </reports>
          </reportSet>
          <reportSet><!-- aggregate reportSet, to define in poms having modules -->
            <id>aggregate</id>
            <inherited>false</inherited><!-- don't run aggregate in child modules -->
            <reports>
              <report>aggregate</report>
            </reports>
          </reportSet>
        </reportSets>
        <configuration>
          <sourceFileExcludes>
            <sourceFileExclude>**/generated-sources/**/*.java</sourceFileExclude>
          </sourceFileExcludes>
          <source>8</source>
        </configuration>
      </plugin>
      <plugin>
        <groupId>org.codehaus.mojo</groupId>
        <artifactId>cobertura-maven-plugin</artifactId>
        <version>2.5.2</version>
        <configuration>
          <formats>
            <format>html</format>
          </formats>
          <aggregate>true</aggregate>
          <instrumentation>
            <ignores>
              <ignore>java.lang.UnsupportedOperationException.*</ignore>
            </ignores>
            <excludes>
              <exclude>parquet/Log.class</exclude>
              <exclude>**/*Exception.class</exclude>
              <exclude>parquet/example/**/*.class</exclude>
            </excludes>
          </instrumentation>
        </configuration>
      </plugin>
    </plugins>
  </reporting>

  <build>
    <pluginManagement>
      <plugins>
        <plugin>
          <!-- Disable the source artifact from ASF parent -->
          <artifactId>maven-assembly-plugin</artifactId>
          <executions>
            <execution>
              <id>source-release-assembly</id>
              <phase>none</phase>
            </execution>
          </executions>
        </plugin>

        <plugin>
          <groupId>org.apache.maven.plugins</groupId>
          <artifactId>maven-resources-plugin</artifactId>
          <version>2.7</version>
        </plugin>

        <plugin>
          <artifactId>maven-enforcer-plugin</artifactId>
          <version>1.3.1</version>
          <dependencies>
            <dependency>
              <groupId>org.semver</groupId>
              <artifactId>enforcer-rule</artifactId>
              <version>0.9.33</version>
            </dependency>
         </dependencies>
         <executions>
           <execution>
             <id>check</id>
             <phase>verify</phase>
             <goals>
               <goal>enforce</goal>
             </goals>
             <configuration>
               <rules>
                 <requireBackwardCompatibility implementation="org.semver.enforcer.RequireSemanticVersioningConformance">
                   <dumpDetails>true</dumpDetails>
                   <previousVersion>${previous.version}</previousVersion>
                   <excludes>
                     <exclude>org/apache/parquet/hadoop/util/**</exclude>
                     <exclude>org/apache/parquet/thrift/projection/**</exclude>
                     <exclude>org/apache/parquet/thrift/ThriftSchemaConverter</exclude>
                     <exclude>org/apache/parquet/filter2/**</exclude>
                     <exclude>org/apache/parquet/column/**</exclude>
                     <exclude>org/apache/parquet/hadoop/ParquetInputSplit</exclude>
                     <exclude>org/apache/parquet/hadoop/CodecFactory**</exclude>
                     <exclude>shaded/**</exclude> <!-- shaded by parquet -->
                     <exclude>org/apache/parquet/it/unimi/dsi/fastutil/**</exclude> <!-- Another shaded dependency from parquet-column -->
                     <exclude>org/apache/parquet/benchmarks/**</exclude>
                     <exclude>org/openjdk/**</exclude>
                     <!-- temporary exclusions for false-positives -->
                     <exclude>org/apache/parquet/Version</exclude>
                     <exclude>org/apache/parquet/schema/**</exclude> <!-- methods moved to new superclass -->
                     <exclude>org/apache/parquet/thrift/ThriftSchemaConvertVisitor</exclude> <!-- not public -->
                     <exclude>org/apache/parquet/avro/AvroParquetReader</exclude> <!-- returns subclass of old return class -->
                     <exclude>org/apache/parquet/avro/SpecificDataSupplier</exclude> <!-- made public -->
                     <exclude>org/apache/parquet/io/ColumnIOFactory$ColumnIOCreatorVisitor</exclude> <!-- removed non-API class -->
                     <exclude>org/apache/parquet/io/ColumnIOFactory/**</exclude> <!-- removed non-API class and methods-->
                     <exclude>org/apache/parquet/hadoop/codec/SnappyCompressor</exclude> <!-- added synchronized modifier -->
                     <exclude>org/apache/parquet/bytes/BytesInput</exclude> <!-- moved to parquet-common -->
                     <exclude>org/apache/parquet/bytes/CapacityByteArrayOutputStream</exclude> <!-- moved to parquet-common -->
                     <exclude>org/apache/parquet/bytes/ConcatenatingByteArrayCollector</exclude> <!-- moved to parquet-common -->
                     <exclude>org/apache/parquet/bytes/LittleEndianDataInputStream</exclude> <!-- moved to parquet-common -->
                     <exclude>org/apache/parquet/bytes/LittleEndianDataOutputStream</exclude> <!-- moved to parquet-common -->
                     <exclude>org/apache/parquet/hadoop/metadata/CompressionCodecName</exclude> <!-- moved to parquet-common -->
                     <exclude>org/apache/parquet/hadoop/codec/CompressionCodecNotSupportedException</exclude> <!-- moved to parquet-common -->
                   </excludes>
                 </requireBackwardCompatibility>
               </rules>
             </configuration>
           </execution>
           <execution>
            <id>enforce-banned-dependencies</id>
            <goals>
              <goal>enforce</goal>
            </goals>
            <configuration>
              <rules>
                <bannedDependencies>
                  <excludes>
                    <exclude>org.slf4j:slf4j-log4j12</exclude>
                  </excludes>
                </bannedDependencies>
              </rules>
              <fail>true</fail>
            </configuration>
          </execution>
         </executions>
        </plugin>
        <plugin>
          <groupId>org.apache.maven.plugins</groupId>
          <artifactId>maven-shade-plugin</artifactId>
          <version>3.2.1</version>
          <executions>
            <execution>
              <phase>package</phase>
              <goals>
                <goal>shade</goal>
              </goals>
              <configuration>
                <minimizeJar>true</minimizeJar>
                <artifactSet>
                  <includes>
                    <include>${jackson.groupId}:*</include>
                    <include>it.unimi.dsi:fastutil</include>
                  </includes>
                </artifactSet>
                <!-- Shade jackson but do not include any class. Let parquet-jackson handle this -->
                <filters>
                  <filter>
                    <artifact>${jackson.groupId}:*</artifact>
                    <excludes>
                      <exclude>**</exclude>
                    </excludes>
                  </filter>
                </filters>
                <relocations>
                  <relocation>
                    <pattern>${jackson.package}</pattern>
                    <shadedPattern>${shade.prefix}.${jackson.package}</shadedPattern>
                  </relocation>
                  <relocation>
                    <pattern>it.unimi.dsi</pattern>
                    <shadedPattern>${shade.prefix}.it.unimi.dsi</shadedPattern>
                  </relocation>
                </relocations>
              </configuration>
            </execution>
          </executions>
        </plugin>
        <plugin>
          <groupId>org.apache.maven.plugins</groupId>
          <artifactId>maven-jar-plugin</artifactId>
          <version>${maven-jar-plugin.version}</version>
          <configuration>
            <archive>
              <manifestEntries>
                <git-SHA-1>${buildNumber}</git-SHA-1>
              </manifestEntries>
            </archive>
          </configuration>
          <executions>
            <execution>
              <goals>
                <goal>test-jar</goal>
              </goals>
            </execution>
          </executions>
        </plugin>
      </plugins>
    </pluginManagement>
    <plugins>
      <plugin>
        <groupId>org.apache.maven.plugins</groupId>
        <artifactId>maven-javadoc-plugin</artifactId>
        <version>${maven-javadoc-plugin.version}</version>
        <configuration>
          <sourceFileExcludes>
            <sourceFileExclude>**/generated-sources/**/*.java</sourceFileExclude>
          </sourceFileExcludes>
          <source>8</source>
        </configuration>
      </plugin>
      <plugin>
        <groupId>com.mycila.maven-license-plugin</groupId>
        <artifactId>maven-license-plugin</artifactId>
        <version>1.10.b1</version>
        <configuration>
          <header>src/license.txt</header>
          <strictCheck>true</strictCheck>
        </configuration>
        <!--executions>
          <execution>
            <phase>test</phase>
            <goals>
              <goal>check</goal>
            </goals>
          </execution>
        </executions-->
      </plugin>

      <plugin>
        <groupId>org.apache.maven.plugins</groupId>
        <artifactId>maven-resources-plugin</artifactId>
        <version>2.7</version>
      </plugin>

      <plugin>
        <groupId>org.apache.maven.plugins</groupId>
          <artifactId>maven-remote-resources-plugin</artifactId>
          <version>1.5</version>
          <configuration>
            <skip>true</skip>
          </configuration>
      </plugin>


      <plugin>
        <!-- Override source and target from the ASF parent -->
        <groupId>org.apache.maven.plugins</groupId>
        <artifactId>maven-compiler-plugin</artifactId>
        <configuration>
          <argLine>-XX:MaxPermSize=256m</argLine>
          <source>${maven.compiler.source}</source>
          <target>${maven.compiler.target}</target>
        </configuration>
      </plugin>
      <plugin>
        <groupId>org.apache.maven.plugins</groupId>
        <artifactId>maven-failsafe-plugin</artifactId>
        <version>2.10</version>
        <executions>
          <execution>
            <goals>
              <goal>integration-test</goal>
              <goal>verify</goal>
            </goals>
          </execution>
        </executions>
      </plugin>
      <plugin>
        <groupId>org.apache.maven.plugins</groupId>
        <artifactId>maven-surefire-plugin</artifactId>
        <version>2.10</version>
        <configuration>
          <argLine>-Xmx512m</argLine>
          <systemPropertyVariables>
            <!-- Configure Parquet logging during tests
                 See http://www.slf4j.org/api/org/slf4j/impl/SimpleLogger.html
                 -->
            <org.slf4j.simpleLogger.defaultLogLevel>info</org.slf4j.simpleLogger.defaultLogLevel>
            <org.slf4j.simpleLogger.showDateTime>true</org.slf4j.simpleLogger.showDateTime>
            <org.slf4j.simpleLogger.dateTimeFormat>YYYY-MM-dd HH:mm:ss</org.slf4j.simpleLogger.dateTimeFormat>
            <org.slf4j.simpleLogger.showThreadName>false</org.slf4j.simpleLogger.showThreadName>
            <org.slf4j.simpleLogger.showShortLogName>true</org.slf4j.simpleLogger.showShortLogName>
          </systemPropertyVariables>
          <excludes>
            <exclude>**/benchmark/*.java</exclude>
          </excludes>
        </configuration>
      </plugin>
      <plugin>
        <groupId>org.codehaus.mojo</groupId>
        <artifactId>buildnumber-maven-plugin</artifactId>
        <version>1.1</version>
        <executions>
          <execution>
            <phase>validate</phase>
            <goals>
              <goal>create</goal>
            </goals>
         </execution>
       </executions>
      </plugin>
      <plugin>
        <groupId>org.apache.rat</groupId>
        <artifactId>apache-rat-plugin</artifactId>
        <version>0.12</version>
        <executions>
          <execution>
            <phase>test</phase>
            <goals>
              <goal>check</goal>
            </goals>
          </execution>
        </executions>
        <configuration>
          <consoleOutput>true</consoleOutput>
          <excludes>
            <exclude>.github/PULL_REQUEST_TEMPLATE.md</exclude>
            <exclude>**/*.parquet</exclude>
            <exclude>**/*.avro</exclude>
            <exclude>**/*.json</exclude>
            <exclude>**/names.txt</exclude> <!-- parquet-cascading test data -->
            <exclude>**/*.avsc</exclude>
            <exclude>**/*.iml</exclude>
            <exclude>**/*.log</exclude>
            <exclude>**/*.md.vm</exclude>
            <exclude>**/.classpath</exclude>
            <exclude>**/.project</exclude>
            <exclude>**/.settings/**</exclude>
            <exclude>**/build/**</exclude>
            <exclude>**/target/**</exclude>
            <exclude>.git/**</exclude>
            <exclude>.gitignore</exclude>
            <exclude>.idea/**</exclude>
            <exclude>*/jdiff/*.xml</exclude>
            <exclude>.travis.yml</exclude>
            <exclude>licenses/**</exclude>
            <exclude>protobuf_install/**</exclude>
            <exclude>thrift-${thrift.version}/**</exclude>
            <exclude>thrift-${thrift.version}.tar.gz</exclude>
            <exclude>**/dependency-reduced-pom.xml</exclude>
          </excludes>
        </configuration>
      </plugin>
    </plugins>
  </build>

  <profiles>
    <profile>
      <id>update-github-site</id>
      <reporting>
        <plugins>
          <plugin>
            <groupId>org.apache.maven.plugins</groupId>
            <artifactId>maven-project-info-reports-plugin</artifactId>
            <version>2.7</version>
            <reportSets>
              <reportSet>
                <reports>
                  <report>index</report>
                  <report>mailing-list</report>
                  <report>dependency-info</report>
                  <report>project-team</report>
                  <report>dependencies</report>
                  <report>license</report>
                  <report>scm</report>
                </reports>
              </reportSet>
            </reportSets>
          </plugin>
        </plugins>
      </reporting>
      <distributionManagement>
        <site>
          <id>github-pages-site</id>
          <name>Deployment through GitHub's site deployment plugin</name>
          <url>site/${project.version}</url>
        </site>
      </distributionManagement>
      <build>
        <plugins>
          <plugin>
            <groupId>org.apache.maven.plugins</groupId>
            <artifactId>maven-site-plugin</artifactId>
            <version>3.3</version>
            <configuration>
              <skipDeploy>true</skipDeploy>
            </configuration>
          </plugin>
          <plugin>
            <groupId>com.github.github</groupId>
            <artifactId>site-maven-plugin</artifactId>
            <version>0.8</version>
            <configuration>
              <message>Creating site for ${project.version}</message>
              <path>${project.distributionManagement.site.url}</path>
              <merge>true</merge>
            </configuration>
            <executions>
              <execution>
                <id>github-site</id>
                <goals>
                  <goal>site</goal>
                </goals>
                <phase>site-deploy</phase>
              </execution>
            </executions>
          </plugin>
        </plugins>
      </build>
    </profile>

    <profile>
      <id>thrift9</id>
      <properties>
        <thrift.version>0.9.0</thrift.version>
      </properties>
    </profile>
  </profiles>
</project><|MERGE_RESOLUTION|>--- conflicted
+++ resolved
@@ -78,12 +78,7 @@
     <jackson.version>2.9.10</jackson.version>
     <jackson-databind.version>2.9.10</jackson-databind.version>
     <shade.prefix>shaded.parquet</shade.prefix>
-<<<<<<< HEAD
     <hadoop.version>2.7.7</hadoop.version>
-    <hadoop1.version>1.2.1</hadoop1.version>
-=======
-    <hadoop.version>2.7.3</hadoop.version>
->>>>>>> 1e15f604
     <cascading.version>2.7.1</cascading.version>
     <cascading3.version>3.1.2</cascading3.version>
     <parquet.format.version>2.7.0</parquet.format.version>
@@ -98,22 +93,13 @@
     <pig.version>0.16.0</pig.version>
     <pig.classifier>h2</pig.classifier>
     <thrift-maven-plugin.version>0.10.0</thrift-maven-plugin.version>
-<<<<<<< HEAD
-    <thrift.version>0.9.3</thrift.version>
-    <fastutil.version>8.2.1</fastutil.version>
-    <semver.api.version>0.9.33</semver.api.version>
-    <slf4j.version>1.7.25</slf4j.version>
-    <avro.version>1.8.2</avro.version>
-    <guava.version>25.1-jre</guava.version>
-=======
     <thrift.version>0.12.0</thrift.version>
     <format.thrift.version>0.12.0</format.thrift.version>
     <fastutil.version>8.2.3</fastutil.version>
     <semver.api.version>0.9.33</semver.api.version>
-    <slf4j.version>1.7.22</slf4j.version>
+    <slf4j.version>1.7.25</slf4j.version>
     <avro.version>1.9.1</avro.version>
     <guava.version>27.0.1-jre</guava.version>
->>>>>>> 1e15f604
     <brotli-codec.version>0.1.1</brotli-codec.version>
     <mockito.version>1.10.19</mockito.version>
     <maven-javadoc-plugin.version>3.1.0</maven-javadoc-plugin.version>
