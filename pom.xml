--- conflicted
+++ resolved
@@ -94,15 +94,9 @@
     <pig.version>0.16.0</pig.version>
     <pig.classifier>h2</pig.classifier>
     <thrift-maven-plugin.version>0.10.0</thrift-maven-plugin.version>
-<<<<<<< HEAD
-    <thrift.version>0.12.0</thrift.version>
-    <format.thrift.version>0.12.0</format.thrift.version>
-    <fastutil.version>8.4.2</fastutil.version>
-=======
     <thrift.version>0.13.0</thrift.version>
     <format.thrift.version>0.13.0</format.thrift.version>
-    <fastutil.version>8.2.3</fastutil.version>
->>>>>>> a2c6ff07
+    <fastutil.version>8.4.2</fastutil.version>
     <semver.api.version>0.9.33</semver.api.version>
     <slf4j.version>1.7.22</slf4j.version>
     <avro.version>1.10.0</avro.version>
