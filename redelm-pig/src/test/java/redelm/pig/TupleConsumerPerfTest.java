--- conflicted
+++ resolved
@@ -17,12 +17,8 @@
 
 import static redelm.Log.DEBUG;
 
-<<<<<<< HEAD
-import java.util.Arrays;
-=======
 import java.util.HashMap;
 import java.util.Map;
->>>>>>> 08df187f
 import java.util.logging.Level;
 
 import redelm.Log;
@@ -131,13 +127,8 @@
       read(columns, pigSchemaProjectedNoStrings, "read projected no Strings");
   }
 
-<<<<<<< HEAD
-  private static void read(MemColumnsStore columns,
-      String pigSchemaString, String message) throws ParserException {
-
-=======
   private static void read(PageReadStore columns, String pigSchemaString, String message) throws ParserException {
->>>>>>> 08df187f
+
     RecordMaterializer<Void> recordConsumer = new RecordMaterializer<Void>() {
       public void startMessage() {}
       public void startGroup() {}
